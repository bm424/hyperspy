--- conflicted
+++ resolved
@@ -19,13 +19,9 @@
 
 from hyperspy import messages
 from hyperspy.io_plugins import (msa, digital_micrograph, fei, mrc,
-<<<<<<< HEAD
-                                 ripple, tiff, ang, dens)
-io_plugins = [msa, digital_micrograph, fei, mrc, ripple, tiff, ang, dens]
-=======
-                                 ripple, tiff, blockfile)
-io_plugins = [msa, digital_micrograph, fei, mrc, ripple, tiff, blockfile]
->>>>>>> a2ad4da7
+                                 ripple, tiff, blockfile, ang, dens)
+io_plugins = [msa, digital_micrograph, fei, mrc, ripple, tiff, blockfile,
+              ang, dens]
 try:
     from hyperspy.io_plugins import netcdf
     io_plugins.append(netcdf)
