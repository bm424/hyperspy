# -*- coding: utf-8 -*-
# Copyright 2007-2016 The HyperSpy developers
#
# This file is part of  HyperSpy.
#
#  HyperSpy is free software: you can redistribute it and/or modify
# it under the terms of the GNU General Public License as published by
# the Free Software Foundation, either version 3 of the License, or
# (at your option) any later version.
#
#  HyperSpy is distributed in the hope that it will be useful,
# but WITHOUT ANY WARRANTY; without even the implied warranty of
# MERCHANTABILITY or FITNESS FOR A PARTICULAR PURPOSE.  See the
# GNU General Public License for more details.
#
# You should have received a copy of the GNU General Public License
# along with  HyperSpy.  If not, see <http://www.gnu.org/licenses/>.

import copy
import h5py
import os.path
import warnings
import math
import inspect
from contextlib import contextmanager
from datetime import datetime
import logging

import numpy as np
import scipy as sp
from matplotlib import pyplot as plt

from hyperspy.axes import AxesManager
from hyperspy import io
from hyperspy.drawing import mpl_hie, mpl_hse, mpl_he
from hyperspy.learn.mva import MVA, LearningResults
import hyperspy.misc.utils
from hyperspy.misc.utils import DictionaryTreeBrowser
from hyperspy.drawing import signal as sigdraw
from hyperspy.decorators import auto_replot
from hyperspy.defaults_parser import preferences
from hyperspy.misc.io.tools import ensure_directory
from hyperspy.external.progressbar import progressbar
from hyperspy.exceptions import SignalDimensionError, DataDimensionError
from hyperspy.misc import array_tools
from hyperspy.misc import rgb_tools
from hyperspy.misc.utils import underline
from hyperspy.external.astroML.histtools import histogram
from hyperspy.drawing.utils import animate_legend
from hyperspy.misc.slicing import SpecialSlicers, FancySlicing
from hyperspy.misc.utils import slugify
from hyperspy.docstrings.signal import (
    ONE_AXIS_PARAMETER, MANY_AXIS_PARAMETER, OUT_ARG)
from hyperspy.events import Events, Event
from hyperspy.interactive import interactive
from hyperspy.misc.signal_tools import are_signals_aligned

_logger = logging.getLogger(__name__)


class ModelManager(object):

    """Container for models
    """

    class ModelStub(object):

        def __init__(self, mm, name):
            self._name = name
            self._mm = mm
            self.restore = lambda: mm.restore(self._name)
            self.remove = lambda: mm.remove(self._name)
            self.pop = lambda: mm.pop(self._name)
            self.restore.__doc__ = "Returns the stored model"
            self.remove.__doc__ = "Removes the stored model"
            self.pop.__doc__ = \
                "Returns the stored model and removes it from storage"

        def __repr__(self):
            return repr(self._mm._models[self._name])

    def __init__(self, signal, dictionary=None):
        self._signal = signal
        self._models = DictionaryTreeBrowser()
        self._add_dictionary(dictionary)

    def _add_dictionary(self, dictionary=None):
        if dictionary is not None:
            for k, v in dictionary.items():
                if k.startswith('_') or k in ['restore', 'remove']:
                    raise KeyError("Can't add dictionary with key '%s'" % k)
                k = slugify(k, True)
                self._models.set_item(k, v)
                setattr(self, k, self.ModelStub(self, k))

    def _set_nice_description(self, node, names):
        ans = {'date': datetime.now().strftime('%Y-%m-%d %H:%M:%S'),
               'dimensions': self._signal.axes_manager._get_dimension_str(),
               }
        node.add_dictionary(ans)
        for n in names:
            node.add_node('components.' + n)

    def _save(self, name, dictionary):

        from itertools import product
        _abc = 'abcdefghijklmnopqrstuvwxyz'

        def get_letter(models):
            howmany = len(models)
            if not howmany:
                return 'a'
            order = int(np.log(howmany) / np.log(26)) + 1
            letters = [_abc, ] * order
            for comb in product(*letters):
                guess = "".join(comb)
                if guess not in models.keys():
                    return guess

        if name is None:
            name = get_letter(self._models)
        else:
            name = self._check_name(name)

        if name in self._models:
            self.remove(name)

        self._models.add_node(name)
        node = self._models.get_item(name)
        names = [c['name'] for c in dictionary['components']]
        self._set_nice_description(node, names)

        node.set_item('_dict', dictionary)
        setattr(self, name, self.ModelStub(self, name))

    def store(self, model, name=None):
        """If the given model was created from this signal, stores it

        Parameters
        ----------
        model : model
            the model to store in the signal
        name : {string, None}
            the name for the model to be stored with

        See Also
        --------
        remove
        restore
        pop
        """
        if model.signal is self._signal:
            self._save(name, model.as_dictionary())
        else:
            raise ValueError("The model is created from a different signal, "
                             "you should store it there")

    def _check_name(self, name, existing=False):
        if not isinstance(name, str):
            raise KeyError('Name has to be a string')
        if name.startswith('_'):
            raise KeyError('Name cannot start with "_" symbol')
        if '.' in name:
            raise KeyError('Name cannot contain dots (".")')
        name = slugify(name, True)
        if existing:
            if name not in self._models:
                raise KeyError(
                    "Model named '%s' is not currently stored" %
                    name)
        return name

    def remove(self, name):
        """Removes the given model

        Parameters
        ----------
        name : string
            the name of the model to remove

        See Also
        --------
        restore
        store
        pop
        """
        name = self._check_name(name, True)
        delattr(self, name)
        self._models.__delattr__(name)

    def pop(self, name):
        """Returns the restored model and removes it from storage

        Parameters
        ----------
        name : string
            the name of the model to restore and remove

        See Also
        --------
        restore
        store
        remove
        """
        name = self._check_name(name, True)
        model = self.restore(name)
        self.remove(name)
        return model

    def restore(self, name):
        """Returns the restored model

        Parameters
        ----------
        name : string
            the name of the model to restore

        See Also
        --------
        remove
        store
        pop
        """
        name = self._check_name(name, True)
        d = self._models.get_item(name + '._dict').as_dictionary()
        return self._signal.create_model(dictionary=copy.deepcopy(d))

    def __repr__(self):
        return repr(self._models)

    def __len__(self):
        return len(self._models)

    def __getitem__(self, name):
        name = self._check_name(name, True)
        return getattr(self, name)


<<<<<<< HEAD
=======
class Signal2DTools(object):

    def estimate_shift2D(self,
                         reference='current',
                         correlation_threshold=None,
                         chunk_size=30,
                         roi=None,
                         normalize_corr=False,
                         sobel=True,
                         medfilter=True,
                         hanning=True,
                         plot=False,
                         dtype='float',
                         show_progressbar=None):
        """Estimate the shifts in a image using phase correlation

        This method can only estimate the shift by comparing
        bidimensional features that should not change position
        between frames. To decrease the memory usage, the time of
        computation and the accuracy of the results it is convenient
        to select a region of interest by setting the roi keyword.

        Parameters
        ----------

        reference : {'current', 'cascade' ,'stat'}
            If 'current' (default) the image at the current
            coordinates is taken as reference. If 'cascade' each image
            is aligned with the previous one. If 'stat' the translation
            of every image with all the rest is estimated and by
            performing statistical analysis on the result the
            translation is estimated.
        correlation_threshold : {None, 'auto', float}
            This parameter is only relevant when `reference` is 'stat'.
            If float, the shift estimations with a maximum correlation
            value lower than the given value are not used to compute
            the estimated shifts. If 'auto' the threshold is calculated
            automatically as the minimum maximum correlation value
            of the automatically selected reference image.
        chunk_size: {None, int}
            If int and `reference`=='stat' the number of images used
            as reference are limited to the given value.
        roi : tuple of ints or floats (left, right, top bottom)
             Define the region of interest. If int(float) the position
             is given axis index(value).
        sobel : bool
            apply a sobel filter for edge enhancement
        medfilter :  bool
            apply a median filter for noise reduction
        hanning : bool
            Apply a 2d hanning filter
        plot : bool
            If True plots the images after applying the filters and
            the phase correlation
        dtype : str or dtype
            Typecode or data-type in which the calculations must be
            performed.
        show_progressbar : None or bool
            If True, display a progress bar. If None the default is set in
            `preferences`.

        Returns
        -------

        list of applied shifts

        Notes
        -----

        The statistical analysis approach to the translation estimation
        when using `reference`='stat' roughly follows [1]_ . If you use
        it please cite their article.

        References
        ----------

        .. [1] Schaffer, Bernhard, Werner Grogger, and Gerald
        Kothleitner. “Automated Spatial Drift Correction for EFTEM
        Image Series.”
        Ultramicroscopy 102, no. 1 (December 2004): 27–36.

        """
        if show_progressbar is None:
            show_progressbar = preferences.General.show_progressbar
        self._check_signal_dimension_equals_two()
        if roi is not None:
            # Get the indices of the roi
            yaxis = self.axes_manager.signal_axes[1]
            xaxis = self.axes_manager.signal_axes[0]
            roi = tuple([xaxis._get_index(i) for i in roi[2:]] +
                        [yaxis._get_index(i) for i in roi[:2]])

        ref = None if reference == 'cascade' else \
            self.__call__().copy()
        shifts = []
        nrows = None
        images_number = self.axes_manager._max_index + 1
        if reference == 'stat':
            nrows = images_number if chunk_size is None else \
                min(images_number, chunk_size)
            pcarray = ma.zeros((nrows, self.axes_manager._max_index + 1,
                                ),
                               dtype=np.dtype([('max_value', np.float),
                                               ('shift', np.int32,
                                                (2,))]))
            nshift, max_value = estimate_image_shift(
                self(),
                self(),
                roi=roi,
                sobel=sobel,
                medfilter=medfilter,
                hanning=hanning,
                normalize_corr=normalize_corr,
                plot=plot,
                dtype=dtype)
            np.fill_diagonal(pcarray['max_value'], max_value)
            pbar_max = nrows * images_number
        else:
            pbar_max = images_number

        # Main iteration loop. Fills the rows of pcarray when reference
        # is stat
        with progressbar(total=pbar_max,
                         disable=not show_progressbar,
                         leave=True) as pbar:
            for i1, im in enumerate(self._iterate_signal()):
                if reference in ['current', 'cascade']:
                    if ref is None:
                        ref = im.copy()
                        shift = np.array([0, 0])
                    nshift, max_val = estimate_image_shift(
                        ref, im, roi=roi, sobel=sobel, medfilter=medfilter,
                        hanning=hanning, plot=plot,
                        normalize_corr=normalize_corr, dtype=dtype)
                    if reference == 'cascade':
                        shift += nshift
                        ref = im.copy()
                    else:
                        shift = nshift
                    shifts.append(shift.copy())
                    pbar.update(1)
                elif reference == 'stat':
                    if i1 == nrows:
                        break
                    # Iterate to fill the columns of pcarray
                    for i2, im2 in enumerate(
                            self._iterate_signal()):
                        if i2 > i1:
                            nshift, max_value = estimate_image_shift(
                                im,
                                im2,
                                roi=roi,
                                sobel=sobel,
                                medfilter=medfilter,
                                hanning=hanning,
                                normalize_corr=normalize_corr,
                                plot=plot,
                                dtype=dtype)

                            pcarray[i1, i2] = max_value, nshift
                        del im2
                        pbar.update(1)
                    del im
        if reference == 'stat':
            # Select the reference image as the one that has the
            # higher max_value in the row
            sqpcarr = pcarray[:, :nrows]
            sqpcarr['max_value'][:] = symmetrize(sqpcarr['max_value'])
            sqpcarr['shift'][:] = antisymmetrize(sqpcarr['shift'])
            ref_index = np.argmax(pcarray['max_value'].min(1))
            self.ref_index = ref_index
            shifts = (pcarray['shift'] +
                      pcarray['shift'][ref_index, :nrows][:, np.newaxis])
            if correlation_threshold is not None:
                if correlation_threshold == 'auto':
                    correlation_threshold = \
                        (pcarray['max_value'].min(0)).max()
                    _logger.info("Correlation threshold = %1.2f",
                                 correlation_threshold)
                shifts[pcarray['max_value'] <
                       correlation_threshold] = ma.masked
                shifts.mask[ref_index, :] = False

            shifts = shifts.mean(0)
        else:
            shifts = np.array(shifts)
            del ref
        return shifts

    def align2D(self, crop=True, fill_value=np.nan, shifts=None, expand=False,
                roi=None,
                sobel=True,
                medfilter=True,
                hanning=True,
                plot=False,
                normalize_corr=False,
                reference='current',
                dtype='float',
                correlation_threshold=None,
                chunk_size=30,
                interpolation_order=1):
        """Align the images in place using user provided shifts or by
        estimating the shifts.

        Please, see `estimate_shift2D` docstring for details
        on the rest of the parameters not documented in the following
        section

        Parameters
        ----------
        crop : bool
            If True, the data will be cropped not to include regions
            with missing data
        fill_value : int, float, nan
            The areas with missing data are filled with the given value.
            Default is nan.
        shifts : None or list of tuples
            If None the shifts are estimated using
            `estimate_shift2D`.
        expand : bool
            If True, the data will be expanded to fit all data after alignment.
            Overrides `crop`.
        interpolation_order: int, default 1.
            The order of the spline interpolation. Default is 1, linear
            interpolation.

        Returns
        -------
        shifts : np.array
            The shifts are returned only if `shifts` is None

        Notes
        -----

        The statistical analysis approach to the translation estimation
        when using `reference`='stat' roughly follows [1]_ . If you use
        it please cite their article.

        References
        ----------

        .. [1] Schaffer, Bernhard, Werner Grogger, and Gerald
        Kothleitner. “Automated Spatial Drift Correction for EFTEM
        Image Series.”
        Ultramicroscopy 102, no. 1 (December 2004): 27–36.

        """
        self._check_signal_dimension_equals_two()
        if shifts is None:
            shifts = self.estimate_shift2D(
                roi=roi,
                sobel=sobel,
                medfilter=medfilter,
                hanning=hanning,
                plot=plot,
                reference=reference,
                dtype=dtype,
                correlation_threshold=correlation_threshold,
                normalize_corr=normalize_corr,
                chunk_size=chunk_size)
            return_shifts = True
        else:
            return_shifts = False
        if not np.any(shifts):
            # The shift array if filled with zeros, nothing to do.
            return

        if expand:
            # Expand to fit all valid data
            left, right = (int(np.floor(shifts[:, 1].min())) if
                           shifts[:, 1].min() < 0 else 0,
                           int(np.ceil(shifts[:, 1].max())) if
                           shifts[:, 1].max() > 0 else 0)
            top, bottom = (int(np.floor(shifts[:, 0].min())) if
                           shifts[:, 0].min() < 0 else 0,
                           int(np.ceil(shifts[:, 0].max())) if
                           shifts[:, 0].max() > 0 else 0)
            xaxis = self.axes_manager.signal_axes[0]
            yaxis = self.axes_manager.signal_axes[1]
            padding = []
            for i in range(self.data.ndim):
                if i == xaxis.index_in_array:
                    padding.append((right, -left))
                elif i == yaxis.index_in_array:
                    padding.append((bottom, -top))
                else:
                    padding.append((0, 0))
            self.data = np.pad(self.data, padding, mode='constant',
                               constant_values=(fill_value,))
            if left < 0:
                xaxis.offset += left * xaxis.scale
            if np.any((left < 0, right > 0)):
                xaxis.size += right - left
            if top < 0:
                yaxis.offset += top * yaxis.scale
            if np.any((top < 0, bottom > 0)):
                yaxis.size += bottom - top

        # Translate with sub-pixel precision if necesary
        for im, shift in zip(self._iterate_signal(),
                             shifts):
            if np.any(shift):
                shift_image(im, -shift,
                            fill_value=fill_value,
                            interpolation_order=interpolation_order)
                del im

        if crop and not expand:
            # Crop the image to the valid size
            shifts = -shifts
            bottom, top = (int(np.floor(shifts[:, 0].min())) if
                           shifts[:, 0].min() < 0 else None,
                           int(np.ceil(shifts[:, 0].max())) if
                           shifts[:, 0].max() > 0 else 0)
            right, left = (int(np.floor(shifts[:, 1].min())) if
                           shifts[:, 1].min() < 0 else None,
                           int(np.ceil(shifts[:, 1].max())) if
                           shifts[:, 1].max() > 0 else 0)
            self.crop_image(top, bottom, left, right)
            shifts = -shifts

        self.events.data_changed.trigger(obj=self)
        if return_shifts:
            return shifts

    def crop_image(self, top=None, bottom=None,
                   left=None, right=None):
        """Crops an image in place.

        top, bottom, left, right : int or float

            If int the values are taken as indices. If float the values are
            converted to indices.

        See also:
        ---------
        crop

        """
        self._check_signal_dimension_equals_two()
        self.crop(self.axes_manager.signal_axes[1].index_in_axes_manager,
                  top,
                  bottom)
        self.crop(self.axes_manager.signal_axes[0].index_in_axes_manager,
                  left,
                  right)


class Signal1DTools(object):

    def shift1D(self,
                shift_array,
                interpolation_method='linear',
                crop=True,
                expand=False,
                fill_value=np.nan,
                show_progressbar=None):
        """Shift the data in place over the signal axis by the amount specified
        by an array.

        Parameters
        ----------
        shift_array : numpy array
            An array containing the shifting amount. It must have
            `axes_manager._navigation_shape_in_array` shape.
        interpolation_method : str or int
            Specifies the kind of interpolation as a string ('linear',
            'nearest', 'zero', 'slinear', 'quadratic, 'cubic') or as an
            integer specifying the order of the spline interpolator to
            use.
        crop : bool
            If True automatically crop the signal axis at both ends if
            needed.
        expand : bool
            If True, the data will be expanded to fit all data after alignment.
            Overrides `crop`.
        fill_value : float
            If crop is False fill the data outside of the original
            interval with the given value where needed.
        show_progressbar : None or bool
            If True, display a progress bar. If None the default is set in
            `preferences`.

        Raises
        ------
        SignalDimensionError if the signal dimension is not 1.

        """
        if not np.any(shift_array):
            # Nothing to do, the shift array if filled with zeros
            return
        if show_progressbar is None:
            show_progressbar = preferences.General.show_progressbar
        self._check_signal_dimension_equals_one()
        axis = self.axes_manager.signal_axes[0]
        # Figure out min/max shifts, and translate to shifts in index as well
        minimum, maximum = np.nanmin(shift_array), np.nanmax(shift_array)
        if minimum < 0:
            ihigh = 1 + axis.value2index(
                axis.high_value + minimum,
                rounding=math.floor)
        else:
            ihigh = axis.high_index + 1
        if maximum > 0:
            ilow = axis.value2index(axis.offset + maximum,
                                    rounding=math.ceil)
        else:
            ilow = axis.low_index
        if expand:
            padding = []
            for i in range(self.data.ndim):
                if i == axis.index_in_array:
                    padding.append(
                        (axis.high_index - ihigh + 1, ilow - axis.low_index))
                else:
                    padding.append((0, 0))
            self.data = np.pad(self.data, padding, mode='constant',
                               constant_values=(fill_value,))
            axis.offset += minimum
            axis.size += axis.high_index - ihigh + 1 + ilow - axis.low_index
        offset = axis.offset
        original_axis = axis.axis.copy()
        with progressbar(total=self.axes_manager.navigation_size,
                         disable=not show_progressbar,
                         leave=True) as pbar:
            for i, (dat, shift) in enumerate(zip(
                    self._iterate_signal(),
                    shift_array.ravel())):
                if np.isnan(shift):
                    continue
                si = sp.interpolate.interp1d(original_axis,
                                             dat,
                                             bounds_error=False,
                                             fill_value=fill_value,
                                             kind=interpolation_method)
                axis.offset = float(offset - shift)
                dat[:] = si(axis.axis)
                pbar.update(1)

        axis.offset = offset

        if crop and not expand:
            self.crop(axis.index_in_axes_manager,
                      ilow,
                      ihigh)

        self.events.data_changed.trigger(obj=self)

    def interpolate_in_between(self, start, end, delta=3,
                               show_progressbar=None, **kwargs):
        """Replace the data in a given range by interpolation.

        The operation is performed in place.

        Parameters
        ----------
        start, end : {int | float}
            The limits of the interval. If int they are taken as the
            axis index. If float they are taken as the axis value.

        delta : {int | float}
            The windows around the (start, end) to use for interpolation

        show_progressbar : None or bool
            If True, display a progress bar. If None the default is set in
            `preferences`.

        All extra keyword arguments are passed to
        scipy.interpolate.interp1d. See the function documentation
        for details.

        Raises
        ------
        SignalDimensionError if the signal dimension is not 1.

        """
        if show_progressbar is None:
            show_progressbar = preferences.General.show_progressbar
        self._check_signal_dimension_equals_one()
        axis = self.axes_manager.signal_axes[0]
        i1 = axis._get_index(start)
        i2 = axis._get_index(end)
        if isinstance(delta, float):
            delta = int(delta / axis.scale)
        i0 = int(np.clip(i1 - delta, 0, np.inf))
        i3 = int(np.clip(i2 + delta, 0, axis.size))
        with progressbar(total=self.axes_manager.navigation_size,
                         disable=not show_progressbar,
                         leave=True) as pbar:
            for i, dat in enumerate(self._iterate_signal()):
                dat_int = sp.interpolate.interp1d(
                    list(range(i0, i1)) + list(range(i2, i3)),
                    dat[i0:i1].tolist() + dat[i2:i3].tolist(),
                    **kwargs)
                dat[i1:i2] = dat_int(list(range(i1, i2)))
                pbar.update(1)
        self.events.data_changed.trigger(obj=self)

    def _check_navigation_mask(self, mask):
        if mask is not None:
            if not isinstance(mask, Signal):
                raise ValueError("mask must be a Signal instance.")
            elif mask.axes_manager.signal_dimension not in (0, 1):
                raise ValueError("mask must be a Signal with signal_dimension "
                                 "equal to 1")
            elif (mask.axes_manager.navigation_dimension !=
                  self.axes_manager.navigation_dimension):
                raise ValueError("mask must be a Signal with the same "
                                 "navigation_dimension as the current signal.")

    def estimate_shift1D(self,
                         start=None,
                         end=None,
                         reference_indices=None,
                         max_shift=None,
                         interpolate=True,
                         number_of_interpolation_points=5,
                         mask=None,
                         show_progressbar=None):
        """Estimate the shifts in the current signal axis using
         cross-correlation.

        This method can only estimate the shift by comparing
        unidimensional features that should not change the position in
        the signal axis. To decrease the memory usage, the time of
        computation and the accuracy of the results it is convenient to
        select the feature of interest providing sensible values for
        `start` and `end`. By default interpolation is used to obtain
        subpixel precision.

        Parameters
        ----------
        start, end : {int | float | None}
            The limits of the interval. If int they are taken as the
            axis index. If float they are taken as the axis value.
        reference_indices : tuple of ints or None
            Defines the coordinates of the spectrum that will be used
            as eference. If None the spectrum at the current
            coordinates is used for this purpose.
        max_shift : int
            "Saturation limit" for the shift.
        interpolate : bool
            If True, interpolation is used to provide sub-pixel
            accuracy.
        number_of_interpolation_points : int
            Number of interpolation points. Warning: making this number
            too big can saturate the memory
        mask : Signal of bool data type.
            It must have signal_dimension = 0 and navigation_shape equal to the
            current signal. Where mask is True the shift is not computed
            and set to nan.
        show_progressbar : None or bool
            If True, display a progress bar. If None the default is set in
            `preferences`.

        Returns
        -------
        An array with the result of the estimation in the axis units.

        Raises
        ------
        SignalDimensionError if the signal dimension is not 1.

        """
        if show_progressbar is None:
            show_progressbar = preferences.General.show_progressbar
        self._check_signal_dimension_equals_one()
        ip = number_of_interpolation_points + 1
        axis = self.axes_manager.signal_axes[0]
        self._check_navigation_mask(mask)
        if reference_indices is None:
            reference_indices = self.axes_manager.indices

        i1, i2 = axis._get_index(start), axis._get_index(end)
        shift_array = np.zeros(self.axes_manager._navigation_shape_in_array,
                               dtype=float)
        ref = self.inav[reference_indices].data[i1:i2]
        if interpolate is True:
            ref = spectrum_tools.interpolate1D(ip, ref)

        with progressbar(total=self.axes_manager.navigation_size,
                         disable=not show_progressbar,
                         leave=True) as pbar:
            for i, (dat, indices) in enumerate(zip(
                    self._iterate_signal(),
                    self.axes_manager._array_indices_generator())):
                if mask is not None and bool(mask.data[indices]) is True:
                    shift_array[indices] = np.nan
                else:
                    dat = dat[i1:i2]
                    if interpolate is True:
                        dat = spectrum_tools.interpolate1D(ip, dat)
                    shift_array[indices] = np.argmax(
                        np.correlate(ref, dat, 'full')) - len(ref) + 1
                pbar.update(1)

        if max_shift is not None:
            if interpolate is True:
                max_shift *= ip
            shift_array.clip(-max_shift, max_shift)
        if interpolate is True:
            shift_array /= ip
        shift_array *= axis.scale
        return shift_array

    def align1D(self,
                start=None,
                end=None,
                reference_indices=None,
                max_shift=None,
                interpolate=True,
                number_of_interpolation_points=5,
                interpolation_method='linear',
                crop=True,
                expand=False,
                fill_value=np.nan,
                also_align=[],
                mask=None,
                show_progressbar=None):
        """Estimate the shifts in the signal axis using
        cross-correlation and use the estimation to align the data in place.

        This method can only estimate the shift by comparing
        unidimensional
        features that should not change the position.
        To decrease memory usage, time of computation and improve
        accuracy it is convenient to select the feature of interest
        setting the `start` and `end` keywords. By default interpolation is
        used to obtain subpixel precision.

        Parameters
        ----------
        start, end : {int | float | None}
            The limits of the interval. If int they are taken as the
            axis index. If float they are taken as the axis value.
        reference_indices : tuple of ints or None
            Defines the coordinates of the spectrum that will be used
            as eference. If None the spectrum at the current
            coordinates is used for this purpose.
        max_shift : int
            "Saturation limit" for the shift.
        interpolate : bool
            If True, interpolation is used to provide sub-pixel
            accuracy.
        number_of_interpolation_points : int
            Number of interpolation points. Warning: making this number
            too big can saturate the memory
        interpolation_method : str or int
            Specifies the kind of interpolation as a string ('linear',
            'nearest', 'zero', 'slinear', 'quadratic, 'cubic') or as an
            integer specifying the order of the spline interpolator to
            use.
        crop : bool
            If True automatically crop the signal axis at both ends if
            needed.
        expand : bool
            If True, the data will be expanded to fit all data after alignment.
            Overrides `crop`.
        fill_value : float
            If crop is False fill the data outside of the original
            interval with the given value where needed.
        also_align : list of signals
            A list of Signal instances that has exactly the same
            dimensions
            as this one and that will be aligned using the shift map
            estimated using the this signal.
        mask : Signal of bool data type.
            It must have signal_dimension = 0 and navigation_shape equal to the
            current signal. Where mask is True the shift is not computed
            and set to nan.
        show_progressbar : None or bool
            If True, display a progress bar. If None the default is set in
            `preferences`.

        Returns
        -------
        An array with the result of the estimation. The shift will be

        Raises
        ------
        SignalDimensionError if the signal dimension is not 1.

        See also
        --------
        estimate_shift1D

        """
        if also_align is None:
            also_align = []
        self._check_signal_dimension_equals_one()
        shift_array = self.estimate_shift1D(
            start=start,
            end=end,
            reference_indices=reference_indices,
            max_shift=max_shift,
            interpolate=interpolate,
            number_of_interpolation_points=number_of_interpolation_points,
            mask=mask,
            show_progressbar=show_progressbar)
        for signal in also_align + [self]:
            signal.shift1D(shift_array=shift_array,
                           interpolation_method=interpolation_method,
                           crop=crop,
                           fill_value=fill_value,
                           expand=expand,
                           show_progressbar=show_progressbar)

    def integrate_in_range(self, signal_range='interactive'):
        """ Sums the spectrum over an energy range, giving the integrated
        area.

        The energy range can either be selected through a GUI or the command
        line.

        Parameters
        ----------
        signal_range : {a tuple of this form (l, r), "interactive"}
            l and r are the left and right limits of the range. They can be
            numbers or None, where None indicates the extremes of the interval.
            If l and r are floats the `signal_range` will be in axis units (for
            example eV). If l and r are integers the `signal_range` will be in
            index units. When `signal_range` is "interactive" (default) the
            range is selected using a GUI.

        Returns
        -------
        integrated_spectrum : Signal subclass

        See Also
        --------
        integrate_simpson

        Examples
        --------

        Using the GUI

        >>> s.integrate_in_range()

        Using the CLI

        >>> s_int = s.integrate_in_range(signal_range=(560,None))

        Selecting a range in the axis units, by specifying the
        signal range with floats.

        >>> s_int = s.integrate_in_range(signal_range=(560.,590.))

        Selecting a range using the index, by specifying the
        signal range with integers.

        >>> s_int = s.integrate_in_range(signal_range=(100,120))

        """

        if signal_range == 'interactive':
            self_copy = self.deepcopy()
            ia = IntegrateArea(self_copy, signal_range)
            ia.edit_traits()
            integrated_spectrum = self_copy
        else:
            integrated_spectrum = self._integrate_in_range_commandline(
                signal_range)
        return integrated_spectrum

    def _integrate_in_range_commandline(self, signal_range):
        e1 = signal_range[0]
        e2 = signal_range[1]
        integrated_spectrum = self.isig[e1:e2].integrate1D(-1)
        return integrated_spectrum

    @only_interactive
    def calibrate(self):
        """Calibrate the spectral dimension using a gui.

        It displays a window where the new calibration can be set by:
        * Setting the offset, units and scale directly
        * Selection a range by dragging the mouse on the spectrum figure
         and
        setting the new values for the given range limits

        Notes
        -----
        For this method to work the output_dimension must be 1. Set the
        view
        accordingly

        Raises
        ------
        SignalDimensionError if the signal dimension is not 1.

        """
        self._check_signal_dimension_equals_one()
        calibration = SpectrumCalibration(self)
        calibration.edit_traits()

    def smooth_savitzky_golay(self,
                              polynomial_order=None,
                              window_length=None,
                              differential_order=0):
        """Apply a Savitzky-Golay filter to the data in place.

        If `polynomial_order` or `window_length` or `differential_order` are
        None the method is run in interactive mode.

        Parameters
        ----------
        window_length : int
            The length of the filter window (i.e. the number of coefficients).
            `window_length` must be a positive odd integer.
        polynomial_order : int
            The order of the polynomial used to fit the samples.
            `polyorder` must be less than `window_length`.
        differential_order: int, optional
            The order of the derivative to compute.  This must be a
            nonnegative integer.  The default is 0, which means to filter
            the data without differentiating.

        Notes
        -----
        More information about the filter in `scipy.signal.savgol_filter`.

        """
        if not savgol_imported:
            raise ImportError("scipy >= 0.14 needs to be installed to use"
                              "this feature.")
        self._check_signal_dimension_equals_one()
        if (polynomial_order is not None and
                window_length is not None):
            axis = self.axes_manager.signal_axes[0]
            self.data = savgol_filter(
                x=self.data,
                window_length=window_length,
                polyorder=polynomial_order,
                deriv=differential_order,
                delta=axis.scale,
                axis=axis.index_in_array)
            self.events.data_changed.trigger(obj=self)
        else:
            # Interactive mode
            smoother = SmoothingSavitzkyGolay(self)
            smoother.differential_order = differential_order
            if polynomial_order is not None:
                smoother.polynomial_order = polynomial_order
            if window_length is not None:
                smoother.window_length = window_length
            smoother.edit_traits()

    def smooth_lowess(self,
                      smoothing_parameter=None,
                      number_of_iterations=None,
                      show_progressbar=None):
        """Lowess data smoothing in place.

        If `smoothing_parameter` or `number_of_iterations` are None the method
        is run in interactive mode.

        Parameters
        ----------
        smoothing_parameter: float or None
            Between 0 and 1. The fraction of the data used
            when estimating each y-value.
        number_of_iterations: int or None
            The number of residual-based reweightings
            to perform.
        show_progressbar : None or bool
            If True, display a progress bar. If None the default is set in
            `preferences`.

        Raises
        ------
        SignalDimensionError if the signal dimension is not 1.
        ImportError if statsmodels is not installed.

        Notes
        -----
        This method uses the lowess algorithm from statsmodels. statsmodels
        is required for this method.

        """
        if not statsmodels_installed:
            raise ImportError("statsmodels is not installed. This package is "
                              "required for this feature.")
        self._check_signal_dimension_equals_one()
        if smoothing_parameter is None or number_of_iterations is None:
            smoother = SmoothingLowess(self)
            if smoothing_parameter is not None:
                smoother.smoothing_parameter = smoothing_parameter
            if number_of_iterations is not None:
                smoother.number_of_iterations = number_of_iterations
            smoother.edit_traits()
        else:
            self.map(lowess,
                     exog=self.axes_manager[-1].axis,
                     frac=smoothing_parameter,
                     it=number_of_iterations,
                     is_sorted=True,
                     return_sorted=False,
                     show_progressbar=show_progressbar)

    def smooth_tv(self, smoothing_parameter=None, show_progressbar=None):
        """Total variation data smoothing in place.

        Parameters
        ----------
        smoothing_parameter: float or None
           Denoising weight relative to L2 minimization. If None the method
           is run in interactive mode.
        show_progressbar : None or bool
            If True, display a progress bar. If None the default is set in
            `preferences`.

        Raises
        ------
        SignalDimensionError if the signal dimension is not 1.

        """
        self._check_signal_dimension_equals_one()
        if smoothing_parameter is None:
            smoother = SmoothingTV(self)
            smoother.edit_traits()
        else:
            self.map(_tv_denoise_1d, weight=smoothing_parameter,
                     show_progressbar=show_progressbar)

    def filter_butterworth(self,
                           cutoff_frequency_ratio=None,
                           type='low',
                           order=2):
        """Butterworth filter in place.

        Raises
        ------
        SignalDimensionError if the signal dimension is not 1.

        """
        self._check_signal_dimension_equals_one()
        smoother = ButterworthFilter(self)
        if cutoff_frequency_ratio is not None:
            smoother.cutoff_frequency_ratio = cutoff_frequency_ratio
            smoother.apply()
        else:
            smoother.edit_traits()

    def _remove_background_cli(
            self, signal_range, background_estimator, estimate_background=True,
            show_progressbar=None):
        from hyperspy.models.model1D import Model1D
        model = Model1D(self)
        model.append(background_estimator)
        if estimate_background:
            background_estimator.estimate_parameters(
                self,
                signal_range[0],
                signal_range[1],
                only_current=False)
        else:
            model.set_signal_range(signal_range[0], signal_range[1])
            model.multifit(show_progressbar=show_progressbar)
        return self - model.as_signal(show_progressbar=show_progressbar)

    def remove_background(
            self,
            signal_range='interactive',
            background_type='PowerLaw',
            polynomial_order=2,
            estimate_background=True,
            show_progressbar=None):
        """Remove the background, either in place using a gui or returned as a new
        spectrum using the command line.

        Parameters
        ----------
        signal_range : tuple, optional
            If this argument is not specified, the signal range has to be
            selected using a GUI. And the original spectrum will be replaced.
            If tuple is given, the a spectrum will be returned.
        background_type : string
            The type of component which should be used to fit the background.
            Possible components: PowerLaw, Gaussian, Offset, Polynomial
            If Polynomial is used, the polynomial order can be specified
        polynomial_order : int, default 2
            Specify the polynomial order if a Polynomial background is used.
        estimate_background : bool
            If True, estimate the background. If False, the signal is fitted
            using a full model. This is slower compared to the estimation but
            possibly more accurate.
        show_progressbar : None or bool
            If True, display a progress bar. If None the default is set in
            `preferences`.

        Examples
        --------

        Using gui, replaces spectrum s

        >>>> s.remove_background()

        Using command line, returns a spectrum

        >>>> s = s.remove_background(signal_range=(400,450), background_type='PowerLaw')

        Using a full model to fit the background

        >>>> s = s.remove_background(signal_range=(400,450), estimate_background=False)

        Raises
        ------
        SignalDimensionError if the signal dimension is not 1.

        """
        self._check_signal_dimension_equals_one()
        if signal_range == 'interactive':
            br = BackgroundRemoval(self)
            br.edit_traits()
        else:
            if background_type == 'PowerLaw':
                background_estimator = components.PowerLaw()
            elif background_type == 'Gaussian':
                background_estimator = components.Gaussian()
            elif background_type == 'Offset':
                background_estimator = components.Offset()
            elif background_type == 'Polynomial':
                background_estimator = components.Polynomial(polynomial_order)
            else:
                raise ValueError(
                    "Background type: " +
                    background_type +
                    " not recognized")

            spectra = self._remove_background_cli(
                signal_range, background_estimator, estimate_background,
                show_progressbar=show_progressbar)
            return spectra

    @interactive_range_selector
    def crop_spectrum(self, left_value=None, right_value=None,):
        """Crop in place the spectral dimension.

        Parameters
        ----------
        left_value, righ_value: {int | float | None}
            If int the values are taken as indices. If float they are
            converted to indices using the spectral axis calibration.
            If left_value is None crops from the beginning of the axis.
            If right_value is None crops up to the end of the axis. If
            both are
            None the interactive cropping interface is activated
            enabling
            cropping the spectrum using a span selector in the signal
            plot.

        Raises
        ------
        SignalDimensionError if the signal dimension is not 1.

        """
        self._check_signal_dimension_equals_one()
        self.crop(
            axis=self.axes_manager.signal_axes[0].index_in_axes_manager,
            start=left_value, end=right_value)

    @auto_replot
    def gaussian_filter(self, FWHM):
        """Applies a Gaussian filter in the spectral dimension in place.

        Parameters
        ----------
        FWHM : float
            The Full Width at Half Maximum of the gaussian in the
            spectral axis units

        Raises
        ------
        ValueError if FWHM is equal or less than zero.

        SignalDimensionError if the signal dimension is not 1.

        """
        self._check_signal_dimension_equals_one()
        if FWHM <= 0:
            raise ValueError(
                "FWHM must be greater than zero")
        axis = self.axes_manager.signal_axes[0]
        FWHM *= 1 / axis.scale
        self.data = gaussian_filter1d(
            self.data,
            axis=axis.index_in_array,
            sigma=FWHM / 2.35482)
        self.events.data_changed.trigger(obj=self)

    @auto_replot
    def hanning_taper(self, side='both', channels=None, offset=0):
        """Apply a hanning taper to the data in place.

        Parameters
        ----------
        side : {'left', 'right', 'both'}
        channels : {None, int}
            The number of channels to taper. If None 5% of the total
            number of channels are tapered.
        offset : int

        Returns
        -------
        channels

        Raises
        ------
        SignalDimensionError if the signal dimension is not 1.

        """
        # TODO: generalize it
        self._check_signal_dimension_equals_one()
        if channels is None:
            channels = int(round(len(self()) * 0.02))
            if channels < 20:
                channels = 20
        dc = self.data
        if side == 'left' or side == 'both':
            dc[..., offset:channels + offset] *= (
                np.hanning(2 * channels)[:channels])
            dc[..., :offset] *= 0.
        if side == 'right' or side == 'both':
            if offset == 0:
                rl = None
            else:
                rl = -offset
            dc[..., -channels - offset:rl] *= (
                np.hanning(2 * channels)[-channels:])
            if offset != 0:
                dc[..., -offset:] *= 0.
        self.events.data_changed.trigger(obj=self)
        return channels

    def find_peaks1D_ohaver(self, xdim=None, slope_thresh=0, amp_thresh=None,
                            subchannel=True, medfilt_radius=5, maxpeakn=30000,
                            peakgroup=10):
        """Find peaks along a 1D line (peaks in spectrum/spectra).

        Function to locate the positive peaks in a noisy x-y data set.

        Detects peaks by looking for downward zero-crossings in the
        first derivative that exceed 'slope_thresh'.

        Returns an array containing position, height, and width of each
        peak.

        'slope_thresh' and 'amp_thresh', control sensitivity: higher
        values will
        neglect smaller features.


        peakgroup is the number of points around the top peak to search
        around

        Parameters
        ---------


        slope_thresh : float (optional)
                       1st derivative threshold to count the peak
                       default is set to 0.5
                       higher values will neglect smaller features.

        amp_thresh : float (optional)
                     intensity threshold above which
                     default is set to 10% of max(y)
                     higher values will neglect smaller features.

        medfilt_radius : int (optional)
                     median filter window to apply to smooth the data
                     (see scipy.signal.medfilt)
                     if 0, no filter will be applied.
                     default is set to 5

        peakgroup : int (optional)
                    number of points around the "top part" of the peak
                    default is set to 10

        maxpeakn : int (optional)
                   number of maximum detectable peaks
                   default is set to 5000

        subpix : bool (optional)
                 default is set to True

        Returns
        -------
        peaks : structured array of shape _navigation_shape_in_array in which
        each cell contains an array that contains as many structured arrays as
        peaks where found at that location and which fields: position, height,
        width, contains position, height, and width of each peak.

        Raises
        ------
        SignalDimensionError if the signal dimension is not 1.

        """
        # TODO: add scipy.signal.find_peaks_cwt
        self._check_signal_dimension_equals_one()
        axis = self.axes_manager.signal_axes[0].axis
        arr_shape = (self.axes_manager._navigation_shape_in_array
                     if self.axes_manager.navigation_size > 0
                     else [1, ])
        peaks = np.zeros(arr_shape, dtype=object)
        for y, indices in zip(self._iterate_signal(),
                              self.axes_manager._array_indices_generator()):
            peaks[indices] = find_peaks_ohaver(
                y,
                axis,
                slope_thresh=slope_thresh,
                amp_thresh=amp_thresh,
                medfilt_radius=medfilt_radius,
                maxpeakn=maxpeakn,
                peakgroup=peakgroup,
                subchannel=subchannel)
        return peaks

    def estimate_peak_width(self,
                            factor=0.5,
                            window=None,
                            return_interval=False,
                            show_progressbar=None):
        """Estimate the width of the highest intensity of peak
        of the spectra at a given fraction of its maximum.

        It can be used with asymmetric peaks. For accurate results any
        background must be previously substracted.
        The estimation is performed by interpolation using cubic splines.

        Parameters
        ----------
        factor : 0 < float < 1
            The default, 0.5, estimates the FWHM.
        window : None, float
            The size of the window centred at the peak maximum
            used to perform the estimation.
            The window size must be chosen with care: if it is narrower
            than the width of the peak at some positions or if it is
            so wide that it includes other more intense peaks this
            method cannot compute the width and a NaN is stored instead.
        return_interval: bool
            If True, returns 2 extra signals with the positions of the
            desired height fraction at the left and right of the
            peak.
        show_progressbar : None or bool
            If True, display a progress bar. If None the default is set in
            `preferences`.

        Returns
        -------
        width or [width, left, right], depending on the value of
        `return_interval`.

        """
        if show_progressbar is None:
            show_progressbar = preferences.General.show_progressbar
        self._check_signal_dimension_equals_one()
        if not 0 < factor < 1:
            raise ValueError("factor must be between 0 and 1.")

        left, right = (self._get_navigation_signal(),
                       self._get_navigation_signal())
        # The signals must be of dtype float to contain np.nan
        left.change_dtype('float')
        right.change_dtype('float')
        axis = self.axes_manager.signal_axes[0]
        x = axis.axis
        maxval = self.axes_manager.navigation_size
        show_progressbar = show_progressbar and maxval > 0
        for i, spectrum in progressbar(enumerate(self), total=maxval,
                                       disable=not show_progressbar,
                                       leave=True):
            if window is not None:
                vmax = axis.index2value(spectrum.data.argmax())
                spectrum = spectrum.isig[vmax - window / 2.:vmax + window / 2.]
                x = spectrum.axes_manager[0].axis
            spline = scipy.interpolate.UnivariateSpline(
                x,
                spectrum.data - factor * spectrum.data.max(),
                s=0)
            roots = spline.roots()
            if len(roots) == 2:
                left.isig[self.axes_manager.indices] = roots[0]
                right.isig[self.axes_manager.indices] = roots[1]
            else:
                left.isig[self.axes_manager.indices] = np.nan
                right.isig[self.axes_manager.indices] = np.nan
        width = right - left
        if factor == 0.5:
            width.metadata.General.title = (
                self.metadata.General.title + " FWHM")
            left.metadata.General.title = (
                self.metadata.General.title + " FWHM left position")

            right.metadata.General.title = (
                self.metadata.General.title + " FWHM right position")
        else:
            width.metadata.General.title = (
                self.metadata.General.title +
                " full-width at %.1f maximum" % factor)
            left.metadata.General.title = (
                self.metadata.General.title +
                " full-width at %.1f maximum left position" % factor)
            right.metadata.General.title = (
                self.metadata.General.title +
                " full-width at %.1f maximum right position" % factor)
        if return_interval is True:
            return [width, left, right]
        else:
            return width


>>>>>>> 9f5ba792
class MVATools(object):
    # TODO: All of the plotting methods here should move to drawing

    def _plot_factors_or_pchars(self, factors, comp_ids=None,
                                calibrate=True, avg_char=False,
                                same_window=None, comp_label='PC',
                                img_data=None,
                                plot_shifts=True, plot_char=4,
                                cmap=plt.cm.gray, quiver_color='white',
                                vector_scale=1,
                                per_row=3, ax=None):
        """Plot components from PCA or ICA, or peak characteristics

        Parameters
        ----------

        comp_ids : None, int, or list of ints
            if None, returns maps of all components.
            if int, returns maps of components with ids from 0 to given
            int.
            if list of ints, returns maps of components with ids in
            given list.
        calibrate : bool
            if True, plots are calibrated according to the data in the
            axes
            manager.
        same_window : bool
            if True, plots each factor to the same window.  They are
            not scaled.
        comp_label : string, the label that is either the plot title
        (if plotting in
            separate windows) or the label in the legend (if plotting
            in the
            same window)
        cmap : a matplotlib colormap
            The colormap used for factor images or
            any peak characteristic scatter map
            overlay.

        Parameters only valid for peak characteristics (or pk char factors):
        --------------------------------------------------------------------

        img_data - 2D numpy array,
            The array to overlay peak characteristics onto.  If None,
            defaults to the average image of your stack.

        plot_shifts - bool, default is True
            If true, plots a quiver (arrow) plot showing the shifts for
            each
            peak present in the component being plotted.

        plot_char - None or int
            If int, the id of the characteristic to plot as the colored
            scatter plot.
            Possible components are:
               4: peak height
               5: peak orientation
               6: peak eccentricity

       quiver_color : any color recognized by matplotlib
           Determines the color of vectors drawn for
           plotting peak shifts.

       vector_scale : integer or None
           Scales the quiver plot arrows.  The vector
           is defined as one data unit along the X axis.
           If shifts are small, set vector_scale so
           that when they are multiplied by vector_scale,
           they are on the scale of the image plot.
           If None, uses matplotlib's autoscaling.

        """
        if same_window is None:
            same_window = preferences.MachineLearning.same_window
        if comp_ids is None:
            comp_ids = range(factors.shape[1])

        elif not hasattr(comp_ids, '__iter__'):
            comp_ids = range(comp_ids)

        n = len(comp_ids)
        if same_window:
            rows = int(np.ceil(n / float(per_row)))

        fig_list = []

        if n < per_row:
            per_row = n

        if same_window and self.axes_manager.signal_dimension == 2:
            f = plt.figure(figsize=(4 * per_row, 3 * rows))
        else:
            f = plt.figure()
        for i in range(len(comp_ids)):
            if self.axes_manager.signal_dimension == 1:
                if same_window:
                    ax = plt.gca()
                else:
                    if i > 0:
                        f = plt.figure()
                    ax = f.add_subplot(111)
                ax = sigdraw._plot_1D_component(
                    factors=factors,
                    idx=comp_ids[i],
                    axes_manager=self.axes_manager,
                    ax=ax,
                    calibrate=calibrate,
                    comp_label=comp_label,
                    same_window=same_window)
                if same_window:
                    plt.legend(ncol=factors.shape[1] // 2, loc='best')
            elif self.axes_manager.signal_dimension == 2:
                if same_window:
                    ax = f.add_subplot(rows, per_row, i + 1)
                else:
                    if i > 0:
                        f = plt.figure()
                    ax = f.add_subplot(111)

                sigdraw._plot_2D_component(factors=factors,
                                           idx=comp_ids[i],
                                           axes_manager=self.axes_manager,
                                           calibrate=calibrate, ax=ax,
                                           cmap=cmap, comp_label=comp_label)
            if not same_window:
                fig_list.append(f)
        try:
            plt.tight_layout()
        except:
            pass
        if not same_window:
            return fig_list
        else:
            return f

    def _plot_loadings(self, loadings, comp_ids=None, calibrate=True,
                       same_window=None, comp_label=None,
                       with_factors=False, factors=None,
                       cmap=plt.cm.gray, no_nans=False, per_row=3):
        if same_window is None:
            same_window = preferences.MachineLearning.same_window
        if comp_ids is None:
            comp_ids = range(loadings.shape[0])

        elif not hasattr(comp_ids, '__iter__'):
            comp_ids = range(comp_ids)

        n = len(comp_ids)
        if same_window:
            rows = int(np.ceil(n / float(per_row)))

        fig_list = []

        if n < per_row:
            per_row = n

        if same_window and self.axes_manager.signal_dimension == 2:
            f = plt.figure(figsize=(4 * per_row, 3 * rows))
        else:
            f = plt.figure()

        for i in range(n):
            if self.axes_manager.navigation_dimension == 1:
                if same_window:
                    ax = plt.gca()
                else:
                    if i > 0:
                        f = plt.figure()
                    ax = f.add_subplot(111)
            elif self.axes_manager.navigation_dimension == 2:
                if same_window:
                    ax = f.add_subplot(rows, per_row, i + 1)
                else:
                    if i > 0:
                        f = plt.figure()
                    ax = f.add_subplot(111)
            sigdraw._plot_loading(
                loadings, idx=comp_ids[i], axes_manager=self.axes_manager,
                no_nans=no_nans, calibrate=calibrate, cmap=cmap,
                comp_label=comp_label, ax=ax, same_window=same_window)
            if not same_window:
                fig_list.append(f)
        try:
            plt.tight_layout()
        except:
            pass
        if not same_window:
            if with_factors:
                return fig_list, self._plot_factors_or_pchars(
                    factors, comp_ids=comp_ids, calibrate=calibrate,
                    same_window=same_window, comp_label=comp_label,
                    per_row=per_row)
            else:
                return fig_list
        else:
            if self.axes_manager.navigation_dimension == 1:
                plt.legend(ncol=loadings.shape[0] // 2, loc='best')
                animate_legend()
            if with_factors:
                return f, self._plot_factors_or_pchars(factors,
                                                       comp_ids=comp_ids,
                                                       calibrate=calibrate,
                                                       same_window=same_window,
                                                       comp_label=comp_label,
                                                       per_row=per_row)
            else:
                return f

    def _export_factors(self,
                        factors,
                        folder=None,
                        comp_ids=None,
                        multiple_files=None,
                        save_figures=False,
                        save_figures_format='png',
                        factor_prefix=None,
                        factor_format=None,
                        comp_label=None,
                        cmap=plt.cm.gray,
                        plot_shifts=True,
                        plot_char=4,
                        img_data=None,
                        same_window=False,
                        calibrate=True,
                        quiver_color='white',
                        vector_scale=1,
                        no_nans=True, per_row=3):

        from hyperspy._signals.signal2d import Signal2D
        from hyperspy._signals.signal1d import Signal1D

        if multiple_files is None:
            multiple_files = preferences.MachineLearning.multiple_files

        if factor_format is None:
            factor_format = preferences.MachineLearning.\
                export_factors_default_file_format

        # Select the desired factors
        if comp_ids is None:
            comp_ids = range(factors.shape[1])
        elif not hasattr(comp_ids, '__iter__'):
            comp_ids = range(comp_ids)
        mask = np.zeros(factors.shape[1], dtype=np.bool)
        for idx in comp_ids:
            mask[idx] = 1
        factors = factors[:, mask]

        if save_figures is True:
            plt.ioff()
            fac_plots = self._plot_factors_or_pchars(factors,
                                                     comp_ids=comp_ids,
                                                     same_window=same_window,
                                                     comp_label=comp_label,
                                                     img_data=img_data,
                                                     plot_shifts=plot_shifts,
                                                     plot_char=plot_char,
                                                     cmap=cmap,
                                                     per_row=per_row,
                                                     quiver_color=quiver_color,
                                                     vector_scale=vector_scale)
            for idx in range(len(comp_ids)):
                filename = '%s_%02i.%s' % (factor_prefix, comp_ids[idx],
                                           save_figures_format)
                if folder is not None:
                    filename = os.path.join(folder, filename)
                ensure_directory(filename)
                _args = {'dpi': 600,
                         'format': save_figures_format}
                fac_plots[idx].savefig(filename, **_args)
            plt.ion()

        elif multiple_files is False:
            if self.axes_manager.signal_dimension == 2:
                # factor images
                axes_dicts = []
                axes = self.axes_manager.signal_axes[::-1]
                shape = (axes[1].size, axes[0].size)
                factor_data = np.rollaxis(
                    factors.reshape((shape[0], shape[1], -1)), 2)
                axes_dicts.append(axes[0].get_axis_dictionary())
                axes_dicts.append(axes[1].get_axis_dictionary())
                axes_dicts.append({'name': 'factor_index',
                                   'scale': 1.,
                                   'offset': 0.,
                                   'size': int(factors.shape[1]),
                                   'units': 'factor',
                                   'index_in_array': 0, })
                s = Signal2D(factor_data,
                          axes=axes_dicts,
                          metadata={
                              'General': {'title': '%s from %s' % (
                                  factor_prefix,
                                  self.metadata.General.title),
                              }})
            elif self.axes_manager.signal_dimension == 1:
                axes = [self.axes_manager.signal_axes[0].get_axis_dictionary(),
                        {'name': 'factor_index',
                         'scale': 1.,
                         'offset': 0.,
                         'size': int(factors.shape[1]),
                         'units': 'factor',
                         'index_in_array': 0,
                         }]
                axes[0]['index_in_array'] = 1
                s = Signal1D(
                    factors.T, axes=axes, metadata={
                        "General": {
                            'title': '%s from %s' %
                            (factor_prefix, self.metadata.General.title), }})
            filename = '%ss.%s' % (factor_prefix, factor_format)
            if folder is not None:
                filename = os.path.join(folder, filename)
            s.save(filename)
        else:  # Separate files
            if self.axes_manager.signal_dimension == 1:

                axis_dict = self.axes_manager.signal_axes[0].\
                    get_axis_dictionary()
                axis_dict['index_in_array'] = 0
                for dim, index in zip(comp_ids, range(len(comp_ids))):
                    s = Signal1D(factors[:, index],
                                 axes=[axis_dict, ],
                                 metadata={
                                     "General": {'title': '%s from %s' % (
                                         factor_prefix,
                                         self.metadata.General.title),
                                     }})
                    filename = '%s-%i.%s' % (factor_prefix,
                                             dim,
                                             factor_format)
                    if folder is not None:
                        filename = os.path.join(folder, filename)
                    s.save(filename)

            if self.axes_manager.signal_dimension == 2:
                axes = self.axes_manager.signal_axes
                axes_dicts = [axes[0].get_axis_dictionary(),
                              axes[1].get_axis_dictionary()]
                axes_dicts[0]['index_in_array'] = 0
                axes_dicts[1]['index_in_array'] = 1

                factor_data = factors.reshape(
                    self.axes_manager._signal_shape_in_array + [-1, ])

                for dim, index in zip(comp_ids, range(len(comp_ids))):
                    im = Signal2D(factor_data[..., index],
                               axes=axes_dicts,
                               metadata={
                                   "General": {'title': '%s from %s' % (
                                       factor_prefix,
                                       self.metadata.General.title),
                                   }})
                    filename = '%s-%i.%s' % (factor_prefix,
                                             dim,
                                             factor_format)
                    if folder is not None:
                        filename = os.path.join(folder, filename)
                    im.save(filename)

    def _export_loadings(self,
                         loadings,
                         folder=None,
                         comp_ids=None,
                         multiple_files=None,
                         loading_prefix=None,
                         loading_format=None,
                         save_figures_format='png',
                         comp_label=None,
                         cmap=plt.cm.gray,
                         save_figures=False,
                         same_window=False,
                         calibrate=True,
                         no_nans=True,
                         per_row=3):

        from hyperspy._signals.signal2d import Signal2D
        from hyperspy._signals.signal1d import Signal1D

        if multiple_files is None:
            multiple_files = preferences.MachineLearning.multiple_files

        if loading_format is None:
            loading_format = preferences.MachineLearning.\
                export_loadings_default_file_format

        if comp_ids is None:
            comp_ids = range(loadings.shape[0])
        elif not hasattr(comp_ids, '__iter__'):
            comp_ids = range(comp_ids)
        mask = np.zeros(loadings.shape[0], dtype=np.bool)
        for idx in comp_ids:
            mask[idx] = 1
        loadings = loadings[mask]

        if save_figures is True:
            plt.ioff()
            sc_plots = self._plot_loadings(loadings, comp_ids=comp_ids,
                                           calibrate=calibrate,
                                           same_window=same_window,
                                           comp_label=comp_label,
                                           cmap=cmap, no_nans=no_nans,
                                           per_row=per_row)
            for idx in range(len(comp_ids)):
                filename = '%s_%02i.%s' % (loading_prefix, comp_ids[idx],
                                           save_figures_format)
                if folder is not None:
                    filename = os.path.join(folder, filename)
                ensure_directory(filename)
                _args = {'dpi': 600,
                         'format': save_figures_format}
                sc_plots[idx].savefig(filename, **_args)
            plt.ion()
        elif multiple_files is False:
            if self.axes_manager.navigation_dimension == 2:
                axes_dicts = []
                axes = self.axes_manager.navigation_axes[::-1]
                shape = (axes[1].size, axes[0].size)
                loading_data = loadings.reshape((-1, shape[0], shape[1]))
                axes_dicts.append(axes[0].get_axis_dictionary())
                axes_dicts[0]['index_in_array'] = 1
                axes_dicts.append(axes[1].get_axis_dictionary())
                axes_dicts[1]['index_in_array'] = 2
                axes_dicts.append({'name': 'loading_index',
                                   'scale': 1.,
                                   'offset': 0.,
                                   'size': int(loadings.shape[0]),
                                   'units': 'factor',
                                   'index_in_array': 0, })
                s = Signal2D(loading_data,
                          axes=axes_dicts,
                          metadata={
                              "General": {'title': '%s from %s' % (
                                  loading_prefix,
                                  self.metadata.General.title),
                              }})
            elif self.axes_manager.navigation_dimension == 1:
                cal_axis = self.axes_manager.navigation_axes[0].\
                    get_axis_dictionary()
                cal_axis['index_in_array'] = 1
                axes = [{'name': 'loading_index',
                         'scale': 1.,
                         'offset': 0.,
                         'size': int(loadings.shape[0]),
                         'units': 'comp_id',
                         'index_in_array': 0, },
                        cal_axis]
                s = Signal2D(loadings,
                          axes=axes,
                          metadata={
                              "General": {'title': '%s from %s' % (
                                  loading_prefix,
                                  self.metadata.General.title),
                              }})
            filename = '%ss.%s' % (loading_prefix, loading_format)
            if folder is not None:
                filename = os.path.join(folder, filename)
            s.save(filename)
        else:  # Separate files
            if self.axes_manager.navigation_dimension == 1:
                axis_dict = self.axes_manager.navigation_axes[0].\
                    get_axis_dictionary()
                axis_dict['index_in_array'] = 0
                for dim, index in zip(comp_ids, range(len(comp_ids))):
                    s = Signal1D(loadings[index],
                                 axes=[axis_dict, ])
                    filename = '%s-%i.%s' % (loading_prefix,
                                             dim,
                                             loading_format)
                    if folder is not None:
                        filename = os.path.join(folder, filename)
                    s.save(filename)
            elif self.axes_manager.navigation_dimension == 2:
                axes_dicts = []
                axes = self.axes_manager.navigation_axes[::-1]
                shape = (axes[0].size, axes[1].size)
                loading_data = loadings.reshape((-1, shape[0], shape[1]))
                axes_dicts.append(axes[0].get_axis_dictionary())
                axes_dicts[0]['index_in_array'] = 0
                axes_dicts.append(axes[1].get_axis_dictionary())
                axes_dicts[1]['index_in_array'] = 1
                for dim, index in zip(comp_ids, range(len(comp_ids))):
                    s = Signal2D(loading_data[index, ...],
                              axes=axes_dicts,
                              metadata={
                                  "General": {'title': '%s from %s' % (
                                      loading_prefix,
                                      self.metadata.General.title),
                                  }})
                    filename = '%s-%i.%s' % (loading_prefix,
                                             dim,
                                             loading_format)
                    if folder is not None:
                        filename = os.path.join(folder, filename)
                    s.save(filename)

    def plot_decomposition_factors(self,
                                   comp_ids=None,
                                   calibrate=True,
                                   same_window=None,
                                   comp_label='Decomposition factor',
                                   per_row=3):
        """Plot factors from a decomposition.

        Parameters
        ----------

        comp_ids : None, int, or list of ints
            if None, returns maps of all components.
            if int, returns maps of components with ids from 0 to given
            int.
            if list of ints, returns maps of components with ids in
            given list.

        calibrate : bool
            if True, calibrates plots where calibration is available
            from
            the axes_manager.  If False, plots are in pixels/channels.

        same_window : bool
            if True, plots each factor to the same window.  They are
            not scaled.

        comp_label : string, the label that is either the plot title
        (if plotting in
            separate windows) or the label in the legend (if plotting
            in the
            same window)

        cmap : The colormap used for the factor image, or for peak
            characteristics, the colormap used for the scatter plot of
            some peak characteristic.

        per_row : int, the number of plots in each row, when the
        same_window
            parameter is True.

        See Also
        --------
        plot_decomposition_loadings, plot_decomposition_results.

        """
        if self.axes_manager.signal_dimension > 2:
            raise NotImplementedError("This method cannot plot factors of "
                                      "signals of dimension higher than 2."
                                      "You can use "
                                      "`plot_decomposition_results` instead.")
        if same_window is None:
            same_window = preferences.MachineLearning.same_window
        factors = self.learning_results.factors
        if comp_ids is None:
            comp_ids = self.learning_results.output_dimension

        return self._plot_factors_or_pchars(factors,
                                            comp_ids=comp_ids,
                                            calibrate=calibrate,
                                            same_window=same_window,
                                            comp_label=comp_label,
                                            per_row=per_row)

    def plot_bss_factors(self, comp_ids=None, calibrate=True,
                         same_window=None, comp_label='BSS factor',
                         per_row=3):
        """Plot factors from blind source separation results.

        Parameters
        ----------

        comp_ids : None, int, or list of ints
            if None, returns maps of all components.
            if int, returns maps of components with ids from 0 to
            given int.
            if list of ints, returns maps of components with ids in
            given list.

        calibrate : bool
            if True, calibrates plots where calibration is available
            from
            the axes_manager.  If False, plots are in pixels/channels.

        same_window : bool
            if True, plots each factor to the same window.  They are
            not scaled.

        comp_label : string, the label that is either the plot title
        (if plotting in
            separate windows) or the label in the legend (if plotting
            in the
            same window)

        cmap : The colormap used for the factor image, or for peak
            characteristics, the colormap used for the scatter plot of
            some peak characteristic.

        per_row : int, the number of plots in each row, when the
        same_window
            parameter is True.

        See Also
        --------
        plot_bss_loadings, plot_bss_results.

        """
        if self.axes_manager.signal_dimension > 2:
            raise NotImplementedError("This method cannot plot factors of "
                                      "signals of dimension higher than 2."
                                      "You can use "
                                      "`plot_decomposition_results` instead.")

        if same_window is None:
            same_window = preferences.MachineLearning.same_window
        factors = self.learning_results.bss_factors
        return self._plot_factors_or_pchars(factors,
                                            comp_ids=comp_ids,
                                            calibrate=calibrate,
                                            same_window=same_window,
                                            comp_label=comp_label,
                                            per_row=per_row)

    def plot_decomposition_loadings(self,
                                    comp_ids=None,
                                    calibrate=True,
                                    same_window=None,
                                    comp_label='Decomposition loading',
                                    with_factors=False,
                                    cmap=plt.cm.gray,
                                    no_nans=False,
                                    per_row=3):
        """Plot loadings from PCA.

        Parameters
        ----------

        comp_ids : None, int, or list of ints
            if None, returns maps of all components.
            if int, returns maps of components with ids from 0 to
            given int.
            if list of ints, returns maps of components with ids in
            given list.

        calibrate : bool
            if True, calibrates plots where calibration is available
            from
            the axes_manager.  If False, plots are in pixels/channels.

        same_window : bool
            if True, plots each factor to the same window.  They are
            not scaled.

        comp_label : string,
            The label that is either the plot title (if plotting in
            separate windows) or the label in the legend (if plotting
            in the same window). In this case, each loading line can be
            toggled on and off by clicking on the legended line.

        with_factors : bool
            If True, also returns figure(s) with the factors for the
            given comp_ids.

        cmap : matplotlib colormap
            The colormap used for the factor image, or for peak
            characteristics, the colormap used for the scatter plot of
            some peak characteristic.

        no_nans : bool
            If True, removes NaN's from the loading plots.

        per_row : int
            the number of plots in each row, when the same_window
            parameter is True.

        See Also
        --------
        plot_decomposition_factors, plot_decomposition_results.

        """
        if self.axes_manager.navigation_dimension > 2:
            raise NotImplementedError("This method cannot plot loadings of "
                                      "dimension higher than 2."
                                      "You can use "
                                      "`plot_decomposition_results` instead.")
        if same_window is None:
            same_window = preferences.MachineLearning.same_window
        loadings = self.learning_results.loadings.T
        if with_factors:
            factors = self.learning_results.factors
        else:
            factors = None

        if comp_ids is None:
            comp_ids = self.learning_results.output_dimension
        return self._plot_loadings(
            loadings,
            comp_ids=comp_ids,
            with_factors=with_factors,
            factors=factors,
            same_window=same_window,
            comp_label=comp_label,
            cmap=cmap,
            no_nans=no_nans,
            per_row=per_row)

    def plot_bss_loadings(self, comp_ids=None, calibrate=True,
                          same_window=None, comp_label='BSS loading',
                          with_factors=False, cmap=plt.cm.gray,
                          no_nans=False, per_row=3):
        """Plot loadings from ICA

        Parameters
        ----------

        comp_ids : None, int, or list of ints
            if None, returns maps of all components.
            if int, returns maps of components with ids from 0 to
            given int.
            if list of ints, returns maps of components with ids in
            given list.

        calibrate : bool
            if True, calibrates plots where calibration is available
            from
            the axes_manager.  If False, plots are in pixels/channels.

        same_window : bool
            if True, plots each factor to the same window.  They are
            not scaled.

        comp_label : string,
            The label that is either the plot title (if plotting in
            separate windows) or the label in the legend (if plotting
            in the same window). In this case, each loading line can be
            toggled on and off by clicking on the legended line.

        with_factors : bool
            If True, also returns figure(s) with the factors for the
            given comp_ids.

        cmap : matplotlib colormap
            The colormap used for the factor image, or for peak
            characteristics, the colormap used for the scatter plot of
            some peak characteristic.

        no_nans : bool
            If True, removes NaN's from the loading plots.

        per_row : int
            the number of plots in each row, when the same_window
            parameter is True.

        See Also
        --------
        plot_bss_factors, plot_bss_results.

        """
        if self.axes_manager.navigation_dimension > 2:
            raise NotImplementedError("This method cannot plot loadings of "
                                      "dimension higher than 2."
                                      "You can use "
                                      "`plot_bss_results` instead.")
        if same_window is None:
            same_window = preferences.MachineLearning.same_window
        loadings = self.learning_results.bss_loadings.T
        if with_factors:
            factors = self.learning_results.bss_factors
        else:
            factors = None
        return self._plot_loadings(
            loadings,
            comp_ids=comp_ids,
            with_factors=with_factors,
            factors=factors,
            same_window=same_window,
            comp_label=comp_label,
            cmap=cmap,
            no_nans=no_nans,
            per_row=per_row)

    def export_decomposition_results(self, comp_ids=None,
                                     folder=None,
                                     calibrate=True,
                                     factor_prefix='factor',
                                     factor_format=None,
                                     loading_prefix='loading',
                                     loading_format=None,
                                     comp_label=None,
                                     cmap=plt.cm.gray,
                                     same_window=False,
                                     multiple_files=None,
                                     no_nans=True,
                                     per_row=3,
                                     save_figures=False,
                                     save_figures_format='png'):
        """Export results from a decomposition to any of the supported
        formats.

        Parameters
        ----------
        comp_ids : None, int, or list of ints
            if None, returns all components/loadings.
            if int, returns components/loadings with ids from 0 to
            given int.
            if list of ints, returns components/loadings with ids in
            given list.
        folder : str or None
            The path to the folder where the file will be saved.
            If `None` the
            current folder is used by default.
        factor_prefix : string
            The prefix that any exported filenames for
            factors/components
            begin with
        factor_format : string
            The extension of the format that you wish to save to.
        loading_prefix : string
            The prefix that any exported filenames for
            factors/components
            begin with
        loading_format : string
            The extension of the format that you wish to save to.
            Determines
            the kind of output.
                - For image formats (tif, png, jpg, etc.), plots are
                created
                  using the plotting flags as below, and saved at
                  600 dpi.
                  One plot per loading is saved.
                - For multidimensional formats (rpl, hdf5), arrays are
                saved
                  in single files.  All loadings are contained in the
                  one
                  file.
                - For spectral formats (msa), each loading is saved to a
                  separate file.
        multiple_files : Bool
            If True, on exporting a file per factor and per loading will
             be
            created. Otherwise only two files will be created, one for
            the
            factors and another for the loadings. The default value can
            be
            chosen in the preferences.
        save_figures : Bool
            If True the same figures that are obtained when using the
            plot
            methods will be saved with 600 dpi resolution

        Plotting options (for save_figures = True ONLY)
        ----------------------------------------------

        calibrate : bool
            if True, calibrates plots where calibration is available
            from
            the axes_manager.  If False, plots are in pixels/channels.
        same_window : bool
            if True, plots each factor to the same window.
        comp_label : string, the label that is either the plot title
            (if plotting in separate windows) or the label in the legend
            (if plotting in the same window)
        cmap : The colormap used for the factor image, or for peak
            characteristics, the colormap used for the scatter plot of
            some peak characteristic.
        per_row : int, the number of plots in each row, when the
        same_window
            parameter is True.
        save_figures_format : str
            The image format extension.

        See Also
        --------
        get_decomposition_factors,
        get_decomposition_loadings.

        """

        factors = self.learning_results.factors
        loadings = self.learning_results.loadings.T
        self._export_factors(
            factors,
            folder=folder,
            comp_ids=comp_ids,
            calibrate=calibrate,
            multiple_files=multiple_files,
            factor_prefix=factor_prefix,
            factor_format=factor_format,
            comp_label=comp_label,
            save_figures=save_figures,
            cmap=cmap,
            no_nans=no_nans,
            same_window=same_window,
            per_row=per_row,
            save_figures_format=save_figures_format)
        self._export_loadings(
            loadings,
            comp_ids=comp_ids, folder=folder,
            calibrate=calibrate,
            multiple_files=multiple_files,
            loading_prefix=loading_prefix,
            loading_format=loading_format,
            comp_label=comp_label,
            cmap=cmap,
            save_figures=save_figures,
            same_window=same_window,
            no_nans=no_nans,
            per_row=per_row)

    def export_bss_results(self,
                           comp_ids=None,
                           folder=None,
                           calibrate=True,
                           multiple_files=None,
                           save_figures=False,
                           factor_prefix='bss_factor',
                           factor_format=None,
                           loading_prefix='bss_loading',
                           loading_format=None,
                           comp_label=None, cmap=plt.cm.gray,
                           same_window=False,
                           no_nans=True,
                           per_row=3,
                           save_figures_format='png'):
        """Export results from ICA to any of the supported formats.

        Parameters
        ----------
        comp_ids : None, int, or list of ints
            if None, returns all components/loadings.
            if int, returns components/loadings with ids from 0 to given
             int.
            if list of ints, returns components/loadings with ids in
            iven list.
        folder : str or None
            The path to the folder where the file will be saved. If
            `None` the
            current folder is used by default.
        factor_prefix : string
            The prefix that any exported filenames for
            factors/components
            begin with
        factor_format : string
            The extension of the format that you wish to save to.
            Determines
            the kind of output.
                - For image formats (tif, png, jpg, etc.), plots are
                created
                  using the plotting flags as below, and saved at
                  600 dpi.
                  One plot per factor is saved.
                - For multidimensional formats (rpl, hdf5), arrays are
                saved
                  in single files.  All factors are contained in the one
                  file.
                - For spectral formats (msa), each factor is saved to a
                  separate file.

        loading_prefix : string
            The prefix that any exported filenames for
            factors/components
            begin with
        loading_format : string
            The extension of the format that you wish to save to.
        multiple_files : Bool
            If True, on exporting a file per factor and per loading
            will be
            created. Otherwise only two files will be created, one
            for the
            factors and another for the loadings. The default value
            can be
            chosen in the preferences.
        save_figures : Bool
            If True the same figures that are obtained when using the
            plot
            methods will be saved with 600 dpi resolution

        Plotting options (for save_figures = True ONLY)
        ----------------------------------------------
        calibrate : bool
            if True, calibrates plots where calibration is available
            from
            the axes_manager.  If False, plots are in pixels/channels.
        same_window : bool
            if True, plots each factor to the same window.
        comp_label : string
            the label that is either the plot title (if plotting in
            separate windows) or the label in the legend (if plotting
            in the
            same window)
        cmap : The colormap used for the factor image, or for peak
            characteristics, the colormap used for the scatter plot of
            some peak characteristic.
        per_row : int, the number of plots in each row, when the
        same_window
            parameter is True.
        save_figures_format : str
            The image format extension.

        See Also
        --------
        get_bss_factors,
        get_bss_loadings.

        """

        factors = self.learning_results.bss_factors
        loadings = self.learning_results.bss_loadings.T
        self._export_factors(factors,
                             folder=folder,
                             comp_ids=comp_ids,
                             calibrate=calibrate,
                             multiple_files=multiple_files,
                             factor_prefix=factor_prefix,
                             factor_format=factor_format,
                             comp_label=comp_label,
                             save_figures=save_figures,
                             cmap=cmap,
                             no_nans=no_nans,
                             same_window=same_window,
                             per_row=per_row,
                             save_figures_format=save_figures_format)

        self._export_loadings(loadings,
                              comp_ids=comp_ids,
                              folder=folder,
                              calibrate=calibrate,
                              multiple_files=multiple_files,
                              loading_prefix=loading_prefix,
                              loading_format=loading_format,
                              comp_label=comp_label,
                              cmap=cmap,
                              save_figures=save_figures,
                              same_window=same_window,
                              no_nans=no_nans,
                              per_row=per_row,
                              save_figures_format=save_figures_format)

    def _get_loadings(self, loadings):
        from hyperspy.api import signals
        data = loadings.T.reshape(
            (-1,) + self.axes_manager.navigation_shape[::-1])
        signal = signals.BaseSignal(
            data,
            axes=(
                [{"size": data.shape[0], "navigate": True}] +
                self.axes_manager._get_navigation_axes_dicts()))
        signal.set_signal_origin(self.metadata.Signal.signal_origin)
        for axis in signal.axes_manager._axes[1:]:
            axis.navigate = False
        return signal

    def _get_factors(self, factors):
        signal = self.__class__(
            factors.T.reshape((-1,) + self.axes_manager.signal_shape[::-1]),
            axes=[{"size": factors.shape[-1], "navigate": True}] +
            self.axes_manager._get_signal_axes_dicts())
        signal.set_signal_origin(self.metadata.Signal.signal_origin)
        signal.set_signal_type(self.metadata.Signal.signal_type)
        for axis in signal.axes_manager._axes[1:]:
            axis.navigate = False
        return signal

    def get_decomposition_loadings(self):
        """Return the decomposition loadings as a Signal.

        See Also
        -------
        get_decomposition_factors, export_decomposition_results.

        """
        signal = self._get_loadings(self.learning_results.loadings)
        signal.axes_manager._axes[0].name = "Decomposition component index"
        signal.metadata.General.title = "Decomposition loadings of " + \
            self.metadata.General.title
        return signal

    def get_decomposition_factors(self):
        """Return the decomposition factors as a Signal.

        See Also
        -------
        get_decomposition_loadings, export_decomposition_results.

        """
        signal = self._get_factors(self.learning_results.factors)
        signal.axes_manager._axes[0].name = "Decomposition component index"
        signal.metadata.General.title = ("Decomposition factors of " +
                                         self.metadata.General.title)
        return signal

    def get_bss_loadings(self):
        """Return the blind source separtion loadings as a Signal.

        See Also
        -------
        get_bss_factors, export_bss_results.

        """
        signal = self._get_loadings(
            self.learning_results.bss_loadings)
        signal.axes_manager[0].name = "BSS component index"
        signal.metadata.General.title = ("BSS loadings of " +
                                         self.metadata.General.title)
        return signal

    def get_bss_factors(self):
        """Return the blind source separtion factors as a Signal.

        See Also
        -------
        get_bss_loadings, export_bss_results.

        """
        signal = self._get_factors(self.learning_results.bss_factors)
        signal.axes_manager[0].name = "BSS component index"
        signal.metadata.General.title = ("BSS factors of " +
                                         self.metadata.General.title)
        return signal

    def plot_bss_results(self,
                         factors_navigator="auto",
                         loadings_navigator="auto",
                         factors_dim=2,
                         loadings_dim=2,):
        """Plot the blind source separation factors and loadings.

        Unlike `plot_bss_factors` and `plot_bss_loadings`, this method displays
        one component at a time. Therefore it provides a more compact
        visualization than then other two methods.  The loadings and factors
        are displayed in different windows and each has its own
        navigator/sliders to navigate them if they are multidimensional. The
        component index axis is syncronize between the two.

        Parameters
        ----------
        factor_navigator, loadings_navigator : {"auto", None, "spectrum",
        Signal}
            See `plot` documentation for details.
        factors_dim, loadings_dim: int
            Currently HyperSpy cannot plot signals of dimension higher than
            two. Therefore, to visualize the BSS results when the
            factors or the loadings have signal dimension greater than 2
            we can view the data as spectra(images) by setting this parameter
            to 1(2). (Default 2)

        See Also
        --------
        plot_bss_factors, plot_bss_loadings, plot_decomposition_results.

        """
        factors = self.get_bss_factors()
        loadings = self.get_bss_loadings()
        factors.axes_manager._axes[0] = loadings.axes_manager._axes[0]
        if loadings.axes_manager.signal_dimension > 2:
            loadings.axes_manager.set_signal_dimension(loadings_dim)
        if factors.axes_manager.signal_dimension > 2:
            factors.axes_manager.set_signal_dimension(factors_dim)
        loadings.plot(navigator=loadings_navigator)
        factors.plot(navigator=factors_navigator)

    def plot_decomposition_results(self,
                                   factors_navigator="auto",
                                   loadings_navigator="auto",
                                   factors_dim=2,
                                   loadings_dim=2):
        """Plot the decompostion factors and loadings.

        Unlike `plot_factors` and `plot_loadings`, this method displays
        one component at a time. Therefore it provides a more compact
        visualization than then other two methods.  The loadings and factors
        are displayed in different windows and each has its own
        navigator/sliders to navigate them if they are multidimensional. The
        component index axis is syncronize between the two.

        Parameters
        ----------
        factor_navigator, loadings_navigator : {"auto", None, "spectrum",
        Signal}
            See `plot` documentation for details.
        factors_dim, loadings_dim : int
            Currently HyperSpy cannot plot signals of dimension higher than
            two. Therefore, to visualize the BSS results when the
            factors or the loadings have signal dimension greater than 2
            we can view the data as spectra(images) by setting this parameter
            to 1(2). (Default 2)

        See Also
        --------
        plot_factors, plot_loadings, plot_bss_results.

        """
        factors = self.get_decomposition_factors()
        loadings = self.get_decomposition_loadings()
        factors.axes_manager._axes[0] = loadings.axes_manager._axes[0]
        if loadings.axes_manager.signal_dimension > 2:
            loadings.axes_manager.set_signal_dimension(loadings_dim)
        if factors.axes_manager.signal_dimension > 2:
            factors.axes_manager.set_signal_dimension(factors_dim)
        loadings.plot(navigator=loadings_navigator)
        factors.plot(navigator=factors_navigator)


class SpecialSlicersSignal(SpecialSlicers):

    def __setitem__(self, i, j):
        """x.__setitem__(i, y) <==> x[i]=y
        """
        if isinstance(j, BaseSignal):
            j = j.data
        array_slices = self.obj._get_array_slices(i, self.isNavigation)
        self.obj.data[array_slices] = j

    def __len__(self):
        return self.obj.axes_manager.signal_shape[0]


class BaseSignal(FancySlicing,
                 MVA,
                 MVATools,):

    _record_by = ""
    _signal_type = ""
    _signal_origin = ""
    _additional_slicing_targets = [
        "metadata.Signal.Noise_properties.variance",
    ]

    def __init__(self, data, **kwds):
        """Create a Signal from a numpy array.

        Parameters
        ----------
        data : numpy array
           The signal data. It can be an array of any dimensions.
        axes : dictionary (optional)
            Dictionary to define the axes (see the
            documentation of the AxesManager class for more details).
        attributes : dictionary (optional)
            A dictionary whose items are stored as attributes.
        metadata : dictionary (optional)
            A dictionary containing a set of parameters
            that will to stores in the `metadata` attribute.
            Some parameters might be mandatory in some cases.
        original_metadata : dictionary (optional)
            A dictionary containing a set of parameters
            that will to stores in the `original_metadata` attribute. It
            typically contains all the parameters that has been
            imported from the original data file.

        """
        self._create_metadata()
        self.models = ModelManager(self)
        self.learning_results = LearningResults()
        kwds['data'] = data
        self._load_dictionary(kwds)
        self._plot = None
        self.auto_replot = True
        self.inav = SpecialSlicersSignal(self, True)
        self.isig = SpecialSlicersSignal(self, False)
        self.events = Events()
        self.events.data_changed = Event("""
            Event that triggers when the data has changed

            The event trigger when the data is ready for consumption by any
            process that depend on it as input. Plotted signals automatically
            connect this Event to its `BaseSignal.plot()`.

            Note: The event only fires at certain specific times, not everytime
            that the `BaseSignal.data` array changes values.

            Arguments:
                obj: The signal that owns the data.
            """, arguments=['obj'])

    def _create_metadata(self):
        self.metadata = DictionaryTreeBrowser()
        mp = self.metadata
        mp.add_node("_HyperSpy")
        mp.add_node("General")
        mp.add_node("Signal")
        mp._HyperSpy.add_node("Folding")
        folding = mp._HyperSpy.Folding
        folding.unfolded = False
        folding.signal_unfolded = False
        folding.original_shape = None
        folding.original_axes_manager = None
        mp.Signal.binned = False
        self.original_metadata = DictionaryTreeBrowser()
        self.tmp_parameters = DictionaryTreeBrowser()

    def __repr__(self):
        if self.metadata._HyperSpy.Folding.unfolded:
            unfolded = "unfolded "
        else:
            unfolded = ""
        string = '<'
        string += self.__class__.__name__
        string += ", title: %s" % self.metadata.General.title
        string += ", %sdimensions: %s" % (
            unfolded,
            self.axes_manager._get_dimension_str())

        string += '>'

        return string

    def _binary_operator_ruler(self, other, op_name):
        exception_message = (
            "Invalid dimensions for this operation")
        if isinstance(other, BaseSignal):
            # Both objects are signals
            oam = other.axes_manager
            sam = self.axes_manager
            if sam.navigation_shape == oam.navigation_shape and \
                    sam.signal_shape == oam.signal_shape:
                # They have the same signal shape.
                # The signal axes are aligned but there is
                # no guarantee that data axes area aligned so we make sure that
                # they are aligned for the operation.
                sdata = self._data_aligned_with_axes
                odata = other._data_aligned_with_axes
                if op_name in INPLACE_OPERATORS:
                    self.data = getattr(sdata, op_name)(odata)
                    self.axes_manager._sort_axes()
                    return self
                else:
                    ns = self._deepcopy_with_new_data(
                        getattr(sdata, op_name)(odata))
                    ns.axes_manager._sort_axes()
                    return ns
            else:
                # Different navigation and/or signal shapes
                if not are_signals_aligned(self, other):
                    raise ValueError(exception_message)
                else:
                    # They are broadcastable but have different number of axes
                    new_nav_axes = []
                    for saxis, oaxis in zip(
                            sam.navigation_axes, oam.navigation_axes):
                        new_nav_axes.append(saxis if saxis.size > 1 or
                                            oaxis.size == 1 else
                                            oaxis)
                    bigger_am = None
                    if sam.navigation_dimension != oam.navigation_dimension:
                        bigger_am = (sam
                                     if sam.navigation_dimension >
                                     oam.navigation_dimension
                                     else oam)
                        new_nav_axes.extend(
                            bigger_am.navigation_axes[len(new_nav_axes):])
                    # Because they are broadcastable and navigation axes come
                    # first in the data array, we don't need to pad the data
                    # array.
                    new_sig_axes = []
                    for saxis, oaxis in zip(
                            sam.signal_axes, oam.signal_axes):
                        new_sig_axes.append(saxis if saxis.size > 1 or
                                            oaxis.size == 1 else
                                            oaxis)
                    if sam.signal_dimension != oam.signal_dimension:
                        bigger_am = (
                            sam if sam.signal_dimension > oam.signal_dimension
                            else oam)
                        new_sig_axes.extend(
                            bigger_am.signal_axes[len(new_sig_axes):])
                    sdim_diff = abs(sam.signal_dimension -
                                    oam.signal_dimension)
                    sdata = self._data_aligned_with_axes
                    odata = other._data_aligned_with_axes
                    if len(new_nav_axes) and sdim_diff:
                        if bigger_am is sam:
                            # Pad odata
                            while sdim_diff:
                                odata = np.expand_dims(
                                    odata, oam.navigation_dimension)
                                sdim_diff -= 1
                        else:
                            # Pad sdata
                            while sdim_diff:
                                sdata = np.expand_dims(
                                    sdata, sam.navigation_dimension)
                                sdim_diff -= 1
                    if op_name in INPLACE_OPERATORS:
                        # This should raise a ValueError if the operation
                        # changes the shape of the object on the left.
                        self.data = getattr(sdata, op_name)(odata)
                        self.axes_manager._sort_axes()
                        return self
                    else:
                        ns = self._deepcopy_with_new_data(
                            getattr(sdata, op_name)(odata))
                        new_axes = new_nav_axes[::-1] + new_sig_axes[::-1]
                        ns.axes_manager._axes = [axis.copy()
                                                 for axis in new_axes]
                        if bigger_am is oam:
                            ns.metadata.Signal.record_by = \
                                other.metadata.Signal.record_by
                            ns._assign_subclass()
                        return ns

        else:
            # Second object is not a Signal
            if op_name in INPLACE_OPERATORS:
                getattr(self.data, op_name)(other)
                return self
            else:
                return self._deepcopy_with_new_data(
                    getattr(self.data, op_name)(other))

    def _unary_operator_ruler(self, op_name):
        return self._deepcopy_with_new_data(getattr(self.data, op_name)())

    def _check_signal_dimension_equals_one(self):
        if self.axes_manager.signal_dimension != 1:
            raise SignalDimensionError(self.axes_manager.signal_dimension, 1)

    def _check_signal_dimension_equals_two(self):
        if self.axes_manager.signal_dimension != 2:
            raise SignalDimensionError(self.axes_manager.signal_dimension, 2)

    def _deepcopy_with_new_data(self, data=None):
        """Returns a deepcopy of itself replacing the data.

        This method has the advantage over deepcopy that it does not
        copy the data what can save precious memory

        Parameters
        ---------
        data : {None | np.array}

        Returns
        -------
        ns : Signal

        """
        try:
            old_data = self.data
            self.data = None
            old_plot = self._plot
            self._plot = None
            old_models = self.models._models
            self.models._models = DictionaryTreeBrowser()
            ns = self.deepcopy()
            ns.data = np.atleast_1d(data)
            return ns
        finally:
            self.data = old_data
            self._plot = old_plot
            self.models._models = old_models

    def _summary(self):
        string = "\n\tTitle: "
        string += self.metadata.General.title
        if self.metadata.has_item("Signal.signal_type"):
            string += "\n\tSignal type: "
            string += self.metadata.Signal.signal_type
        string += "\n\tData dimensions: "
        string += str(self.axes_manager.shape)
        if self.metadata.has_item('Signal.record_by'):
            string += "\n\tData representation: "
            string += self.metadata.Signal.record_by
            string += "\n\tData type: "
            string += str(self.data.dtype)
        return string

    def _print_summary(self):
        print(self._summary())

    @property
    def data(self):
        return self._data

    @data.setter
    def data(self, value):
        if isinstance(value, h5py.Dataset):
            self._data = value
        else:
            self._data = np.atleast_1d(np.asanyarray(value))

    def _load_dictionary(self, file_data_dict):
        """Load data from dictionary.

        Parameters
        ----------
        file_data_dict : dictionary
            A dictionary containing at least a 'data' keyword with an array of
            arbitrary dimensions. Additionally the dictionary can contain the
            following items:
            data : numpy array
               The signal data. It can be an array of any dimensions.
            axes : dictionary (optional)
                Dictionary to define the axes (see the
                documentation of the AxesManager class for more details).
            attributes : dictionary (optional)
                A dictionary whose items are stored as attributes.
            metadata : dictionary (optional)
                A dictionary containing a set of parameters
                that will to stores in the `metadata` attribute.
                Some parameters might be mandatory in some cases.
            original_metadata : dictionary (optional)
                A dictionary containing a set of parameters
                that will to stores in the `original_metadata` attribute. It
                typically contains all the parameters that has been
                imported from the original data file.

        """

        self.data = file_data_dict['data']
        if 'models' in file_data_dict:
            self.models._add_dictionary(file_data_dict['models'])
        if 'axes' not in file_data_dict:
            file_data_dict['axes'] = self._get_undefined_axes_list()
        self.axes_manager = AxesManager(
            file_data_dict['axes'])
        if 'metadata' not in file_data_dict:
            file_data_dict['metadata'] = {}
        if 'original_metadata' not in file_data_dict:
            file_data_dict['original_metadata'] = {}
        if 'attributes' in file_data_dict:
            for key, value in file_data_dict['attributes'].items():
                if hasattr(self, key):
                    if isinstance(value, dict):
                        for k, v in value.items():
                            eval('self.%s.__setattr__(k,v)' % key)
                    else:
                        self.__setattr__(key, value)
        self.original_metadata.add_dictionary(
            file_data_dict['original_metadata'])
        self.metadata.add_dictionary(
            file_data_dict['metadata'])
        if "title" not in self.metadata.General:
            self.metadata.General.title = ''
        if (self._record_by or
                "Signal.record_by" not in self.metadata):
            self.metadata.Signal.record_by = self._record_by
        if (self._signal_origin or
                "Signal.signal_origin" not in self.metadata):
            self.metadata.Signal.signal_origin = self._signal_origin
        if (self._signal_type or
                not self.metadata.has_item("Signal.signal_type")):
            self.metadata.Signal.signal_type = self._signal_type

    def squeeze(self):
        """Remove single-dimensional entries from the shape of an array
        and the axes.

        """
        # We deepcopy everything but data
        self = self._deepcopy_with_new_data(self.data)
        for axis in self.axes_manager._axes:
            if axis.size == 1:
                self._remove_axis(axis.index_in_axes_manager)
        self.data = self.data.squeeze()
        return self

    def _to_dictionary(self, add_learning_results=True):
        """Returns a dictionary that can be used to recreate the signal.

        All items but `data` are copies.

        Parameters
        ----------
        add_learning_results : bool

        Returns
        -------
        dic : dictionary

        """
        dic = {'data': self.data,
               'axes': self.axes_manager._get_axes_dicts(),
               'metadata': self.metadata.deepcopy().as_dictionary(),
               'original_metadata':
               self.original_metadata.deepcopy().as_dictionary(),
               'tmp_parameters':
               self.tmp_parameters.deepcopy().as_dictionary()}
        if add_learning_results and hasattr(self, 'learning_results'):
            dic['learning_results'] = copy.deepcopy(
                self.learning_results.__dict__)
        return dic

    def _get_undefined_axes_list(self):
        axes = []
        for i in range(len(self.data.shape)):
            axes.append({'size': int(self.data.shape[i]), })
        return axes

    def __call__(self, axes_manager=None):
        if axes_manager is None:
            axes_manager = self.axes_manager
        return np.atleast_1d(
            self.data.__getitem__(axes_manager._getitem_tuple))

    def plot(self, navigator="auto", axes_manager=None, **kwargs):
        """Plot the signal at the current coordinates.

        For multidimensional datasets an optional figure,
        the "navigator", with a cursor to navigate that data is
        raised. In any case it is possible to navigate the data using
        the sliders. Currently only signals with signal_dimension equal to
        0, 1 and 2 can be plotted.

        Parameters
        ----------
        navigator : {"auto", None, "slider", "spectrum", Signal}
            If "auto", if navigation_dimension > 0, a navigator is
            provided to explore the data.
            If navigation_dimension is 1 and the signal is an image
            the navigator is a spectrum obtained by integrating
            over the signal axes (the image).
            If navigation_dimension is 1 and the signal is a spectrum
            the navigator is an image obtained by stacking horizontally
            all the spectra in the dataset.
            If navigation_dimension is > 1, the navigator is an image
            obtained by integrating the data over the signal axes.
            Additionaly, if navigation_dimension > 2 a window
            with one slider per axis is raised to navigate the data.
            For example,
            if the dataset consists of 3 navigation axes X, Y, Z and one
            signal axis, E, the default navigator will be an image
            obtained by integrating the data over E at the current Z
            index and a window with sliders for the X, Y and Z axes
            will be raised. Notice that changing the Z-axis index
            changes the navigator in this case.
            If "slider" and the navigation dimension > 0 a window
            with one slider per axis is raised to navigate the data.
            If "spectrum" and navigation_dimension > 0 the navigator
            is always a spectrum obtained by integrating the data
            over all other axes.
            If None, no navigator will be provided.
            Alternatively a Signal instance can be provided. The signal
            dimension must be 1 (for a spectrum navigator) or 2 (for a
            image navigator) and navigation_shape must be 0 (for a static
            navigator) or navigation_shape + signal_shape must be equal
            to the navigator_shape of the current object (for a dynamic
            navigator).
            If the signal dtype is RGB or RGBA this parameters has no
            effect and is always "slider".

        axes_manager : {None, axes_manager}
            If None `axes_manager` is used.

        **kwargs : optional
            Any extra keyword arguments are passed to the signal plot.

        """

        if self._plot is not None:
            try:
                self._plot.close()
            except:
                # If it was already closed it will raise an exception,
                # but we want to carry on...
                pass

        if axes_manager is None:
            axes_manager = self.axes_manager
        if self.is_rgbx is True:
            if axes_manager.navigation_size < 2:
                navigator = None
            else:
                navigator = "slider"
        if axes_manager.signal_dimension == 0:
            self._plot = mpl_he.MPL_HyperExplorer()
        elif axes_manager.signal_dimension == 1:
            # Hyperspectrum
            self._plot = mpl_hse.MPL_HyperSignal1D_Explorer()
        elif axes_manager.signal_dimension == 2:
            self._plot = mpl_hie.MPL_HyperImage_Explorer()
        else:
            raise ValueError('Plotting is not supported for this view')

        self._plot.axes_manager = axes_manager
        self._plot.signal_data_function = self.__call__
        if self.metadata.General.title:
            self._plot.signal_title = self.metadata.General.title
        elif self.tmp_parameters.has_item('filename'):
            self._plot.signal_title = self.tmp_parameters.filename

        def get_static_explorer_wrapper(*args, **kwargs):
            return navigator()

        def get_1D_sum_explorer_wrapper(*args, **kwargs):
            navigator = self
            # Sum over all but the first navigation axis.
            am = navigator.axes_manager
            navigator = navigator.sum(am.signal_axes + am.navigation_axes[1:])
            return np.nan_to_num(navigator.data).squeeze()

        def get_dynamic_explorer_wrapper(*args, **kwargs):
            navigator.axes_manager.indices = self.axes_manager.indices[
                navigator.axes_manager.signal_dimension:]
            navigator.axes_manager._update_attributes()
            return navigator()

        if not isinstance(navigator, BaseSignal) and navigator == "auto":
            if (self.axes_manager.navigation_dimension == 1 and
                    self.axes_manager.signal_dimension == 1):
                navigator = "data"
            elif self.axes_manager.navigation_dimension > 0:
                if self.axes_manager.signal_dimension == 0:
                    navigator = self.deepcopy()
                else:
                    navigator = interactive(
                        self.sum,
                        self.events.data_changed,
                        self.axes_manager.events.any_axis_changed,
                        self.axes_manager.signal_axes)
                if navigator.axes_manager.navigation_dimension == 1:
                    navigator = interactive(
                        navigator.as_signal1D,
                        navigator.events.data_changed,
                        navigator.axes_manager.events.any_axis_changed, 0)
                else:
                    navigator = interactive(
                        navigator.as_signal2D,
                        navigator.events.data_changed,
                        navigator.axes_manager.events.any_axis_changed,
                        (0, 1))
            else:
                navigator = None
        # Navigator properties
        if axes_manager.navigation_axes:
            if navigator is "slider":
                self._plot.navigator_data_function = "slider"
            elif navigator is None:
                self._plot.navigator_data_function = None
            elif isinstance(navigator, BaseSignal):
                # Dynamic navigator
                if (axes_manager.navigation_shape ==
                        navigator.axes_manager.signal_shape +
                        navigator.axes_manager.navigation_shape):
                    self._plot.navigator_data_function = \
                        get_dynamic_explorer_wrapper

                elif (axes_manager.navigation_shape ==
                        navigator.axes_manager.signal_shape or
                        axes_manager.navigation_shape[:2] ==
                        navigator.axes_manager.signal_shape or
                        (axes_manager.navigation_shape[0],) ==
                        navigator.axes_manager.signal_shape):
                    self._plot.navigator_data_function = \
                        get_static_explorer_wrapper
                else:
                    raise ValueError(
                        "The navigator dimensions are not compatible with "
                        "those of self.")
            elif navigator == "data":
                self._plot.navigator_data_function = \
                    lambda axes_manager=None: self.data
            elif navigator == "spectrum":
                self._plot.navigator_data_function = \
                    get_1D_sum_explorer_wrapper
            else:
                raise ValueError(
                    "navigator must be one of \"spectrum\",\"auto\","
                    " \"slider\", None, a Signal instance")

        self._plot.plot(**kwargs)
        self.events.data_changed.connect(self.update_plot, [])
        if self._plot.signal_plot:
            self._plot.signal_plot.events.closed.connect(
                lambda: self.events.data_changed.disconnect(self.update_plot),
                [])

    def save(self, filename=None, overwrite=None, extension=None,
             **kwds):
        """Saves the signal in the specified format.

        The function gets the format from the extension.:
            - hdf5 for HDF5
            - rpl for Ripple (useful to export to Digital Micrograph)
            - msa for EMSA/MSA single spectrum saving.
            - unf for SEMPER unf binary format.
            - blo for Blockfile diffraction stack saving.
            - Many image formats such as png, tiff, jpeg...

        If no extension is provided the default file format as defined
        in the `preferences` is used.
        Please note that not all the formats supports saving datasets of
        arbitrary dimensions, e.g. msa only supports 1D data, and blockfiles
        only support image stacks with a navigation dimension < 2.

        Each format accepts a different set of parameters. For details
        see the specific format documentation.

        Parameters
        ----------
        filename : str or None
            If None (default) and tmp_parameters.filename and
            `tmp_paramters.folder` are defined, the
            filename and path will be taken from there. A valid
            extension can be provided e.g. "my_file.rpl", see `extension`.
        overwrite : None, bool
            If None, if the file exists it will query the user. If
            True(False) it (does not) overwrites the file if it exists.
        extension : {None, 'hdf5', 'rpl', 'msa', 'unf', 'blo', common image
                     extensions e.g. 'tiff', 'png'}
            The extension of the file that defines the file format.
            If None, the extension is taken from the first not None in the
            following list:
            i) the filename
            ii)  `tmp_parameters.extension`
            iii) `preferences.General.default_file_format` in this order.

        """
        if filename is None:
            if (self.tmp_parameters.has_item('filename') and
                    self.tmp_parameters.has_item('folder')):
                filename = os.path.join(
                    self.tmp_parameters.folder,
                    self.tmp_parameters.filename)
                extension = (self.tmp_parameters.extension
                             if not extension
                             else extension)
            elif self.metadata.has_item('General.original_filename'):
                filename = self.metadata.General.original_filename
            else:
                raise ValueError('File name not defined')
        if extension is not None:
            basename, ext = os.path.splitext(filename)
            filename = basename + '.' + extension
        io.save(filename, self, overwrite=overwrite, **kwds)

    def _replot(self):
        if self._plot is not None:
            if self._plot.is_active() is True:
                self.plot()

    def update_plot(self):
        if self._plot is not None:
            if self._plot.is_active() is True:
                if self._plot.signal_plot is not None:
                    self._plot.signal_plot.update()
                if self._plot.navigator_plot is not None:
                    self._plot.navigator_plot.update()

    @auto_replot
    def get_dimensions_from_data(self):
        """Get the dimension parameters from the data_cube. Useful when
        the data_cube was externally modified, or when the SI was not
        loaded from a file

        """
        dc = self.data
        for axis in self.axes_manager._axes:
            axis.size = int(dc.shape[axis.index_in_array])

    def crop(self, axis, start=None, end=None):
        """Crops the data in a given axis. The range is given in pixels

        Parameters
        ----------
        axis : {int | string}
            Specify the data axis in which to perform the cropping
            operation. The axis can be specified using the index of the
            axis in `axes_manager` or the axis name.
        start, end : {int | float | None}
            The beginning and end of the cropping interval. If int
            the value is taken as the axis index. If float the index
            is calculated using the axis calibration. If start/end is
            None crop from/to the low/high end of the axis.

        """
        axis = self.axes_manager[axis]
        i1, i2 = axis._get_index(start), axis._get_index(end)
        if i1 is not None:
            new_offset = axis.axis[i1]
        # We take a copy to guarantee the continuity of the data
        self.data = self.data[
            (slice(None),) * axis.index_in_array + (slice(i1, i2),
                                                    Ellipsis)]

        if i1 is not None:
            axis.offset = new_offset
        self.events.data_changed.trigger(obj=self)
        self.get_dimensions_from_data()
        self.squeeze()

    def swap_axes(self, axis1, axis2):
        """Swaps the axes.

        Parameters
        ----------
        axis1, axis2 %s

        Returns
        -------
        s : a copy of the object with the axes swapped.

        """
        axis1 = self.axes_manager[axis1].index_in_array
        axis2 = self.axes_manager[axis2].index_in_array
        s = self._deepcopy_with_new_data(self.data.swapaxes(axis1, axis2))
        c1 = s.axes_manager._axes[axis1]
        c2 = s.axes_manager._axes[axis2]
        s.axes_manager._axes[axis1] = c2
        s.axes_manager._axes[axis2] = c1
        s.axes_manager._update_attributes()
        s._make_sure_data_is_contiguous()
        return s
    swap_axes.__doc__ %= ONE_AXIS_PARAMETER

    def rollaxis(self, axis, to_axis):
        """Roll the specified axis backwards, until it lies in a given position.

        Parameters
        ----------
        axis %s The axis to roll backwards.
            The positions of the other axes do not change relative to one another.
        to_axis %s The axis is rolled until it
            lies before this other axis.

        Returns
        -------
        s : Signal or subclass
            Output signal.

        See Also
        --------
        roll : swap_axes

        Examples
        --------
        >>> s = hs.signals.Signal1D(np.ones((5,4,3,6)))
        >>> s
        <Signal1D, title: , dimensions: (3, 4, 5, 6)>
        >>> s.rollaxis(3, 1)
        <Signal1D, title: , dimensions: (3, 4, 5, 6)>
        >>> s.rollaxis(2,0)
        <Signal1D, title: , dimensions: (5, 3, 4, 6)>

        """
        axis = self.axes_manager[axis].index_in_array
        to_index = self.axes_manager[to_axis].index_in_array
        if axis == to_index:
            return self.deepcopy()
        new_axes_indices = hyperspy.misc.utils.rollelem(
            [axis_.index_in_array for axis_ in self.axes_manager._axes],
            index=axis,
            to_index=to_index)

        s = self._deepcopy_with_new_data(self.data.transpose(new_axes_indices))
        s.axes_manager._axes = hyperspy.misc.utils.rollelem(
            s.axes_manager._axes,
            index=axis,
            to_index=to_index)
        s.axes_manager._update_attributes()
        s._make_sure_data_is_contiguous()
        return s
    rollaxis.__doc__ %= (ONE_AXIS_PARAMETER, ONE_AXIS_PARAMETER)

    @property
    def _data_aligned_with_axes(self):
        """Returns a view of `data` with is axes aligned with the Signal axes.

        """
        if self.axes_manager.axes_are_aligned_with_data:
            return self.data
        else:
            am = self.axes_manager
            nav_iia_r = am.navigation_indices_in_array[::-1]
            sig_iia_r = am.signal_indices_in_array[::-1]
            # nav_sort = np.argsort(nav_iia_r)
            # sig_sort = np.argsort(sig_iia_r) + len(nav_sort)
            data = self.data.transpose(nav_iia_r + sig_iia_r)
            return data

    def rebin(self, new_shape, out=None):
        """Returns the object with the data rebinned.

        Parameters
        ----------
        new_shape: tuple of ints
            The new shape elements must be divisors of the original shape
            elements.
        %s

        Returns
        -------
        s : Signal subclass

        Raises
        ------
        ValueError
            When there is a mismatch between the number of elements in the
            signal shape and `new_shape` or `new_shape` elements are not
            divisors of the original signal shape.


        Examples
        --------
        >>> import hyperspy.api as hs
        >>> s = hs.signals.Signal1D(np.zeros((10, 100)))
        >>> s
        <Signal1D, title: , dimensions: (10|100)>
        >>> s.rebin((5, 100))
        <Signal1D, title: , dimensions: (5|100)>
        I
        """
        if len(new_shape) != len(self.data.shape):
            raise ValueError("Wrong shape size")
        new_shape_in_array = []
        for axis in self.axes_manager._axes:
            new_shape_in_array.append(
                new_shape[axis.index_in_axes_manager])
        factors = (np.array(self.data.shape) /
                   np.array(new_shape_in_array))
        s = out or self._deepcopy_with_new_data(None)
        data = array_tools.rebin(self.data, new_shape_in_array)
        if out:
            out.data[:] = data
        else:
            s.data = data
        for axis, axis_src in zip(s.axes_manager._axes,
                                  self.axes_manager._axes):
            axis.scale = axis_src.scale * factors[axis.index_in_array]
        s.get_dimensions_from_data()
        if s.metadata.has_item('Signal.Noise_properties.variance'):
            if isinstance(s.metadata.Signal.Noise_properties.variance,
                          BaseSignal):
                var = s.metadata.Signal.Noise_properties.variance
                s.metadata.Signal.Noise_properties.variance = var.rebin(
                    new_shape)
        if out is None:
            return s
        else:
            out.events.data_changed.trigger(obj=out)
    rebin.__doc__ %= OUT_ARG

    def split(self,
              axis='auto',
              number_of_parts='auto',
              step_sizes='auto'):
        """Splits the data into several signals.

        The split can be defined by giving the number_of_parts, a homogeneous
        step size or a list of customized step sizes. By default ('auto'),
        the function is the reverse of utils.stack().

        Parameters
        ----------
        axis : {'auto' | int | string}
            Specify the data axis in which to perform the splitting
            operation.  The axis can be specified using the index of the
            axis in `axes_manager` or the axis name.
            - If 'auto' and if the object has been created with utils.stack,
            split will return the former list of signals
            (options stored in 'metadata._HyperSpy.Stacking_history'
             else the last navigation axis will be used.
        number_of_parts : {'auto' | int}
            Number of parts in which the SI will be splitted. The
            splitting is homegenous. When the axis size is not divisible
            by the number_of_parts the reminder data is lost without
            warning. If number_of_parts and step_sizes is 'auto',
            number_of_parts equals the length of the axis,
            step_sizes equals one  and the axis is supress from each
            sub_spectra.
        step_sizes : {'auto' | list of ints | int}
            Size of the splitted parts. If 'auto', the step_sizes equals one.
            If int, the splitting is homogenous.

        Examples
        --------
        >>> s = hs.signals.Signal1D(random.random([4,3,2]))
        >>> s
            <Signal1D, title: , dimensions: (3, 4|2)>
        >>> s.split()
            [<Signal1D, title: , dimensions: (3 |2)>,
            <Signal1D, title: , dimensions: (3 |2)>,
            <Signal1D, title: , dimensions: (3 |2)>,
            <Signal1D, title: , dimensions: (3 |2)>]
        >>> s.split(step_sizes=2)
            [<Signal1D, title: , dimensions: (3, 2|2)>,
            <Signal1D, title: , dimensions: (3, 2|2)>]
        >>> s.split(step_sizes=[1,2])
            [<Signal1D, title: , dimensions: (3, 1|2)>,
            <Signal1D, title: , dimensions: (3, 2|2)>]

        Returns
        -------
        list of the splitted signals
        """

        shape = self.data.shape
        signal_dict = self._to_dictionary(add_learning_results=False)

        if axis == 'auto':
            mode = 'auto'
            if hasattr(self.metadata._HyperSpy, 'Stacking_history'):
                stack_history = self.metadata._HyperSpy.Stacking_history
                axis_in_manager = stack_history.axis
                step_sizes = stack_history.step_sizes
            else:
                axis_in_manager = \
                    self.axes_manager[-1 + 1j].index_in_axes_manager
        else:
            mode = 'manual'
            axis_in_manager = self.axes_manager[axis].index_in_axes_manager

        axis = self.axes_manager[axis_in_manager].index_in_array
        len_axis = self.axes_manager[axis_in_manager].size

        if number_of_parts is 'auto' and step_sizes is 'auto':
            step_sizes = 1
            number_of_parts = len_axis
        elif number_of_parts is not 'auto' and step_sizes is not 'auto':
            raise ValueError(
                "You can define step_sizes or number_of_parts "
                "but not both.")
        elif step_sizes is 'auto':
            if number_of_parts > shape[axis]:
                raise ValueError(
                    "The number of parts is greater than "
                    "the axis size.")
            else:
                step_sizes = ([shape[axis] // number_of_parts, ] *
                              number_of_parts)

        if isinstance(step_sizes, int):
            step_sizes = [step_sizes] * int(len_axis / step_sizes)

        splitted = []
        cut_index = np.array([0] + step_sizes).cumsum()

        axes_dict = signal_dict['axes']
        for i in range(len(cut_index) - 1):
            axes_dict[axis]['offset'] = \
                self.axes_manager._axes[axis].index2value(cut_index[i])
            axes_dict[axis]['size'] = cut_index[i + 1] - cut_index[i]
            data = self.data[
                (slice(None), ) * axis +
                (slice(cut_index[i], cut_index[i + 1]), Ellipsis)]
            signal_dict['data'] = data
            splitted += self.__class__(**signal_dict),

        if number_of_parts == len_axis \
                or step_sizes == [1] * len_axis:
            for i, signal1D in enumerate(splitted):
                signal1D.data = signal1D.data[
                    signal1D.axes_manager._get_data_slice([(axis, 0)])]
                signal1D._remove_axis(axis_in_manager)

        if mode == 'auto' and hasattr(
                self.original_metadata, 'stack_elements'):
            for i, spectrum in enumerate(splitted):
                se = self.original_metadata.stack_elements['element' + str(i)]
                spectrum.metadata = copy.deepcopy(
                    se['metadata'])
                spectrum.original_metadata = copy.deepcopy(
                    se['original_metadata'])
                spectrum.metadata.General.title = se.metadata.General.title

        return splitted

    @auto_replot
    def _unfold(self, steady_axes, unfolded_axis):
        """Modify the shape of the data by specifying the axes whose
        dimension do not change and the axis over which the remaining axes will
        be unfolded

        Parameters
        ----------
        steady_axes : list
            The indices of the axes which dimensions do not change
        unfolded_axis : int
            The index of the axis over which all the rest of the axes (except
            the steady axes) will be unfolded

        See also
        --------
        fold
        """

        # It doesn't make sense unfolding when dim < 2
        if self.data.squeeze().ndim < 2:
            return

        # We need to store the original shape and coordinates to be used
        # by
        # the fold function only if it has not been already stored by a
        # previous unfold
        folding = self.metadata._HyperSpy.Folding
        if folding.unfolded is False:
            folding.original_shape = self.data.shape
            folding.original_axes_manager = self.axes_manager
            folding.unfolded = True

        new_shape = [1] * len(self.data.shape)
        for index in steady_axes:
            new_shape[index] = self.data.shape[index]
        new_shape[unfolded_axis] = -1
        self.data = self.data.reshape(new_shape)
        self.axes_manager = self.axes_manager.deepcopy()
        uname = ''
        uunits = ''
        to_remove = []
        for axis, dim in zip(self.axes_manager._axes, new_shape):
            if dim == 1:
                uname += ',' + str(axis)
                uunits = ',' + str(axis.units)
                to_remove.append(axis)
        ua = self.axes_manager._axes[unfolded_axis]
        ua.name = str(ua) + uname
        ua.units = str(ua.units) + uunits
        ua.size = self.data.shape[unfolded_axis]
        for axis in to_remove:
            self.axes_manager.remove(axis.index_in_axes_manager)
        self.data = self.data.squeeze()
        if self.metadata.has_item('Signal.Noise_properties.variance'):
            variance = self.metadata.Signal.Noise_properties.variance
            if isinstance(variance, BaseSignal):
                variance._unfold(steady_axes, unfolded_axis)

    def unfold(self, unfold_navigation=True, unfold_signal=True):
        """Modifies the shape of the data by unfolding the signal and
        navigation dimensions separately

        Returns
        -------
        needed_unfolding : bool


        """
        unfolded = False
        if unfold_navigation:
            if self.unfold_navigation_space():
                unfolded = True
        if unfold_signal:
            if self.unfold_signal_space():
                unfolded = True
        return unfolded

    @contextmanager
    def unfolded(self, unfold_navigation=True, unfold_signal=True):
        """Use this function together with a `with` statement to have the
        signal be unfolded for the scope of the `with` block, before
        automatically refolding when passing out of scope.

        See also
        --------
        unfold, fold

        Examples
        --------
        >>> import numpy as np
        >>> s = BaseSignal(np.random.random((64,64,1024)))
        >>> with s.unfolded():
                # Do whatever needs doing while unfolded here
                pass
        """
        unfolded = self.unfold(unfold_navigation, unfold_signal)
        try:
            yield unfolded
        finally:
            if unfolded is not False:
                self.fold()

    def unfold_navigation_space(self):
        """Modify the shape of the data to obtain a navigation space of
        dimension 1

        Returns
        -------
        needed_unfolding : bool

        """

        if self.axes_manager.navigation_dimension < 2:
            needed_unfolding = False
        else:
            needed_unfolding = True
            steady_axes = [
                axis.index_in_array for axis in
                self.axes_manager.signal_axes]
            unfolded_axis = (
                self.axes_manager.navigation_axes[0].index_in_array)
            self._unfold(steady_axes, unfolded_axis)
        return needed_unfolding

    def unfold_signal_space(self):
        """Modify the shape of the data to obtain a signal space of
        dimension 1

        Returns
        -------
        needed_unfolding : bool

        """
        if self.axes_manager.signal_dimension < 2:
            needed_unfolding = False
        else:
            needed_unfolding = True
            steady_axes = [
                axis.index_in_array for axis in
                self.axes_manager.navigation_axes]
            unfolded_axis = self.axes_manager.signal_axes[0].index_in_array
            self._unfold(steady_axes, unfolded_axis)
            self.metadata._HyperSpy.Folding.signal_unfolded = True
        return needed_unfolding

    @auto_replot
    def fold(self):
        """If the signal was previously unfolded, folds it back"""
        folding = self.metadata._HyperSpy.Folding
        # Note that == must be used instead of is True because
        # if the value was loaded from a file its type can be np.bool_
        if folding.unfolded is True:
            self.data = self.data.reshape(folding.original_shape)
            self.axes_manager = folding.original_axes_manager
            folding.original_shape = None
            folding.original_axes_manager = None
            folding.unfolded = False
            folding.signal_unfolded = False
            if self.metadata.has_item('Signal.Noise_properties.variance'):
                variance = self.metadata.Signal.Noise_properties.variance
                if isinstance(variance, BaseSignal):
                    variance.fold()

    def _make_sure_data_is_contiguous(self):
        if self.data.flags['C_CONTIGUOUS'] is False:
            self.data = np.ascontiguousarray(self.data)

    def _iterate_signal(self):
        """Iterates over the signal data.

        It is faster than using the signal iterator.

        """
        if self.axes_manager.navigation_size < 2:
            yield self()
            return
        self._make_sure_data_is_contiguous()
        axes = [axis.index_in_array for
                axis in self.axes_manager.signal_axes]
        unfolded_axis = (
            self.axes_manager.navigation_axes[0].index_in_array)
        new_shape = [1] * len(self.data.shape)
        for axis in axes:
            new_shape[axis] = self.data.shape[axis]
        new_shape[unfolded_axis] = -1
        # Warning! if the data is not contigous it will make a copy!!
        data = self.data.reshape(new_shape)
        for i in range(data.shape[unfolded_axis]):
            getitem = [0] * len(data.shape)
            for axis in axes:
                getitem[axis] = slice(None)
            getitem[unfolded_axis] = i
            yield(data[getitem])

    def _remove_axis(self, axes):
        am = self.axes_manager
        axes = am[axes]
        if not np.iterable(axes):
            axes = (axes,)
        if am.navigation_dimension + am.signal_dimension > len(axes):
            old_signal_dimension = am.signal_dimension
            am.remove(axes)
            if old_signal_dimension != am.signal_dimension:
                if am.signal_dimension == 2:
                    self._record_by = "image"
                elif am.signal_dimension == 1:
                    self._record_by = "spectrum"
                elif am.signal_dimension == 0:
                    self._record_by = ""
                else:
                    return
                self.metadata.Signal.record_by = self._record_by
                self._assign_subclass()
        else:
            # Create a "Scalar" axis because the axis is the last one left and
            # HyperSpy does not # support 0 dimensions
            am.remove(axes)
            am._append_axis(
                size=1,
                scale=1,
                offset=0,
                name="Scalar",
                navigate=False,)

    def _ma_workaround(self, s, function, axes, ar_axes, out):
        # TODO: Remove if and when numpy.ma accepts tuple `axis`

        # Basically perform unfolding, but only on data. We don't care about
        # the axes since the function will consume it/them.
        if not np.iterable(ar_axes):
            ar_axes = (ar_axes,)
        ar_axes = sorted(ar_axes)
        new_shape = list(self.data.shape)
        for index in ar_axes[1:]:
            new_shape[index] = 1
        new_shape[ar_axes[0]] = -1
        data = self.data.reshape(new_shape).squeeze()

        if out:
            data = np.atleast_1d(function(data, axis=ar_axes[0],))
            if data.shape == out.data.shape:
                out.data[:] = data
                out.events.data_changed.trigger(obj=out)
            else:
                raise ValueError(
                    "The output shape %s does not match  the shape of "
                    "`out` %s" % (data.shape, out.data.shape))
        else:
            s.data = function(data, axis=ar_axes[0],)
            s._remove_axis([ax.index_in_axes_manager for ax in axes])
            return s

    def _apply_function_on_data_and_remove_axis(self, function, axes,
                                                out=None):
        axes = self.axes_manager[axes]
        if not np.iterable(axes):
            axes = (axes,)
        # Use out argument in numpy function when available for operations that
        # do not return scalars in numpy.
        np_out = not len(self.axes_manager._axes) == len(axes)
        ar_axes = tuple(ax.index_in_array for ax in axes)
        if len(ar_axes) == 1:
            ar_axes = ar_axes[0]

        s = out or self._deepcopy_with_new_data(None)

        if np.ma.is_masked(self.data):
            return self._ma_workaround(s=s, function=function, axes=axes,
                                       ar_axes=ar_axes, out=out)
        if out:
            if np_out:
                function(self.data, axis=ar_axes, out=out.data,)
            else:
                data = np.atleast_1d(function(self.data, axis=ar_axes,))
                if data.shape == out.data.shape:
                    out.data[:] = data
                else:
                    raise ValueError(
                        "The output shape %s does not match  the shape of "
                        "`out` %s" % (data.shape, out.data.shape))
            out.events.data_changed.trigger(obj=out)
        else:
            s.data = np.atleast_1d(
                function(self.data, axis=ar_axes,))
            s._remove_axis([ax.index_in_axes_manager for ax in axes])
            return s

    def sum(self, axis=None, out=None):
        """Sum the data over the given axes.

        Parameters
        ----------
        axis %s
        %s

        Returns
        -------
        s : Signal

        See also
        --------
        max, min, mean, std, var, indexmax, valuemax, amax

        Examples
        --------
        >>> import numpy as np
        >>> s = BaseSignal(np.random.random((64,64,1024)))
        >>> s.data.shape
        (64,64,1024)
        >>> s.sum(-1).data.shape
        (64,64)

        """
        if axis is None:
            axis = self.axes_manager.navigation_axes
        return self._apply_function_on_data_and_remove_axis(np.sum, axis,
                                                            out=out)
    sum.__doc__ %= (MANY_AXIS_PARAMETER, OUT_ARG)

    def max(self, axis=None, out=None):
        """Returns a signal with the maximum of the signal along at least one
        axis.

        Parameters
        ----------
        axis %s
        %s

        Returns
        -------
        s : Signal

        See also
        --------
        min, sum, mean, std, var, indexmax, valuemax, amax

        Examples
        --------
        >>> import numpy as np
        >>> s = BaseSignal(np.random.random((64,64,1024)))
        >>> s.data.shape
        (64,64,1024)
        >>> s.max(-1).data.shape
        (64,64)

        """
        if axis is None:
            axis = self.axes_manager.navigation_axes
        return self._apply_function_on_data_and_remove_axis(np.max, axis,
                                                            out=out)
    max.__doc__ %= (MANY_AXIS_PARAMETER, OUT_ARG)

    def min(self, axis=None, out=None):
        """Returns a signal with the minimum of the signal along at least one
        axis.

        Parameters
        ----------
        axis %s
        %s

        Returns
        -------
        s : Signal

        See also
        --------
        max, sum, mean, std, var, indexmax, valuemax, amax

        Examples
        --------
        >>> import numpy as np
        >>> s = BaseSignal(np.random.random((64,64,1024)))
        >>> s.data.shape
        (64,64,1024)
        >>> s.min(-1).data.shape
        (64,64)

        """
        if axis is None:
            axis = self.axes_manager.navigation_axes
        return self._apply_function_on_data_and_remove_axis(np.min, axis,
                                                            out=out)
    min.__doc__ %= (MANY_AXIS_PARAMETER, OUT_ARG)

    def mean(self, axis=None, out=None):
        """Returns a signal with the average of the signal along at least one
        axis.

        Parameters
        ----------
        axis %s
        %s

        Returns
        -------
        s : Signal

        See also
        --------
        max, min, sum, std, var, indexmax, valuemax, amax

        Examples
        --------
        >>> import numpy as np
        >>> s = BaseSignal(np.random.random((64,64,1024)))
        >>> s.data.shape
        (64,64,1024)
        >>> s.mean(-1).data.shape
        (64,64)

        """
        if axis is None:
            axis = self.axes_manager.navigation_axes
        return self._apply_function_on_data_and_remove_axis(np.mean, axis,
                                                            out=out)
    mean.__doc__ %= (MANY_AXIS_PARAMETER, OUT_ARG)

    def std(self, axis=None, out=None):
        """Returns a signal with the standard deviation of the signal along
        at least one axis.

        Parameters
        ----------
        axis %s
        %s

        Returns
        -------
        s : Signal

        See also
        --------
        max, min, sum, mean, var, indexmax, valuemax, amax

        Examples
        --------
        >>> import numpy as np
        >>> s = BaseSignal(np.random.random((64,64,1024)))
        >>> s.data.shape
        (64,64,1024)
        >>> s.std(-1).data.shape
        (64,64)

        """
        if axis is None:
            axis = self.axes_manager.navigation_axes
        return self._apply_function_on_data_and_remove_axis(np.std, axis,
                                                            out=out)
    std.__doc__ %= (MANY_AXIS_PARAMETER, OUT_ARG)

    def var(self, axis=None, out=None):
        """Returns a signal with the variances of the signal along at least one
        axis.

        Parameters
        ----------
        axis %s
        %s

        Returns
        -------
        s : Signal

        See also
        --------
        max, min, sum, mean, std, indexmax, valuemax, amax

        Examples
        --------
        >>> import numpy as np
        >>> s = BaseSignal(np.random.random((64,64,1024)))
        >>> s.data.shape
        (64,64,1024)
        >>> s.var(-1).data.shape
        (64,64)

        """
        if axis is None:
            axis = self.axes_manager.navigation_axes
        return self._apply_function_on_data_and_remove_axis(np.var, axis,
                                                            out=out)
    var.__doc__ %= (MANY_AXIS_PARAMETER, OUT_ARG)

    def diff(self, axis, order=1, out=None):
        """Returns a signal with the n-th order discrete difference along
        given axis.

        Parameters
        ----------
        axis %s
        order : int
            the order of the derivative
        %s

        See also
        --------
        max, min, sum, mean, std, var, indexmax, valuemax, amax

        Examples
        --------
        >>> import numpy as np
        >>> s = BaseSignal(np.random.random((64,64,1024)))
        >>> s.data.shape
        (64,64,1024)
        >>> s.diff(-1).data.shape
        (64,64,1023)
        """
        s = out or self._deepcopy_with_new_data(None)
        data = np.diff(self.data, n=order,
                       axis=self.axes_manager[axis].index_in_array)
        if out is not None:
            out.data[:] = data
        else:
            s.data = data
        axis2 = s.axes_manager[axis]
        new_offset = self.axes_manager[axis].offset + (order * axis2.scale / 2)
        axis2.offset = new_offset
        s.get_dimensions_from_data()
        if out is None:
            return s
        else:
            out.events.data_changed.trigger(obj=out)
    diff.__doc__ %= (ONE_AXIS_PARAMETER, OUT_ARG)

    def derivative(self, axis, order=1, out=None):
        """Numerical derivative along the given axis.

        Currently only the first order finite difference method is implemented.

        Parameters
        ----------
        axis %s
        order: int
            The order of the derivative. (Note that this is the order of the
            derivative i.e. `order=2` does not use second order finite
            differences method.)
        %s

        Returns
        -------
        der : Signal
            Note that the size of the data on the given `axis` decreases by the
            given `order` i.e. if `axis` is "x" and `order` is 2 the
            x dimension is N, der's x dimension is N - 2.

        See also
        --------
        diff

        """

        der = self.diff(order=order, axis=axis, out=out)
        der = out or der
        axis = self.axes_manager[axis]
        der.data /= axis.scale ** order
        if out is None:
            return der
        else:
            out.events.data_changed.trigger(obj=out)
    derivative.__doc__ %= (ONE_AXIS_PARAMETER, OUT_ARG)

    def integrate_simpson(self, axis, out=None):
        """Returns a signal with the result of calculating the integral
        of the signal along an axis using Simpson's rule.

        Parameters
        ----------
        axis %s
        %s

        Returns
        -------
        s : Signal

        See also
        --------
        max, min, sum, mean, std, var, indexmax, valuemax, amax

        Examples
        --------
        >>> import numpy as np
        >>> s = BaseSignal(np.random.random((64,64,1024)))
        >>> s.data.shape
        (64,64,1024)
        >>> s.var(-1).data.shape
        (64,64)

        """
        axis = self.axes_manager[axis]
        s = out or self._deepcopy_with_new_data(None)
        data = sp.integrate.simps(y=self.data, x=axis.axis,
                                  axis=axis.index_in_array)
        if out is not None:
            out.data[:] = data
            out.events.data_changed.trigger(obj=out)
        else:
            s.data = data
            s._remove_axis(axis.index_in_axes_manager)
            return s
    integrate_simpson.__doc__ %= (ONE_AXIS_PARAMETER, OUT_ARG)

    def integrate1D(self, axis, out=None):
        """Integrate the signal over the given axis.

        The integration is performed using Simpson's rule if
        `metadata.Signal.binned` is False and summation over the given axis if
        True.

        Parameters
        ----------
        axis %s
        %s

        Returns
        -------
        s : Signal

        See also
        --------
        integrate_simpson, diff, derivative

        Examples
        --------
        >>> import numpy as np
        >>> s = BaseSignal(np.random.random((64,64,1024)))
        >>> s.data.shape
        (64,64,1024)
        >>> s.var(-1).data.shape
        (64,64)

        """
        if self.metadata.Signal.binned is False:
            return self.integrate_simpson(axis=axis, out=out)
        else:
            return self.sum(axis=axis, out=out)
    integrate1D.__doc__ %= (ONE_AXIS_PARAMETER, OUT_ARG)

    def indexmax(self, axis, out=None):
        """Returns a signal with the index of the maximum along an axis.

        Parameters
        ----------
        axis %s
        %s

        Returns
        -------
        s : Signal
            The data dtype is always int.

        See also
        --------
        max, min, sum, mean, std, var, valuemax, amax

        Usage
        -----
        >>> import numpy as np
        >>> s = BaseSignal(np.random.random((64,64,1024)))
        >>> s.data.shape
        (64,64,1024)
        >>> s.indexmax(-1).data.shape
        (64,64)

        """
        return self._apply_function_on_data_and_remove_axis(np.argmax, axis,
                                                            out=out)
    indexmax.__doc__ %= (ONE_AXIS_PARAMETER, OUT_ARG)

    def valuemax(self, axis, out=None):
        """Returns a signal with the value of coordinates of the maximum along an axis.

        Parameters
        ----------
        axis %s
        %s

        Returns
        -------
        s : Signal

        See also
        --------
        max, min, sum, mean, std, var, indexmax, amax

        Usage
        -----
        >>> import numpy as np
        >>> s = BaseSignal(np.random.random((64,64,1024)))
        >>> s.data.shape
        (64,64,1024)
        >>> s.valuemax(-1).data.shape
        (64,64)

        """
        idx = self.indexmax(axis)
        data = self.axes_manager[axis].index2value(idx.data)
        if out is None:
            idx.data = data
            return idx
        else:
            out.data[:] = data
            out.events.data_changed.trigger(obj=out)
    valuemax.__doc__ %= (ONE_AXIS_PARAMETER, OUT_ARG)

    def get_histogram(self, bins='freedman', range_bins=None, out=None,
                      **kwargs):
        """Return a histogram of the signal data.

        More sophisticated algorithms for determining bins can be used.
        Aside from the `bins` argument allowing a string specified how bins
        are computed, the parameters are the same as numpy.histogram().

        Parameters
        ----------
        bins : int or list or str, optional
            If bins is a string, then it must be one of:
            'knuth' : use Knuth's rule to determine bins
            'scotts' : use Scott's rule to determine bins
            'freedman' : use the Freedman-diaconis rule to determine bins
            'blocks' : use bayesian blocks for dynamic bin widths
        range_bins : tuple or None, optional
            the minimum and maximum range for the histogram. If not specified,
            it will be (x.min(), x.max())
        %s
        **kwargs
            other keyword arguments (weight and density) are described in
            np.histogram().

        Returns
        -------
        hist_spec : An 1D spectrum instance containing the histogram.

        See Also
        --------
        print_summary_statistics
        astroML.density_estimation.histogram, numpy.histogram : these are the
            functions that hyperspy uses to compute the histogram.

        Notes
        -----
        The number of bins estimators are taken from AstroML. Read
        their documentation for more info.

        Examples
        --------
        >>> s = hs.signals.Signal1D(np.random.normal(size=(10, 100)))
        Plot the data histogram
        >>> s.get_histogram().plot()
        Plot the histogram of the signal at the current coordinates
        >>> s.get_current_signal().get_histogram().plot()

        """
        from hyperspy import signals
        data = self.data[~np.isnan(self.data)].flatten()
        hist, bin_edges = histogram(data,
                                    bins=bins,
                                    range=range_bins,
                                    **kwargs)
        if out is None:
            hist_spec = signals.Signal1D(hist)
        else:
            hist_spec = out
            if hist_spec.data.shape == hist.shape:
                hist_spec.data[:] = hist
            else:
                hist_spec.data = hist
        if bins == 'blocks':
            hist_spec.axes_manager.signal_axes[0].axis = bin_edges[:-1]
            warnings.warn(
                "The options `bins = 'blocks'` is not fully supported in this "
                "versions of hyperspy. It should be used for plotting purpose"
                "only.")
        else:
            hist_spec.axes_manager[0].scale = bin_edges[1] - bin_edges[0]
            hist_spec.axes_manager[0].offset = bin_edges[0]
            hist_spec.axes_manager[0].size = hist.shape[-1]
        hist_spec.axes_manager[0].name = 'value'
        hist_spec.metadata.General.title = (self.metadata.General.title +
                                            " histogram")
        hist_spec.metadata.Signal.binned = True
        if out is None:
            return hist_spec
        else:
            out.events.data_changed.trigger(obj=out)
    get_histogram.__doc__ %= OUT_ARG

    def map(self, function,
            show_progressbar=None, **kwargs):
        """Apply a function to the signal data at all the coordinates.

        The function must operate on numpy arrays and the output *must have the
        same dimensions as the input*. The function is applied to the data at
        each coordinate and the result is stored in the current signal i.e.
        this method operates *in-place*.  Any extra keyword argument is passed
        to the function. The keywords can take different values at different
        coordinates. If the function takes an `axis` or `axes` argument, the
        function is assumed to be vectorial and the signal axes are assigned to
        `axis` or `axes`.  Otherwise, the signal is iterated over the
        navigation axes and a progress bar is displayed to monitor the
        progress.

        Parameters
        ----------

        function : function
            A function that can be applied to the signal.
        show_progressbar : None or bool
            If True, display a progress bar. If None the default is set in
            `preferences`.
        keyword arguments : any valid keyword argument
            All extra keyword arguments are passed to the

        Notes
        -----
        This method is similar to Python's :func:`map` that can also be utilize
        with a :class:`Signal` instance for similar purposes. However, this
        method has the advantage of being faster because it iterates the numpy
        array instead of the :class:`Signal`.

        Examples
        --------
        Apply a gaussian filter to all the images in the dataset. The sigma
        parameter is constant.

        >>> import scipy.ndimage
        >>> im = hs.signals.Signal2D(np.random.random((10, 64, 64)))
        >>> im.map(scipy.ndimage.gaussian_filter, sigma=2.5)

        Apply a gaussian filter to all the images in the dataset. The sigmal
        parameter is variable.

        >>> im = hs.signals.Signal2D(np.random.random((10, 64, 64)))
        >>> sigmas = hs.signals.BaseSignal(np.linspace(2,5,10))
        >>> sigmas.axes_manager.set_signal_dimension(0)
        >>> im.map(scipy.ndimage.gaussian_filter, sigma=sigmas)

        """
        if show_progressbar is None:
            show_progressbar = preferences.General.show_progressbar
        # Sepate ndkwargs
        ndkwargs = ()
        for key, value in kwargs.items():
            if isinstance(value, BaseSignal):
                ndkwargs += ((key, value),)

        # Check if the signal axes have inhomogenous scales and/or units and
        # display in warning if yes.
        scale = set()
        units = set()
        for i in range(len(self.axes_manager.signal_axes)):
            scale.add(self.axes_manager.signal_axes[i].scale)
            units.add(self.axes_manager.signal_axes[i].units)
        if len(units) != 1 or len(scale) != 1:
            warnings.warn(
                "The function you applied does not take into "
                "account the difference of units and of scales in-between"
                " axes.")
        # If the function has an axis argument and the signal dimension is 1,
        # we suppose that it can operate on the full array and we don't
        # interate over the coordinates.
        try:
            fargs = inspect.signature(function).parameters.keys()
        except TypeError:
            # This is probably a Cython function that is not supported by
            # inspect.
            fargs = []

        if not ndkwargs and (self.axes_manager.signal_dimension == 1 and
                             "axis" in fargs):
            kwargs['axis'] = \
                self.axes_manager.signal_axes[-1].index_in_array

            self.data = function(self.data, **kwargs)
        # If the function has an axes argument
        # we suppose that it can operate on the full array and we don't
        # interate over the coordinates.
        elif not ndkwargs and "axes" in fargs:
            kwargs['axes'] = tuple([axis.index_in_array for axis in
                                    self.axes_manager.signal_axes])
            self.data = function(self.data, **kwargs)
        else:
            # Iteration over coordinates.
            iterators = [signal[1]._iterate_signal() for signal in ndkwargs]
            iterators = tuple([self._iterate_signal()] + iterators)
            for data in progressbar(zip(*iterators),
                                    disable=not show_progressbar,
                                    total=self.axes_manager.navigation_size,
                                    leave=True):
                for (key, value), datum in zip(ndkwargs, data[1:]):
                    kwargs[key] = datum[0]
                data[0][:] = function(data[0], **kwargs)
        self.events.data_changed.trigger(obj=self)

    def copy(self):
        try:
            backup_plot = self._plot
            self._plot = None
            return copy.copy(self)
        finally:
            self._plot = backup_plot

    def __deepcopy__(self, memo):
        dc = type(self)(**self._to_dictionary())
        if dc.data is not None:
            dc.data = dc.data.copy()

        # uncomment if we want to deepcopy models as well:

        # dc.models._add_dictionary(
        #     copy.deepcopy(
        #         self.models._models.as_dictionary()))

        # The Signal subclasses might change the view on init
        # The following code just copies the original view
        for oaxis, caxis in zip(self.axes_manager._axes,
                                dc.axes_manager._axes):
            caxis.navigate = oaxis.navigate
        return dc

    def deepcopy(self):
        return copy.deepcopy(self)

    def change_dtype(self, dtype):
        """Change the data type.

        Parameters
        ----------
        dtype : str or dtype
            Typecode or data-type to which the array is cast. In
            addition to all standard numpy dtypes HyperSpy
            supports four extra dtypes for RGB images:
            "rgb8", "rgba8", "rgb16" and "rgba16". Changing from
            and to any rgbx dtype is more constrained than most
            other dtype conversions. To change to a rgbx dtype
            the signal `record_by` must be "spectrum",
            `signal_dimension` must be 3(4) for rgb(rgba) dtypes
            and the dtype must be uint8(uint16) for rgbx8(rgbx16).
            After conversion `record_by` becomes `image` and the
            spectra dimension is removed. The dtype of images of
            dtype rgbx8(rgbx16) can only be changed to uint8(uint16)
            and the `record_by` becomes "spectrum".


        Examples
        --------
        >>> s = hs.signals.Signal1D([1,2,3,4,5])
        >>> s.data
        array([1, 2, 3, 4, 5])
        >>> s.change_dtype('float')
        >>> s.data
        array([ 1.,  2.,  3.,  4.,  5.])

        """
        if not isinstance(dtype, np.dtype):
            if dtype in rgb_tools.rgb_dtypes:
                if self.metadata.Signal.record_by != "spectrum":
                    raise AttributeError(
                        "Only spectrum signals can be converted "
                        "to RGB images.")
                if "8" in dtype and self.data.dtype.name != "uint8":
                    raise AttributeError(
                        "Only signals with dtype uint8 can be converted to "
                        "rgb8 images")
                elif "16" in dtype and self.data.dtype.name != "uint16":
                    raise AttributeError(
                        "Only signals with dtype uint16 can be converted to "
                        "rgb16 images")
                dtype = rgb_tools.rgb_dtypes[dtype]
                self.data = rgb_tools.regular_array2rgbx(self.data)
                self.axes_manager.remove(-1)
                self.metadata.Signal.record_by = "image"
                self._assign_subclass()
                return
            else:
                dtype = np.dtype(dtype)
        if rgb_tools.is_rgbx(self.data) is True:
            ddtype = self.data.dtype.fields["B"][0]

            if ddtype != dtype:
                raise ValueError(
                    "It is only possibile to change to %s." %
                    ddtype)
            self.data = rgb_tools.rgbx2regular_array(self.data)
            self.get_dimensions_from_data()
            self.metadata.Signal.record_by = "spectrum"
            self.axes_manager[-1 + 2j].name = "RGB index"
            self._assign_subclass()
            return
        else:
            self.data = self.data.astype(dtype)

    def estimate_poissonian_noise_variance(self,
                                           expected_value=None,
                                           gain_factor=None,
                                           gain_offset=None,
                                           correlation_factor=None):
        """Estimate the poissonian noise variance of the signal.

        The variance is stored in the
        ``metadata.Signal.Noise_properties.variance`` attribute.

        A poissonian noise  variance is equal to the expected value. With the
        default arguments, this method simply sets the variance attribute to
        the given `expected_value`. However, more generally (although then
        noise is not strictly poissonian), the variance may be proportional to
        the expected value. Moreover, when the noise is a mixture of white
        (gaussian) and poissonian noise, the variance is described by the
        following linear model:

            .. math::

                \mathrm{Var}[X] = (a * \mathrm{E}[X] + b) * c

        Where `a` is the `gain_factor`, `b` is the `gain_offset` (the gaussian
        noise variance) and `c` the `correlation_factor`. The correlation
        factor accounts for correlation of adjacent signal elements that can
        be modeled as a convolution with a gaussian point spread function.


        Parameters
        ----------
        expected_value : None or Signal instance.
            If None, the signal data is taken as the expected value. Note that
            this may be inaccurate where `data` is small.
        gain_factor, gain_offset, correlation_factor: None or float.
            All three must be positive. If None, take the values from
            ``metadata.Signal.Noise_properties.Variance_linear_model`` if
            defined. Otherwise suppose poissonian noise i.e. ``gain_factor=1``,
            ``gain_offset=0``, ``correlation_factor=1``. If not None, the
            values are stored in
            ``metadata.Signal.Noise_properties.Variance_linear_model``.

        """
        if expected_value is None:
            dc = self.data.copy()
        else:
            dc = expected_value.data.copy()
        if self.metadata.has_item(
                "Signal.Noise_properties.Variance_linear_model"):
            vlm = self.metadata.Signal.Noise_properties.Variance_linear_model
        else:
            self.metadata.add_node(
                "Signal.Noise_properties.Variance_linear_model")
            vlm = self.metadata.Signal.Noise_properties.Variance_linear_model

        if gain_factor is None:
            if not vlm.has_item("gain_factor"):
                vlm.gain_factor = 1
            gain_factor = vlm.gain_factor

        if gain_offset is None:
            if not vlm.has_item("gain_offset"):
                vlm.gain_offset = 0
            gain_offset = vlm.gain_offset

        if correlation_factor is None:
            if not vlm.has_item("correlation_factor"):
                vlm.correlation_factor = 1
            correlation_factor = vlm.correlation_factor

        if gain_offset < 0:
            raise ValueError("`gain_offset` must be positive.")
        if gain_factor < 0:
            raise ValueError("`gain_factor` must be positive.")
        if correlation_factor < 0:
            raise ValueError("`correlation_factor` must be positive.")

        variance = (dc * gain_factor + gain_offset) * correlation_factor
        # The lower bound of the variance is the gaussian noise.
        variance = np.clip(variance, gain_offset * correlation_factor, np.inf)
        variance = type(self)(variance)
        variance.axes_manager = self.axes_manager
        variance.metadata.General.title = ("Variance of " +
                                           self.metadata.General.title)
        self.metadata.set_item(
            "Signal.Noise_properties.variance", variance)

    def get_current_signal(self, auto_title=True, auto_filename=True):
        """Returns the data at the current coordinates as a Signal subclass.

        The signal subclass is the same as that of the current object. All the
        axes navigation attribute are set to False.

        Parameters
        ----------
        auto_title : bool
            If True an space followed by the current indices in parenthesis
            are appended to the title.
        auto_filename : bool
            If True and `tmp_parameters.filename` is defined
            (what is always the case when the Signal has been read from a
            file), the filename is modified by appending an underscore and a
            parenthesis containing the current indices.

        Returns
        -------
        cs : Signal subclass instance.

        Examples
        --------
        >>> im = hs.signals.Signal2D(np.zeros((2,3, 32,32)))
        >>> im
        <Signal2D, title: , dimensions: (3, 2, 32, 32)>
        >>> im.axes_manager.indices = 2,1
        >>> im.get_current_signal()
        <Signal2D, title:  (2, 1), dimensions: (32, 32)>

        """
        cs = self.__class__(
            self(),
            axes=self.axes_manager._get_signal_axes_dicts(),
            metadata=self.metadata.as_dictionary(),)

        if auto_filename is True and self.tmp_parameters.has_item('filename'):
            cs.tmp_parameters.filename = (self.tmp_parameters.filename +
                                          '_' +
                                          str(self.axes_manager.indices))
            cs.tmp_parameters.extension = self.tmp_parameters.extension
            cs.tmp_parameters.folder = self.tmp_parameters.folder
        if auto_title is True:
            cs.metadata.General.title = (cs.metadata.General.title +
                                         ' ' + str(self.axes_manager.indices))
        cs.axes_manager._set_axis_attribute_values("navigate", False)
        return cs

    def _get_navigation_signal(self, data=None, dtype=None):
        """Return a signal with the same axes as the navigation space.

        Parameters
        ----------
        data : {None, numpy array}, optional
            If None the `Signal` data is an array of the same dtype as the
            current one filled with zeros. If a numpy array, the array must
            have the correct dimensions.

        dtype : data-type, optional
            The desired data-type for the data array when `data` is None,
            e.g., `numpy.int8`.  Default is the data type of the current signal
            data.


        """
        if data is not None:
            ref_shape = (self.axes_manager._navigation_shape_in_array
                         if self.axes_manager.navigation_dimension != 0
                         else (1,))
            if data.shape != ref_shape:
                raise ValueError(
                    ("data.shape %s is not equal to the current navigation "
                     "shape in array which is %s") %
                    (str(data.shape), str(ref_shape)))
        else:
            if dtype is None:
                dtype = self.data.dtype
            if self.axes_manager.navigation_dimension == 0:
                data = np.array([0, ], dtype=dtype)
            else:
                data = np.zeros(self.axes_manager._navigation_shape_in_array,
                                dtype=dtype)
        if self.axes_manager.navigation_dimension == 0:
            s = BaseSignal(data)
        elif self.axes_manager.navigation_dimension == 1:
            from hyperspy._signals.signal1d import Signal1D
            s = Signal1D(data,
                         axes=self.axes_manager._get_navigation_axes_dicts())
        elif self.axes_manager.navigation_dimension == 2:
            from hyperspy._signals.signal2d import Signal2D
            s = Signal2D(data,
                         axes=self.axes_manager._get_navigation_axes_dicts())
        else:
            s = BaseSignal(np.zeros(self.axes_manager._navigation_shape_in_array,
                                dtype=self.data.dtype),
                       axes=self.axes_manager._get_navigation_axes_dicts())
            s.axes_manager.set_signal_dimension(
                self.axes_manager.navigation_dimension)
        return s

    def _get_signal_signal(self, data=None, dtype=None):
        """Return a signal with the same axes as the signal space.

        Parameters
        ----------
        data : {None, numpy array}, optional
            If None the `Signal` data is an array of the same dtype as the
            current one filled with zeros. If a numpy array, the array must
            have the correct dimensions.
        dtype : data-type, optional
            The desired data-type for the data array when `data` is None,
            e.g., `numpy.int8`.  Default is the data type of the current signal
            data.

        """

        if data is not None:
            ref_shape = (self.axes_manager._signal_shape_in_array
                         if self.axes_manager.signal_dimension != 0
                         else (1,))
            if data.shape != ref_shape:
                raise ValueError(
                    "data.shape %s is not equal to the current signal shape in"
                    " array which is %s" % (str(data.shape), str(ref_shape)))
        else:
            if dtype is None:
                dtype = self.data.dtype
            if self.axes_manager.signal_dimension == 0:
                data = np.array([0, ], dtype=dtype)
            else:
                data = np.zeros(self.axes_manager._signal_shape_in_array,
                                dtype=dtype)

        if self.axes_manager.signal_dimension == 0:
            s = BaseSignal(data)
            s.set_signal_type(self.metadata.Signal.signal_type)
        else:
            s = self.__class__(data,
                               axes=self.axes_manager._get_signal_axes_dicts())
        return s

    def __iter__(self):
        # Reset AxesManager iteration index
        self.axes_manager.__iter__()
        return self

    def __next__(self):
        next(self.axes_manager)
        return self.get_current_signal()

    def __len__(self):
        nitem = int(self.axes_manager.navigation_size)
        nitem = nitem if nitem > 0 else 1
        return nitem

    def as_signal1D(self, spectral_axis, out=None):
        """Return the Signal as a spectrum.

        The chosen spectral axis is moved to the last index in the
        array and the data is made contiguous for effecient
        iteration over spectra.


        Parameters
        ----------
        spectral_axis %s
        %s

        Examples
        --------
        >>> img = hs.signals.Signal2D(np.ones((3,4,5,6)))
        >>> img
        <Signal2D, title: , dimensions: (4, 3, 6, 5)>
        >>> img.to_spectrum(-1+1j)
        <Signal1D, title: , dimensions: (6, 5, 4, 3)>
        >>> img.to_spectrum(0)
        <Signal1D, title: , dimensions: (6, 5, 3, 4)>

        """
        # Roll the spectral axis to-be to the latex index in the array
        sp = self.rollaxis(spectral_axis, -1 + 3j)
        sp.metadata.Signal.record_by = "spectrum"
        sp._assign_subclass()
        if out is None:
            return sp
        else:
            out.data[:] = sp.data
            out.events.data_changed.trigger(obj=out)
    as_signal1D.__doc__ %= (ONE_AXIS_PARAMETER, OUT_ARG)

    def as_signal2D(self, image_axes, out=None):
        """Convert signal to image.

        The chosen image axes are moved to the last indices in the
        array and the data is made contiguous for effecient
        iteration over images.

        Parameters
        ----------
        image_axes : tuple of {int | str | axis}
            Select the image axes. Note that the order of the axes matters
            and it is given in the "natural" i.e. X, Y, Z... order.
        %s

        Examples
        --------
        >>> s = hs.signals.Signal1D(np.ones((2,3,4,5)))
        >>> s
        <Signal1D, title: , dimensions: (4, 3, 2, 5)>
        >>> s.as_image((0,1))
        <Signal2D, title: , dimensions: (5, 2, 4, 3)>

        >>> s.to_signal2D((1,2))
        <Signal2D, title: , dimensions: (4, 5, 3, 2)>

        Raises
        ------
        DataDimensionError : when data.ndim < 2

        """
        if self.data.ndim < 2:
            raise DataDimensionError(
                "A Signal dimension must be >= 2 to be converted to a Signal2D")
        axes = (self.axes_manager[image_axes[0]],
                self.axes_manager[image_axes[1]])
        iaxes = [axis.index_in_array for axis in axes]
        im = self.rollaxis(iaxes[0] + 3j, -1 + 3j).rollaxis(
            iaxes[1] - np.argmax(iaxes) + 3j, -2 + 3j)
        im.metadata.Signal.record_by = "image"
        im._assign_subclass()
        if out is None:
            return im
        else:
            out.data[:] = im.data
            out.events.data_changed.trigger(obj=out)
    as_signal2D.__doc__ %= OUT_ARG

    def _assign_subclass(self):
        mp = self.metadata
        self.__class__ = hyperspy.io.assign_signal_subclass(
            record_by=mp.Signal.record_by
            if "Signal.record_by" in mp
            else self._record_by,
            signal_type=mp.Signal.signal_type
            if "Signal.signal_type" in mp
            else self._signal_type,
            signal_origin=mp.Signal.signal_origin
            if "Signal.signal_origin" in mp
            else self._signal_origin)
        self.__init__(**self._to_dictionary())

    def set_signal_type(self, signal_type):
        """Set the signal type and change the current class
        accordingly if pertinent.

        The signal_type attribute specifies the kind of data that the signal
        containts e.g. "EELS" for electron energy-loss spectroscopy,
        "PES" for photoemission spectroscopy. There are some methods that are
        only available for certain kind of signals, so setting this
        parameter can enable/disable features.

        Parameters
        ----------
        signal_type : {"EELS", "EDS_TEM", "EDS_SEM", "DielectricFunction"}
            Currently there are special features for "EELS" (electron
            energy-loss spectroscopy), "EDS_TEM" (energy dispersive X-rays of
            thin samples, normally obtained in a transmission electron
            microscope), "EDS_SEM" (energy dispersive X-rays of thick samples,
            normally obtained in a scanning electron microscope) and
            "DielectricFuction". Setting the signal_type to the correct acronym
            is highly advisable when analyzing any signal for which HyperSpy
            provides extra features. Even if HyperSpy does not provide extra
            features for the signal that you are analyzing, it is good practice
            to set signal_type to a value that best describes the data signal
            type.

        """
        self.metadata.Signal.signal_type = signal_type
        self._assign_subclass()

    def set_signal_origin(self, origin):
        """Set the origin of the signal and change the current class
        accordingly if pertinent.

        The signal_origin attribute specifies if the data was obtained
        through experiment or simulation. There are some methods that are
        only available for experimental or simulated data, so setting this
        parameter can enable/disable features.


        Parameters
        ----------
        origin : {'experiment', 'simulation', None, ""}
            None an the empty string mean that the signal origin is uknown.

        Raises
        ------
        ValueError if origin is not 'experiment' or 'simulation'

        """
        if origin not in ['experiment', 'simulation', "", None]:
            raise ValueError("`origin` must be one of: experiment, simulation")
        if origin is None:
            origin = ""
        self.metadata.Signal.signal_origin = origin
        self._assign_subclass()

    def print_summary_statistics(self, formatter="%.3f"):
        """Prints the five-number summary statistics of the data, the mean and
        the standard deviation.

        Prints the mean, standandard deviation (std), maximum (max), minimum
        (min), first quartile (Q1), median and third quartile. nans are
        removed from the calculations.

        Parameters
        ----------
        formatter : bool
           Number formatter.

        See Also
        --------
        get_histogram

        """
        data = self.data
        # To make it work with nans
        data = data[~np.isnan(data)]
        print(underline("Summary statistics"))
        print("mean:\t" + formatter % data.mean())
        print("std:\t" + formatter % data.std())
        print()
        print("min:\t" + formatter % data.min())
        print("Q1:\t" + formatter % np.percentile(data,
                                                  25))
        print("median:\t" + formatter % np.median(data))
        print("Q3:\t" + formatter % np.percentile(data,
                                                  75))
        print("max:\t" + formatter % data.max())

    @property
    def is_rgba(self):
        return rgb_tools.is_rgba(self.data)

    @property
    def is_rgb(self):
        return rgb_tools.is_rgb(self.data)

    @property
    def is_rgbx(self):
        return rgb_tools.is_rgbx(self.data)

    def add_marker(self, marker, plot_on_signal=True, plot_marker=True):
        """
        Add a marker to the signal or navigator plot.

        Plot the signal, if not yet plotted

        Parameters
        ----------
        marker: `hyperspy.drawing._markers`
            the marker to add. see `plot.markers`
        plot_on_signal: bool
            If True, add the marker to the signal
            If False, add the marker to the navigator
        plot_marker: bool
            if True, plot the marker

        Examples
        -------
        >>> import scipy.misc
        >>> im = hs.signals.Signal2D(scipy.misc.ascent())
        >>> m = hs.plot.markers.rectangle(x1=150, y1=100, x2=400,
        >>>                                  y2=400, color='red')
        >>> im.add_marker(m)

        """
        if self._plot is None:
            self.plot()
        if plot_on_signal:
            self._plot.signal_plot.add_marker(marker)
        else:
            self._plot.navigator_plot.add_marker(marker)
        if plot_marker:
            marker.plot()


ARITHMETIC_OPERATORS = (
    "__add__",
    "__sub__",
    "__mul__",
    "__floordiv__",
    "__mod__",
    "__divmod__",
    "__pow__",
    "__lshift__",
    "__rshift__",
    "__and__",
    "__xor__",
    "__or__",
    "__mod__",
    "__truediv__",
)
INPLACE_OPERATORS = (
    "__iadd__",
    "__isub__",
    "__imul__",
    "__itruediv__",
    "__ifloordiv__",
    "__imod__",
    "__ipow__",
    "__ilshift__",
    "__irshift__",
    "__iand__",
    "__ixor__",
    "__ior__",
)
COMPARISON_OPERATORS = (
    "__lt__",
    "__le__",
    "__eq__",
    "__ne__",
    "__ge__",
    "__gt__",
)
UNARY_OPERATORS = (
    "__neg__",
    "__pos__",
    "__abs__",
    "__invert__",
)
for name in ARITHMETIC_OPERATORS + INPLACE_OPERATORS + COMPARISON_OPERATORS:
    exec(
        ("def %s(self, other):\n" % name) +
        ("   return self._binary_operator_ruler(other, \'%s\')\n" %
         name))
    exec("%s.__doc__ = np.ndarray.%s.__doc__" % (name, name))
    exec("setattr(BaseSignal, \'%s\', %s)" % (name, name))
    # The following commented line enables the operators with swapped
    # operands. They should be defined only for commutative operators
    # but for simplicity we don't support this at all atm.

    # exec("setattr(BaseSignal, \'%s\', %s)" % (name[:2] + "r" + name[2:],
    # name))

# Implement unary arithmetic operations
for name in UNARY_OPERATORS:
    exec(
        ("def %s(self):" % name) +
        ("   return self._unary_operator_ruler(\'%s\')" % name))
    exec("%s.__doc__ = int.%s.__doc__" % (name, name))
    exec("setattr(BaseSignal, \'%s\', %s)" % (name, name))<|MERGE_RESOLUTION|>--- conflicted
+++ resolved
@@ -236,1323 +236,6 @@
         return getattr(self, name)
 
 
-<<<<<<< HEAD
-=======
-class Signal2DTools(object):
-
-    def estimate_shift2D(self,
-                         reference='current',
-                         correlation_threshold=None,
-                         chunk_size=30,
-                         roi=None,
-                         normalize_corr=False,
-                         sobel=True,
-                         medfilter=True,
-                         hanning=True,
-                         plot=False,
-                         dtype='float',
-                         show_progressbar=None):
-        """Estimate the shifts in a image using phase correlation
-
-        This method can only estimate the shift by comparing
-        bidimensional features that should not change position
-        between frames. To decrease the memory usage, the time of
-        computation and the accuracy of the results it is convenient
-        to select a region of interest by setting the roi keyword.
-
-        Parameters
-        ----------
-
-        reference : {'current', 'cascade' ,'stat'}
-            If 'current' (default) the image at the current
-            coordinates is taken as reference. If 'cascade' each image
-            is aligned with the previous one. If 'stat' the translation
-            of every image with all the rest is estimated and by
-            performing statistical analysis on the result the
-            translation is estimated.
-        correlation_threshold : {None, 'auto', float}
-            This parameter is only relevant when `reference` is 'stat'.
-            If float, the shift estimations with a maximum correlation
-            value lower than the given value are not used to compute
-            the estimated shifts. If 'auto' the threshold is calculated
-            automatically as the minimum maximum correlation value
-            of the automatically selected reference image.
-        chunk_size: {None, int}
-            If int and `reference`=='stat' the number of images used
-            as reference are limited to the given value.
-        roi : tuple of ints or floats (left, right, top bottom)
-             Define the region of interest. If int(float) the position
-             is given axis index(value).
-        sobel : bool
-            apply a sobel filter for edge enhancement
-        medfilter :  bool
-            apply a median filter for noise reduction
-        hanning : bool
-            Apply a 2d hanning filter
-        plot : bool
-            If True plots the images after applying the filters and
-            the phase correlation
-        dtype : str or dtype
-            Typecode or data-type in which the calculations must be
-            performed.
-        show_progressbar : None or bool
-            If True, display a progress bar. If None the default is set in
-            `preferences`.
-
-        Returns
-        -------
-
-        list of applied shifts
-
-        Notes
-        -----
-
-        The statistical analysis approach to the translation estimation
-        when using `reference`='stat' roughly follows [1]_ . If you use
-        it please cite their article.
-
-        References
-        ----------
-
-        .. [1] Schaffer, Bernhard, Werner Grogger, and Gerald
-        Kothleitner. “Automated Spatial Drift Correction for EFTEM
-        Image Series.”
-        Ultramicroscopy 102, no. 1 (December 2004): 27–36.
-
-        """
-        if show_progressbar is None:
-            show_progressbar = preferences.General.show_progressbar
-        self._check_signal_dimension_equals_two()
-        if roi is not None:
-            # Get the indices of the roi
-            yaxis = self.axes_manager.signal_axes[1]
-            xaxis = self.axes_manager.signal_axes[0]
-            roi = tuple([xaxis._get_index(i) for i in roi[2:]] +
-                        [yaxis._get_index(i) for i in roi[:2]])
-
-        ref = None if reference == 'cascade' else \
-            self.__call__().copy()
-        shifts = []
-        nrows = None
-        images_number = self.axes_manager._max_index + 1
-        if reference == 'stat':
-            nrows = images_number if chunk_size is None else \
-                min(images_number, chunk_size)
-            pcarray = ma.zeros((nrows, self.axes_manager._max_index + 1,
-                                ),
-                               dtype=np.dtype([('max_value', np.float),
-                                               ('shift', np.int32,
-                                                (2,))]))
-            nshift, max_value = estimate_image_shift(
-                self(),
-                self(),
-                roi=roi,
-                sobel=sobel,
-                medfilter=medfilter,
-                hanning=hanning,
-                normalize_corr=normalize_corr,
-                plot=plot,
-                dtype=dtype)
-            np.fill_diagonal(pcarray['max_value'], max_value)
-            pbar_max = nrows * images_number
-        else:
-            pbar_max = images_number
-
-        # Main iteration loop. Fills the rows of pcarray when reference
-        # is stat
-        with progressbar(total=pbar_max,
-                         disable=not show_progressbar,
-                         leave=True) as pbar:
-            for i1, im in enumerate(self._iterate_signal()):
-                if reference in ['current', 'cascade']:
-                    if ref is None:
-                        ref = im.copy()
-                        shift = np.array([0, 0])
-                    nshift, max_val = estimate_image_shift(
-                        ref, im, roi=roi, sobel=sobel, medfilter=medfilter,
-                        hanning=hanning, plot=plot,
-                        normalize_corr=normalize_corr, dtype=dtype)
-                    if reference == 'cascade':
-                        shift += nshift
-                        ref = im.copy()
-                    else:
-                        shift = nshift
-                    shifts.append(shift.copy())
-                    pbar.update(1)
-                elif reference == 'stat':
-                    if i1 == nrows:
-                        break
-                    # Iterate to fill the columns of pcarray
-                    for i2, im2 in enumerate(
-                            self._iterate_signal()):
-                        if i2 > i1:
-                            nshift, max_value = estimate_image_shift(
-                                im,
-                                im2,
-                                roi=roi,
-                                sobel=sobel,
-                                medfilter=medfilter,
-                                hanning=hanning,
-                                normalize_corr=normalize_corr,
-                                plot=plot,
-                                dtype=dtype)
-
-                            pcarray[i1, i2] = max_value, nshift
-                        del im2
-                        pbar.update(1)
-                    del im
-        if reference == 'stat':
-            # Select the reference image as the one that has the
-            # higher max_value in the row
-            sqpcarr = pcarray[:, :nrows]
-            sqpcarr['max_value'][:] = symmetrize(sqpcarr['max_value'])
-            sqpcarr['shift'][:] = antisymmetrize(sqpcarr['shift'])
-            ref_index = np.argmax(pcarray['max_value'].min(1))
-            self.ref_index = ref_index
-            shifts = (pcarray['shift'] +
-                      pcarray['shift'][ref_index, :nrows][:, np.newaxis])
-            if correlation_threshold is not None:
-                if correlation_threshold == 'auto':
-                    correlation_threshold = \
-                        (pcarray['max_value'].min(0)).max()
-                    _logger.info("Correlation threshold = %1.2f",
-                                 correlation_threshold)
-                shifts[pcarray['max_value'] <
-                       correlation_threshold] = ma.masked
-                shifts.mask[ref_index, :] = False
-
-            shifts = shifts.mean(0)
-        else:
-            shifts = np.array(shifts)
-            del ref
-        return shifts
-
-    def align2D(self, crop=True, fill_value=np.nan, shifts=None, expand=False,
-                roi=None,
-                sobel=True,
-                medfilter=True,
-                hanning=True,
-                plot=False,
-                normalize_corr=False,
-                reference='current',
-                dtype='float',
-                correlation_threshold=None,
-                chunk_size=30,
-                interpolation_order=1):
-        """Align the images in place using user provided shifts or by
-        estimating the shifts.
-
-        Please, see `estimate_shift2D` docstring for details
-        on the rest of the parameters not documented in the following
-        section
-
-        Parameters
-        ----------
-        crop : bool
-            If True, the data will be cropped not to include regions
-            with missing data
-        fill_value : int, float, nan
-            The areas with missing data are filled with the given value.
-            Default is nan.
-        shifts : None or list of tuples
-            If None the shifts are estimated using
-            `estimate_shift2D`.
-        expand : bool
-            If True, the data will be expanded to fit all data after alignment.
-            Overrides `crop`.
-        interpolation_order: int, default 1.
-            The order of the spline interpolation. Default is 1, linear
-            interpolation.
-
-        Returns
-        -------
-        shifts : np.array
-            The shifts are returned only if `shifts` is None
-
-        Notes
-        -----
-
-        The statistical analysis approach to the translation estimation
-        when using `reference`='stat' roughly follows [1]_ . If you use
-        it please cite their article.
-
-        References
-        ----------
-
-        .. [1] Schaffer, Bernhard, Werner Grogger, and Gerald
-        Kothleitner. “Automated Spatial Drift Correction for EFTEM
-        Image Series.”
-        Ultramicroscopy 102, no. 1 (December 2004): 27–36.
-
-        """
-        self._check_signal_dimension_equals_two()
-        if shifts is None:
-            shifts = self.estimate_shift2D(
-                roi=roi,
-                sobel=sobel,
-                medfilter=medfilter,
-                hanning=hanning,
-                plot=plot,
-                reference=reference,
-                dtype=dtype,
-                correlation_threshold=correlation_threshold,
-                normalize_corr=normalize_corr,
-                chunk_size=chunk_size)
-            return_shifts = True
-        else:
-            return_shifts = False
-        if not np.any(shifts):
-            # The shift array if filled with zeros, nothing to do.
-            return
-
-        if expand:
-            # Expand to fit all valid data
-            left, right = (int(np.floor(shifts[:, 1].min())) if
-                           shifts[:, 1].min() < 0 else 0,
-                           int(np.ceil(shifts[:, 1].max())) if
-                           shifts[:, 1].max() > 0 else 0)
-            top, bottom = (int(np.floor(shifts[:, 0].min())) if
-                           shifts[:, 0].min() < 0 else 0,
-                           int(np.ceil(shifts[:, 0].max())) if
-                           shifts[:, 0].max() > 0 else 0)
-            xaxis = self.axes_manager.signal_axes[0]
-            yaxis = self.axes_manager.signal_axes[1]
-            padding = []
-            for i in range(self.data.ndim):
-                if i == xaxis.index_in_array:
-                    padding.append((right, -left))
-                elif i == yaxis.index_in_array:
-                    padding.append((bottom, -top))
-                else:
-                    padding.append((0, 0))
-            self.data = np.pad(self.data, padding, mode='constant',
-                               constant_values=(fill_value,))
-            if left < 0:
-                xaxis.offset += left * xaxis.scale
-            if np.any((left < 0, right > 0)):
-                xaxis.size += right - left
-            if top < 0:
-                yaxis.offset += top * yaxis.scale
-            if np.any((top < 0, bottom > 0)):
-                yaxis.size += bottom - top
-
-        # Translate with sub-pixel precision if necesary
-        for im, shift in zip(self._iterate_signal(),
-                             shifts):
-            if np.any(shift):
-                shift_image(im, -shift,
-                            fill_value=fill_value,
-                            interpolation_order=interpolation_order)
-                del im
-
-        if crop and not expand:
-            # Crop the image to the valid size
-            shifts = -shifts
-            bottom, top = (int(np.floor(shifts[:, 0].min())) if
-                           shifts[:, 0].min() < 0 else None,
-                           int(np.ceil(shifts[:, 0].max())) if
-                           shifts[:, 0].max() > 0 else 0)
-            right, left = (int(np.floor(shifts[:, 1].min())) if
-                           shifts[:, 1].min() < 0 else None,
-                           int(np.ceil(shifts[:, 1].max())) if
-                           shifts[:, 1].max() > 0 else 0)
-            self.crop_image(top, bottom, left, right)
-            shifts = -shifts
-
-        self.events.data_changed.trigger(obj=self)
-        if return_shifts:
-            return shifts
-
-    def crop_image(self, top=None, bottom=None,
-                   left=None, right=None):
-        """Crops an image in place.
-
-        top, bottom, left, right : int or float
-
-            If int the values are taken as indices. If float the values are
-            converted to indices.
-
-        See also:
-        ---------
-        crop
-
-        """
-        self._check_signal_dimension_equals_two()
-        self.crop(self.axes_manager.signal_axes[1].index_in_axes_manager,
-                  top,
-                  bottom)
-        self.crop(self.axes_manager.signal_axes[0].index_in_axes_manager,
-                  left,
-                  right)
-
-
-class Signal1DTools(object):
-
-    def shift1D(self,
-                shift_array,
-                interpolation_method='linear',
-                crop=True,
-                expand=False,
-                fill_value=np.nan,
-                show_progressbar=None):
-        """Shift the data in place over the signal axis by the amount specified
-        by an array.
-
-        Parameters
-        ----------
-        shift_array : numpy array
-            An array containing the shifting amount. It must have
-            `axes_manager._navigation_shape_in_array` shape.
-        interpolation_method : str or int
-            Specifies the kind of interpolation as a string ('linear',
-            'nearest', 'zero', 'slinear', 'quadratic, 'cubic') or as an
-            integer specifying the order of the spline interpolator to
-            use.
-        crop : bool
-            If True automatically crop the signal axis at both ends if
-            needed.
-        expand : bool
-            If True, the data will be expanded to fit all data after alignment.
-            Overrides `crop`.
-        fill_value : float
-            If crop is False fill the data outside of the original
-            interval with the given value where needed.
-        show_progressbar : None or bool
-            If True, display a progress bar. If None the default is set in
-            `preferences`.
-
-        Raises
-        ------
-        SignalDimensionError if the signal dimension is not 1.
-
-        """
-        if not np.any(shift_array):
-            # Nothing to do, the shift array if filled with zeros
-            return
-        if show_progressbar is None:
-            show_progressbar = preferences.General.show_progressbar
-        self._check_signal_dimension_equals_one()
-        axis = self.axes_manager.signal_axes[0]
-        # Figure out min/max shifts, and translate to shifts in index as well
-        minimum, maximum = np.nanmin(shift_array), np.nanmax(shift_array)
-        if minimum < 0:
-            ihigh = 1 + axis.value2index(
-                axis.high_value + minimum,
-                rounding=math.floor)
-        else:
-            ihigh = axis.high_index + 1
-        if maximum > 0:
-            ilow = axis.value2index(axis.offset + maximum,
-                                    rounding=math.ceil)
-        else:
-            ilow = axis.low_index
-        if expand:
-            padding = []
-            for i in range(self.data.ndim):
-                if i == axis.index_in_array:
-                    padding.append(
-                        (axis.high_index - ihigh + 1, ilow - axis.low_index))
-                else:
-                    padding.append((0, 0))
-            self.data = np.pad(self.data, padding, mode='constant',
-                               constant_values=(fill_value,))
-            axis.offset += minimum
-            axis.size += axis.high_index - ihigh + 1 + ilow - axis.low_index
-        offset = axis.offset
-        original_axis = axis.axis.copy()
-        with progressbar(total=self.axes_manager.navigation_size,
-                         disable=not show_progressbar,
-                         leave=True) as pbar:
-            for i, (dat, shift) in enumerate(zip(
-                    self._iterate_signal(),
-                    shift_array.ravel())):
-                if np.isnan(shift):
-                    continue
-                si = sp.interpolate.interp1d(original_axis,
-                                             dat,
-                                             bounds_error=False,
-                                             fill_value=fill_value,
-                                             kind=interpolation_method)
-                axis.offset = float(offset - shift)
-                dat[:] = si(axis.axis)
-                pbar.update(1)
-
-        axis.offset = offset
-
-        if crop and not expand:
-            self.crop(axis.index_in_axes_manager,
-                      ilow,
-                      ihigh)
-
-        self.events.data_changed.trigger(obj=self)
-
-    def interpolate_in_between(self, start, end, delta=3,
-                               show_progressbar=None, **kwargs):
-        """Replace the data in a given range by interpolation.
-
-        The operation is performed in place.
-
-        Parameters
-        ----------
-        start, end : {int | float}
-            The limits of the interval. If int they are taken as the
-            axis index. If float they are taken as the axis value.
-
-        delta : {int | float}
-            The windows around the (start, end) to use for interpolation
-
-        show_progressbar : None or bool
-            If True, display a progress bar. If None the default is set in
-            `preferences`.
-
-        All extra keyword arguments are passed to
-        scipy.interpolate.interp1d. See the function documentation
-        for details.
-
-        Raises
-        ------
-        SignalDimensionError if the signal dimension is not 1.
-
-        """
-        if show_progressbar is None:
-            show_progressbar = preferences.General.show_progressbar
-        self._check_signal_dimension_equals_one()
-        axis = self.axes_manager.signal_axes[0]
-        i1 = axis._get_index(start)
-        i2 = axis._get_index(end)
-        if isinstance(delta, float):
-            delta = int(delta / axis.scale)
-        i0 = int(np.clip(i1 - delta, 0, np.inf))
-        i3 = int(np.clip(i2 + delta, 0, axis.size))
-        with progressbar(total=self.axes_manager.navigation_size,
-                         disable=not show_progressbar,
-                         leave=True) as pbar:
-            for i, dat in enumerate(self._iterate_signal()):
-                dat_int = sp.interpolate.interp1d(
-                    list(range(i0, i1)) + list(range(i2, i3)),
-                    dat[i0:i1].tolist() + dat[i2:i3].tolist(),
-                    **kwargs)
-                dat[i1:i2] = dat_int(list(range(i1, i2)))
-                pbar.update(1)
-        self.events.data_changed.trigger(obj=self)
-
-    def _check_navigation_mask(self, mask):
-        if mask is not None:
-            if not isinstance(mask, Signal):
-                raise ValueError("mask must be a Signal instance.")
-            elif mask.axes_manager.signal_dimension not in (0, 1):
-                raise ValueError("mask must be a Signal with signal_dimension "
-                                 "equal to 1")
-            elif (mask.axes_manager.navigation_dimension !=
-                  self.axes_manager.navigation_dimension):
-                raise ValueError("mask must be a Signal with the same "
-                                 "navigation_dimension as the current signal.")
-
-    def estimate_shift1D(self,
-                         start=None,
-                         end=None,
-                         reference_indices=None,
-                         max_shift=None,
-                         interpolate=True,
-                         number_of_interpolation_points=5,
-                         mask=None,
-                         show_progressbar=None):
-        """Estimate the shifts in the current signal axis using
-         cross-correlation.
-
-        This method can only estimate the shift by comparing
-        unidimensional features that should not change the position in
-        the signal axis. To decrease the memory usage, the time of
-        computation and the accuracy of the results it is convenient to
-        select the feature of interest providing sensible values for
-        `start` and `end`. By default interpolation is used to obtain
-        subpixel precision.
-
-        Parameters
-        ----------
-        start, end : {int | float | None}
-            The limits of the interval. If int they are taken as the
-            axis index. If float they are taken as the axis value.
-        reference_indices : tuple of ints or None
-            Defines the coordinates of the spectrum that will be used
-            as eference. If None the spectrum at the current
-            coordinates is used for this purpose.
-        max_shift : int
-            "Saturation limit" for the shift.
-        interpolate : bool
-            If True, interpolation is used to provide sub-pixel
-            accuracy.
-        number_of_interpolation_points : int
-            Number of interpolation points. Warning: making this number
-            too big can saturate the memory
-        mask : Signal of bool data type.
-            It must have signal_dimension = 0 and navigation_shape equal to the
-            current signal. Where mask is True the shift is not computed
-            and set to nan.
-        show_progressbar : None or bool
-            If True, display a progress bar. If None the default is set in
-            `preferences`.
-
-        Returns
-        -------
-        An array with the result of the estimation in the axis units.
-
-        Raises
-        ------
-        SignalDimensionError if the signal dimension is not 1.
-
-        """
-        if show_progressbar is None:
-            show_progressbar = preferences.General.show_progressbar
-        self._check_signal_dimension_equals_one()
-        ip = number_of_interpolation_points + 1
-        axis = self.axes_manager.signal_axes[0]
-        self._check_navigation_mask(mask)
-        if reference_indices is None:
-            reference_indices = self.axes_manager.indices
-
-        i1, i2 = axis._get_index(start), axis._get_index(end)
-        shift_array = np.zeros(self.axes_manager._navigation_shape_in_array,
-                               dtype=float)
-        ref = self.inav[reference_indices].data[i1:i2]
-        if interpolate is True:
-            ref = spectrum_tools.interpolate1D(ip, ref)
-
-        with progressbar(total=self.axes_manager.navigation_size,
-                         disable=not show_progressbar,
-                         leave=True) as pbar:
-            for i, (dat, indices) in enumerate(zip(
-                    self._iterate_signal(),
-                    self.axes_manager._array_indices_generator())):
-                if mask is not None and bool(mask.data[indices]) is True:
-                    shift_array[indices] = np.nan
-                else:
-                    dat = dat[i1:i2]
-                    if interpolate is True:
-                        dat = spectrum_tools.interpolate1D(ip, dat)
-                    shift_array[indices] = np.argmax(
-                        np.correlate(ref, dat, 'full')) - len(ref) + 1
-                pbar.update(1)
-
-        if max_shift is not None:
-            if interpolate is True:
-                max_shift *= ip
-            shift_array.clip(-max_shift, max_shift)
-        if interpolate is True:
-            shift_array /= ip
-        shift_array *= axis.scale
-        return shift_array
-
-    def align1D(self,
-                start=None,
-                end=None,
-                reference_indices=None,
-                max_shift=None,
-                interpolate=True,
-                number_of_interpolation_points=5,
-                interpolation_method='linear',
-                crop=True,
-                expand=False,
-                fill_value=np.nan,
-                also_align=[],
-                mask=None,
-                show_progressbar=None):
-        """Estimate the shifts in the signal axis using
-        cross-correlation and use the estimation to align the data in place.
-
-        This method can only estimate the shift by comparing
-        unidimensional
-        features that should not change the position.
-        To decrease memory usage, time of computation and improve
-        accuracy it is convenient to select the feature of interest
-        setting the `start` and `end` keywords. By default interpolation is
-        used to obtain subpixel precision.
-
-        Parameters
-        ----------
-        start, end : {int | float | None}
-            The limits of the interval. If int they are taken as the
-            axis index. If float they are taken as the axis value.
-        reference_indices : tuple of ints or None
-            Defines the coordinates of the spectrum that will be used
-            as eference. If None the spectrum at the current
-            coordinates is used for this purpose.
-        max_shift : int
-            "Saturation limit" for the shift.
-        interpolate : bool
-            If True, interpolation is used to provide sub-pixel
-            accuracy.
-        number_of_interpolation_points : int
-            Number of interpolation points. Warning: making this number
-            too big can saturate the memory
-        interpolation_method : str or int
-            Specifies the kind of interpolation as a string ('linear',
-            'nearest', 'zero', 'slinear', 'quadratic, 'cubic') or as an
-            integer specifying the order of the spline interpolator to
-            use.
-        crop : bool
-            If True automatically crop the signal axis at both ends if
-            needed.
-        expand : bool
-            If True, the data will be expanded to fit all data after alignment.
-            Overrides `crop`.
-        fill_value : float
-            If crop is False fill the data outside of the original
-            interval with the given value where needed.
-        also_align : list of signals
-            A list of Signal instances that has exactly the same
-            dimensions
-            as this one and that will be aligned using the shift map
-            estimated using the this signal.
-        mask : Signal of bool data type.
-            It must have signal_dimension = 0 and navigation_shape equal to the
-            current signal. Where mask is True the shift is not computed
-            and set to nan.
-        show_progressbar : None or bool
-            If True, display a progress bar. If None the default is set in
-            `preferences`.
-
-        Returns
-        -------
-        An array with the result of the estimation. The shift will be
-
-        Raises
-        ------
-        SignalDimensionError if the signal dimension is not 1.
-
-        See also
-        --------
-        estimate_shift1D
-
-        """
-        if also_align is None:
-            also_align = []
-        self._check_signal_dimension_equals_one()
-        shift_array = self.estimate_shift1D(
-            start=start,
-            end=end,
-            reference_indices=reference_indices,
-            max_shift=max_shift,
-            interpolate=interpolate,
-            number_of_interpolation_points=number_of_interpolation_points,
-            mask=mask,
-            show_progressbar=show_progressbar)
-        for signal in also_align + [self]:
-            signal.shift1D(shift_array=shift_array,
-                           interpolation_method=interpolation_method,
-                           crop=crop,
-                           fill_value=fill_value,
-                           expand=expand,
-                           show_progressbar=show_progressbar)
-
-    def integrate_in_range(self, signal_range='interactive'):
-        """ Sums the spectrum over an energy range, giving the integrated
-        area.
-
-        The energy range can either be selected through a GUI or the command
-        line.
-
-        Parameters
-        ----------
-        signal_range : {a tuple of this form (l, r), "interactive"}
-            l and r are the left and right limits of the range. They can be
-            numbers or None, where None indicates the extremes of the interval.
-            If l and r are floats the `signal_range` will be in axis units (for
-            example eV). If l and r are integers the `signal_range` will be in
-            index units. When `signal_range` is "interactive" (default) the
-            range is selected using a GUI.
-
-        Returns
-        -------
-        integrated_spectrum : Signal subclass
-
-        See Also
-        --------
-        integrate_simpson
-
-        Examples
-        --------
-
-        Using the GUI
-
-        >>> s.integrate_in_range()
-
-        Using the CLI
-
-        >>> s_int = s.integrate_in_range(signal_range=(560,None))
-
-        Selecting a range in the axis units, by specifying the
-        signal range with floats.
-
-        >>> s_int = s.integrate_in_range(signal_range=(560.,590.))
-
-        Selecting a range using the index, by specifying the
-        signal range with integers.
-
-        >>> s_int = s.integrate_in_range(signal_range=(100,120))
-
-        """
-
-        if signal_range == 'interactive':
-            self_copy = self.deepcopy()
-            ia = IntegrateArea(self_copy, signal_range)
-            ia.edit_traits()
-            integrated_spectrum = self_copy
-        else:
-            integrated_spectrum = self._integrate_in_range_commandline(
-                signal_range)
-        return integrated_spectrum
-
-    def _integrate_in_range_commandline(self, signal_range):
-        e1 = signal_range[0]
-        e2 = signal_range[1]
-        integrated_spectrum = self.isig[e1:e2].integrate1D(-1)
-        return integrated_spectrum
-
-    @only_interactive
-    def calibrate(self):
-        """Calibrate the spectral dimension using a gui.
-
-        It displays a window where the new calibration can be set by:
-        * Setting the offset, units and scale directly
-        * Selection a range by dragging the mouse on the spectrum figure
-         and
-        setting the new values for the given range limits
-
-        Notes
-        -----
-        For this method to work the output_dimension must be 1. Set the
-        view
-        accordingly
-
-        Raises
-        ------
-        SignalDimensionError if the signal dimension is not 1.
-
-        """
-        self._check_signal_dimension_equals_one()
-        calibration = SpectrumCalibration(self)
-        calibration.edit_traits()
-
-    def smooth_savitzky_golay(self,
-                              polynomial_order=None,
-                              window_length=None,
-                              differential_order=0):
-        """Apply a Savitzky-Golay filter to the data in place.
-
-        If `polynomial_order` or `window_length` or `differential_order` are
-        None the method is run in interactive mode.
-
-        Parameters
-        ----------
-        window_length : int
-            The length of the filter window (i.e. the number of coefficients).
-            `window_length` must be a positive odd integer.
-        polynomial_order : int
-            The order of the polynomial used to fit the samples.
-            `polyorder` must be less than `window_length`.
-        differential_order: int, optional
-            The order of the derivative to compute.  This must be a
-            nonnegative integer.  The default is 0, which means to filter
-            the data without differentiating.
-
-        Notes
-        -----
-        More information about the filter in `scipy.signal.savgol_filter`.
-
-        """
-        if not savgol_imported:
-            raise ImportError("scipy >= 0.14 needs to be installed to use"
-                              "this feature.")
-        self._check_signal_dimension_equals_one()
-        if (polynomial_order is not None and
-                window_length is not None):
-            axis = self.axes_manager.signal_axes[0]
-            self.data = savgol_filter(
-                x=self.data,
-                window_length=window_length,
-                polyorder=polynomial_order,
-                deriv=differential_order,
-                delta=axis.scale,
-                axis=axis.index_in_array)
-            self.events.data_changed.trigger(obj=self)
-        else:
-            # Interactive mode
-            smoother = SmoothingSavitzkyGolay(self)
-            smoother.differential_order = differential_order
-            if polynomial_order is not None:
-                smoother.polynomial_order = polynomial_order
-            if window_length is not None:
-                smoother.window_length = window_length
-            smoother.edit_traits()
-
-    def smooth_lowess(self,
-                      smoothing_parameter=None,
-                      number_of_iterations=None,
-                      show_progressbar=None):
-        """Lowess data smoothing in place.
-
-        If `smoothing_parameter` or `number_of_iterations` are None the method
-        is run in interactive mode.
-
-        Parameters
-        ----------
-        smoothing_parameter: float or None
-            Between 0 and 1. The fraction of the data used
-            when estimating each y-value.
-        number_of_iterations: int or None
-            The number of residual-based reweightings
-            to perform.
-        show_progressbar : None or bool
-            If True, display a progress bar. If None the default is set in
-            `preferences`.
-
-        Raises
-        ------
-        SignalDimensionError if the signal dimension is not 1.
-        ImportError if statsmodels is not installed.
-
-        Notes
-        -----
-        This method uses the lowess algorithm from statsmodels. statsmodels
-        is required for this method.
-
-        """
-        if not statsmodels_installed:
-            raise ImportError("statsmodels is not installed. This package is "
-                              "required for this feature.")
-        self._check_signal_dimension_equals_one()
-        if smoothing_parameter is None or number_of_iterations is None:
-            smoother = SmoothingLowess(self)
-            if smoothing_parameter is not None:
-                smoother.smoothing_parameter = smoothing_parameter
-            if number_of_iterations is not None:
-                smoother.number_of_iterations = number_of_iterations
-            smoother.edit_traits()
-        else:
-            self.map(lowess,
-                     exog=self.axes_manager[-1].axis,
-                     frac=smoothing_parameter,
-                     it=number_of_iterations,
-                     is_sorted=True,
-                     return_sorted=False,
-                     show_progressbar=show_progressbar)
-
-    def smooth_tv(self, smoothing_parameter=None, show_progressbar=None):
-        """Total variation data smoothing in place.
-
-        Parameters
-        ----------
-        smoothing_parameter: float or None
-           Denoising weight relative to L2 minimization. If None the method
-           is run in interactive mode.
-        show_progressbar : None or bool
-            If True, display a progress bar. If None the default is set in
-            `preferences`.
-
-        Raises
-        ------
-        SignalDimensionError if the signal dimension is not 1.
-
-        """
-        self._check_signal_dimension_equals_one()
-        if smoothing_parameter is None:
-            smoother = SmoothingTV(self)
-            smoother.edit_traits()
-        else:
-            self.map(_tv_denoise_1d, weight=smoothing_parameter,
-                     show_progressbar=show_progressbar)
-
-    def filter_butterworth(self,
-                           cutoff_frequency_ratio=None,
-                           type='low',
-                           order=2):
-        """Butterworth filter in place.
-
-        Raises
-        ------
-        SignalDimensionError if the signal dimension is not 1.
-
-        """
-        self._check_signal_dimension_equals_one()
-        smoother = ButterworthFilter(self)
-        if cutoff_frequency_ratio is not None:
-            smoother.cutoff_frequency_ratio = cutoff_frequency_ratio
-            smoother.apply()
-        else:
-            smoother.edit_traits()
-
-    def _remove_background_cli(
-            self, signal_range, background_estimator, estimate_background=True,
-            show_progressbar=None):
-        from hyperspy.models.model1D import Model1D
-        model = Model1D(self)
-        model.append(background_estimator)
-        if estimate_background:
-            background_estimator.estimate_parameters(
-                self,
-                signal_range[0],
-                signal_range[1],
-                only_current=False)
-        else:
-            model.set_signal_range(signal_range[0], signal_range[1])
-            model.multifit(show_progressbar=show_progressbar)
-        return self - model.as_signal(show_progressbar=show_progressbar)
-
-    def remove_background(
-            self,
-            signal_range='interactive',
-            background_type='PowerLaw',
-            polynomial_order=2,
-            estimate_background=True,
-            show_progressbar=None):
-        """Remove the background, either in place using a gui or returned as a new
-        spectrum using the command line.
-
-        Parameters
-        ----------
-        signal_range : tuple, optional
-            If this argument is not specified, the signal range has to be
-            selected using a GUI. And the original spectrum will be replaced.
-            If tuple is given, the a spectrum will be returned.
-        background_type : string
-            The type of component which should be used to fit the background.
-            Possible components: PowerLaw, Gaussian, Offset, Polynomial
-            If Polynomial is used, the polynomial order can be specified
-        polynomial_order : int, default 2
-            Specify the polynomial order if a Polynomial background is used.
-        estimate_background : bool
-            If True, estimate the background. If False, the signal is fitted
-            using a full model. This is slower compared to the estimation but
-            possibly more accurate.
-        show_progressbar : None or bool
-            If True, display a progress bar. If None the default is set in
-            `preferences`.
-
-        Examples
-        --------
-
-        Using gui, replaces spectrum s
-
-        >>>> s.remove_background()
-
-        Using command line, returns a spectrum
-
-        >>>> s = s.remove_background(signal_range=(400,450), background_type='PowerLaw')
-
-        Using a full model to fit the background
-
-        >>>> s = s.remove_background(signal_range=(400,450), estimate_background=False)
-
-        Raises
-        ------
-        SignalDimensionError if the signal dimension is not 1.
-
-        """
-        self._check_signal_dimension_equals_one()
-        if signal_range == 'interactive':
-            br = BackgroundRemoval(self)
-            br.edit_traits()
-        else:
-            if background_type == 'PowerLaw':
-                background_estimator = components.PowerLaw()
-            elif background_type == 'Gaussian':
-                background_estimator = components.Gaussian()
-            elif background_type == 'Offset':
-                background_estimator = components.Offset()
-            elif background_type == 'Polynomial':
-                background_estimator = components.Polynomial(polynomial_order)
-            else:
-                raise ValueError(
-                    "Background type: " +
-                    background_type +
-                    " not recognized")
-
-            spectra = self._remove_background_cli(
-                signal_range, background_estimator, estimate_background,
-                show_progressbar=show_progressbar)
-            return spectra
-
-    @interactive_range_selector
-    def crop_spectrum(self, left_value=None, right_value=None,):
-        """Crop in place the spectral dimension.
-
-        Parameters
-        ----------
-        left_value, righ_value: {int | float | None}
-            If int the values are taken as indices. If float they are
-            converted to indices using the spectral axis calibration.
-            If left_value is None crops from the beginning of the axis.
-            If right_value is None crops up to the end of the axis. If
-            both are
-            None the interactive cropping interface is activated
-            enabling
-            cropping the spectrum using a span selector in the signal
-            plot.
-
-        Raises
-        ------
-        SignalDimensionError if the signal dimension is not 1.
-
-        """
-        self._check_signal_dimension_equals_one()
-        self.crop(
-            axis=self.axes_manager.signal_axes[0].index_in_axes_manager,
-            start=left_value, end=right_value)
-
-    @auto_replot
-    def gaussian_filter(self, FWHM):
-        """Applies a Gaussian filter in the spectral dimension in place.
-
-        Parameters
-        ----------
-        FWHM : float
-            The Full Width at Half Maximum of the gaussian in the
-            spectral axis units
-
-        Raises
-        ------
-        ValueError if FWHM is equal or less than zero.
-
-        SignalDimensionError if the signal dimension is not 1.
-
-        """
-        self._check_signal_dimension_equals_one()
-        if FWHM <= 0:
-            raise ValueError(
-                "FWHM must be greater than zero")
-        axis = self.axes_manager.signal_axes[0]
-        FWHM *= 1 / axis.scale
-        self.data = gaussian_filter1d(
-            self.data,
-            axis=axis.index_in_array,
-            sigma=FWHM / 2.35482)
-        self.events.data_changed.trigger(obj=self)
-
-    @auto_replot
-    def hanning_taper(self, side='both', channels=None, offset=0):
-        """Apply a hanning taper to the data in place.
-
-        Parameters
-        ----------
-        side : {'left', 'right', 'both'}
-        channels : {None, int}
-            The number of channels to taper. If None 5% of the total
-            number of channels are tapered.
-        offset : int
-
-        Returns
-        -------
-        channels
-
-        Raises
-        ------
-        SignalDimensionError if the signal dimension is not 1.
-
-        """
-        # TODO: generalize it
-        self._check_signal_dimension_equals_one()
-        if channels is None:
-            channels = int(round(len(self()) * 0.02))
-            if channels < 20:
-                channels = 20
-        dc = self.data
-        if side == 'left' or side == 'both':
-            dc[..., offset:channels + offset] *= (
-                np.hanning(2 * channels)[:channels])
-            dc[..., :offset] *= 0.
-        if side == 'right' or side == 'both':
-            if offset == 0:
-                rl = None
-            else:
-                rl = -offset
-            dc[..., -channels - offset:rl] *= (
-                np.hanning(2 * channels)[-channels:])
-            if offset != 0:
-                dc[..., -offset:] *= 0.
-        self.events.data_changed.trigger(obj=self)
-        return channels
-
-    def find_peaks1D_ohaver(self, xdim=None, slope_thresh=0, amp_thresh=None,
-                            subchannel=True, medfilt_radius=5, maxpeakn=30000,
-                            peakgroup=10):
-        """Find peaks along a 1D line (peaks in spectrum/spectra).
-
-        Function to locate the positive peaks in a noisy x-y data set.
-
-        Detects peaks by looking for downward zero-crossings in the
-        first derivative that exceed 'slope_thresh'.
-
-        Returns an array containing position, height, and width of each
-        peak.
-
-        'slope_thresh' and 'amp_thresh', control sensitivity: higher
-        values will
-        neglect smaller features.
-
-
-        peakgroup is the number of points around the top peak to search
-        around
-
-        Parameters
-        ---------
-
-
-        slope_thresh : float (optional)
-                       1st derivative threshold to count the peak
-                       default is set to 0.5
-                       higher values will neglect smaller features.
-
-        amp_thresh : float (optional)
-                     intensity threshold above which
-                     default is set to 10% of max(y)
-                     higher values will neglect smaller features.
-
-        medfilt_radius : int (optional)
-                     median filter window to apply to smooth the data
-                     (see scipy.signal.medfilt)
-                     if 0, no filter will be applied.
-                     default is set to 5
-
-        peakgroup : int (optional)
-                    number of points around the "top part" of the peak
-                    default is set to 10
-
-        maxpeakn : int (optional)
-                   number of maximum detectable peaks
-                   default is set to 5000
-
-        subpix : bool (optional)
-                 default is set to True
-
-        Returns
-        -------
-        peaks : structured array of shape _navigation_shape_in_array in which
-        each cell contains an array that contains as many structured arrays as
-        peaks where found at that location and which fields: position, height,
-        width, contains position, height, and width of each peak.
-
-        Raises
-        ------
-        SignalDimensionError if the signal dimension is not 1.
-
-        """
-        # TODO: add scipy.signal.find_peaks_cwt
-        self._check_signal_dimension_equals_one()
-        axis = self.axes_manager.signal_axes[0].axis
-        arr_shape = (self.axes_manager._navigation_shape_in_array
-                     if self.axes_manager.navigation_size > 0
-                     else [1, ])
-        peaks = np.zeros(arr_shape, dtype=object)
-        for y, indices in zip(self._iterate_signal(),
-                              self.axes_manager._array_indices_generator()):
-            peaks[indices] = find_peaks_ohaver(
-                y,
-                axis,
-                slope_thresh=slope_thresh,
-                amp_thresh=amp_thresh,
-                medfilt_radius=medfilt_radius,
-                maxpeakn=maxpeakn,
-                peakgroup=peakgroup,
-                subchannel=subchannel)
-        return peaks
-
-    def estimate_peak_width(self,
-                            factor=0.5,
-                            window=None,
-                            return_interval=False,
-                            show_progressbar=None):
-        """Estimate the width of the highest intensity of peak
-        of the spectra at a given fraction of its maximum.
-
-        It can be used with asymmetric peaks. For accurate results any
-        background must be previously substracted.
-        The estimation is performed by interpolation using cubic splines.
-
-        Parameters
-        ----------
-        factor : 0 < float < 1
-            The default, 0.5, estimates the FWHM.
-        window : None, float
-            The size of the window centred at the peak maximum
-            used to perform the estimation.
-            The window size must be chosen with care: if it is narrower
-            than the width of the peak at some positions or if it is
-            so wide that it includes other more intense peaks this
-            method cannot compute the width and a NaN is stored instead.
-        return_interval: bool
-            If True, returns 2 extra signals with the positions of the
-            desired height fraction at the left and right of the
-            peak.
-        show_progressbar : None or bool
-            If True, display a progress bar. If None the default is set in
-            `preferences`.
-
-        Returns
-        -------
-        width or [width, left, right], depending on the value of
-        `return_interval`.
-
-        """
-        if show_progressbar is None:
-            show_progressbar = preferences.General.show_progressbar
-        self._check_signal_dimension_equals_one()
-        if not 0 < factor < 1:
-            raise ValueError("factor must be between 0 and 1.")
-
-        left, right = (self._get_navigation_signal(),
-                       self._get_navigation_signal())
-        # The signals must be of dtype float to contain np.nan
-        left.change_dtype('float')
-        right.change_dtype('float')
-        axis = self.axes_manager.signal_axes[0]
-        x = axis.axis
-        maxval = self.axes_manager.navigation_size
-        show_progressbar = show_progressbar and maxval > 0
-        for i, spectrum in progressbar(enumerate(self), total=maxval,
-                                       disable=not show_progressbar,
-                                       leave=True):
-            if window is not None:
-                vmax = axis.index2value(spectrum.data.argmax())
-                spectrum = spectrum.isig[vmax - window / 2.:vmax + window / 2.]
-                x = spectrum.axes_manager[0].axis
-            spline = scipy.interpolate.UnivariateSpline(
-                x,
-                spectrum.data - factor * spectrum.data.max(),
-                s=0)
-            roots = spline.roots()
-            if len(roots) == 2:
-                left.isig[self.axes_manager.indices] = roots[0]
-                right.isig[self.axes_manager.indices] = roots[1]
-            else:
-                left.isig[self.axes_manager.indices] = np.nan
-                right.isig[self.axes_manager.indices] = np.nan
-        width = right - left
-        if factor == 0.5:
-            width.metadata.General.title = (
-                self.metadata.General.title + " FWHM")
-            left.metadata.General.title = (
-                self.metadata.General.title + " FWHM left position")
-
-            right.metadata.General.title = (
-                self.metadata.General.title + " FWHM right position")
-        else:
-            width.metadata.General.title = (
-                self.metadata.General.title +
-                " full-width at %.1f maximum" % factor)
-            left.metadata.General.title = (
-                self.metadata.General.title +
-                " full-width at %.1f maximum left position" % factor)
-            right.metadata.General.title = (
-                self.metadata.General.title +
-                " full-width at %.1f maximum right position" % factor)
-        if return_interval is True:
-            return [width, left, right]
-        else:
-            return width
-
-
->>>>>>> 9f5ba792
 class MVATools(object):
     # TODO: All of the plotting methods here should move to drawing
 
