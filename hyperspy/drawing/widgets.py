# -*- coding: utf-8 -*-
# Copyright 2007-2011 The HyperSpy developers
#
# This file is part of  HyperSpy.
#
#  HyperSpy is free software: you can redistribute it and/or modify
# it under the terms of the GNU General Public License as published by
# the Free Software Foundation, either version 3 of the License, or
# (at your option) any later version.
#
#  HyperSpy is distributed in the hope that it will be useful,
# but WITHOUT ANY WARRANTY; without even the implied warranty of
# MERCHANTABILITY or FITNESS FOR A PARTICULAR PURPOSE.  See the
# GNU General Public License for more details.
#
# You should have received a copy of the GNU General Public License
# along with  HyperSpy.  If not, see <http://www.gnu.org/licenses/>.

from __future__ import division

import matplotlib.pyplot as plt
import matplotlib.widgets
import matplotlib.transforms as transforms
import numpy as np
import traits

from utils import on_figure_window_close
from hyperspy.misc.math_tools import closest_nice_number
from hyperspy.events import Events, Event


class InteractivePatchBase(object):

    """
    """

    def __init__(self, axes_manager=None):
        """
        Add a patch to ax.
        """
        self.axes_manager = axes_manager
        self.axes = list()
        self.ax = None
        self.picked = False
        self._size = 1.
        self.color = 'red'
        self.__is_on = True
        self.patch = None
        self.cids = list()
        self.blit = True
        self.background = None
        self.events = Events()
        self.events.changed = Event()
        self.events.closed = Event()
        self._navigating = False

    def is_on(self):
        return self.__is_on

    def set_on(self, value):
        if value is not self.is_on() and self.ax is not None:
            if value is True:
                self._add_patch_to(self.ax)
                self.connect(self.ax)
            elif value is False:
                for container in [
                        self.ax.patches,
                        self.ax.lines,
                        self.ax.artists,
                        self.ax.texts]:
                    if self.patch in container:
                        container.remove(self.patch)
                self.disconnect(self.ax)
            try:
                self.draw_patch()
            except:  # figure does not exist
                pass
            if value is False:
                self.ax = None
        self.__is_on = value

    def _set_patch(self):
        pass
        # Must be provided by the subclass

    def _add_patch_to(self, ax):
        self._set_patch()
        ax.add_artist(self.patch)
        self.patch.set_animated(hasattr(ax, 'hspy_fig'))

    def set_mpl_ax(self, ax):
<<<<<<< HEAD
        if ax is self.ax:
            return  # Do nothing
        # Disconnect from previous axes if set
        if self.ax is not None and self.is_on():
            self.disconnect(self.ax)
=======
>>>>>>> 236f5816
        self.ax = ax
        canvas = ax.figure.canvas
        if self.is_on() is True:
            self._add_patch_to(ax)
            self.connect(ax)
            canvas.draw()

    def connect(self, ax):
<<<<<<< HEAD
=======
        canvas = ax.figure.canvas
        self.cids.append(
            canvas.mpl_connect('motion_notify_event', self._onmousemove))
        self.cids.append(canvas.mpl_connect('pick_event', self.onpick))
        self.cids.append(canvas.mpl_connect(
            'button_release_event', self.button_release))
        self.axes_manager.connect(self._update_patch_position)
>>>>>>> 236f5816
        on_figure_window_close(ax.figure, self.close)
        
    def connect_navigate(self):
        self.axes_manager.connect(self._on_navigate)
        self._navigating = True
        
    def disconnect_navigate(self):
        self.axes_manager.disconnect(self._on_navigate)
        self._navigating = False
        
    def _on_navigate(self, obj, name, old, new):
        pass    # Implement in subclass!

    def disconnect(self, ax):
        for cid in self.cids:
            try:
                ax.figure.canvas.mpl_disconnect(cid)
            except:
                pass
<<<<<<< HEAD
        if self._navigating:
            self.disconnect_navigate()
=======
        self.axes_manager.disconnect(self._update_patch_position)
>>>>>>> 236f5816

    def close(self, window=None):
        self.set_on(False)
        self.events.closed.trigger(self)

    def draw_patch(self, *args):
        if hasattr(self.ax, 'hspy_fig'):
            self.ax.hspy_fig._draw_animated()
        else:
            self.ax.figure.canvas.draw_idle()
        
    def _v2i(self, axis, v):
        try:
            return axis.value2index(v)
        except ValueError:
            if v > axis.high_value:
                return axis.high_index+1
            elif v < axis.low_value:
                return axis.low_index
            else:
                raise
            
class DraggablePatchBase(InteractivePatchBase):
    
    def __init__(self, axes_manager):
        super(DraggablePatchBase, self).__init__(axes_manager)
        self._pos = np.array([0])
        self.events.moved = Event()
        
        # Set default axes
        if self.axes_manager is not None:
            if self.axes_manager.navigation_dimension > 0:
                self.axes = self.axes_manager.navigation_axes[0:1]
            else:
                self.axes = self.axes_manager.signal_axes[0:1]
        
    def _get_position(self):
        return tuple(self._pos.tolist()) # Don't pass reference, and make it clear
        
    def _set_position(self, value):
        value = self._validate_pos(value)
        if np.any(self._pos != value):
            self._pos = np.array(value)
            self._pos_changed()

    position = property(lambda s: s._get_position(), \
                        lambda s,v: s._set_position(v))
        
    def _pos_changed(self):
        if self._navigating:
            self.disconnect_navigate()
            for i in xrange(len(self.axes)):
                self.axes[i].index = self.position[i]
            self.connect_navigate()
        self.events.moved.trigger(self)
        self.events.changed.trigger(self)
        self._update_patch_position()
            
    def _validate_pos(self, pos):
        if len(pos) != len(self.axes):
            raise ValueError()
        for i in xrange(len(pos)):
            if not (self.axes[i].low_index <= pos[i] <= self.axes[i].high_index):
                raise ValueError()
        return pos
            
    def get_coordinates(self):
        coord = []
        for i in xrange(len(self.axes)):
            coord.append(self.axes[i].index2value(self.position[i]))
        return np.array(coord)
    
    def connect(self, ax):
        super(DraggablePatchBase, self).connect(ax)
        canvas = ax.figure.canvas
        self.cids.append(
            canvas.mpl_connect('motion_notify_event', self.onmousemove))
        self.cids.append(canvas.mpl_connect('pick_event', self.onpick))
        self.cids.append(canvas.mpl_connect(
            'button_release_event', self.button_release))
        
    def _on_navigate(self, obj, name, old, new):
        if obj in self.axes:
            i = self.axes.index(obj)
            p = list(self.position)
            p[i] = new
            self.position = p    # Use position to trigger events

    def onpick(self, event):
        self.picked = (event.artist is self.patch)

<<<<<<< HEAD
    def onmousemove(self, event):
=======
    def _onmousemove(self, event):
>>>>>>> 236f5816
        """This method must be provided by the subclass"""
        pass

    def _update_patch_position(self):
        """This method must be provided by the subclass"""
        pass
    
    def _update_patch_geometry(self):
        self._update_patch_position()

    def button_release(self, event):
        'whenever a mouse button is released'
        if event.button != 1:
            return
        if self.picked is True:
            self.picked = False


class ResizableDraggablePatchBase(DraggablePatchBase):

    def __init__(self, axes_manager):
<<<<<<< HEAD
        super(ResizableDraggablePatchBase, self).__init__(axes_manager)
        self._size = np.array([1])
        self.events.resized = Event()
        
    def _get_size(self):
        return tuple(self._size.tolist())
        
    def _set_size(self, value):
        value = np.minimum(value, [ax.size for ax in self.axes])
        value = np.maximum(value, 1)
        if np.any(self._size != value):
            self._size = value
            self._size_changed()
    
    size = property(lambda s: s._get_size(), lambda s,v: s._set_size(v))
=======
        DraggablePatch.__init__(self, axes_manager)
        self.size = 1.

    def set_size(self, size):
        self.size = size
        self._update_patch_size()
>>>>>>> 236f5816

    def increase_size(self):
        self._set_size(self._size + 1)

    def decrease_size(self):
<<<<<<< HEAD
        self._set_size(self._size - 1)
            
    def _size_changed(self):
        self.events.resized.trigger(self)
        self.events.changed.trigger(self)
        self._update_patch_size()

    def _get_size_in_axes(self):
        s = list()
        for i in xrange(len(self.axes)):
            s.append(self.axes[i].scale * self._size[i])
        return np.array(s)
    
    def get_centre(self):
        return self._pos + self._size / 2.0

    def _update_patch_size(self):
        """This method must be provided by the subclass"""
        pass
    
    def _update_patch_geometry(self):
=======
        if self.size > 1:
            self.set_size(self.size - 1)

    def _update_patch_size(self):
>>>>>>> 236f5816
        """This method must be provided by the subclass"""
        pass

    def on_key_press(self, event):
        if event.key == "+":
            self.increase_size()
        if event.key == "-":
            self.decrease_size()

    def connect(self, ax):
        super(ResizableDraggablePatchBase, self).connect(ax)
        canvas = ax.figure.canvas
        self.cids.append(canvas.mpl_connect('key_press_event',
                                            self.on_key_press))
            

    def _apply_changes(self, old_size, old_position):
        moved = self.position != old_position
        resized = self.size != old_size
        if moved:
            if self._navigating:
                self.disconnect_navigate()
                for i in xrange(len(self.axes)):
                    self.axes[i].index = self.position[i]
                self.connect_navigate()
            self.events.moved.trigger(self)
        if resized:
            self.events.resized.trigger(self)
        if moved or resized:
            self.events.changed.trigger(self)
            self._update_patch_geometry()
    
                                            
class Patch2DBase(ResizableDraggablePatchBase):
    def __init__(self, axes_manager):
<<<<<<< HEAD
        super(Patch2DBase, self).__init__(axes_manager)
        self._pos = np.array([0, 0])
        self._size = np.array([1, 1])
        self.border_thickness = 2
        
        # Set default axes
        if self.axes_manager is not None:
            if self.axes_manager.navigation_dimension > 1:
                self.axes = self.axes_manager.navigation_axes[0:2]
            else:
                self.axes = self.axes_manager.signal_axes[0:2]
            
    def _set_patch(self):
        xy = self._get_patch_xy()
        xs, ys = self._get_size_in_axes()
=======
        DraggablePatch.__init__(self, axes_manager)

    def _set_patch(self):
        self.calculate_size()
        self.calculate_position()
>>>>>>> 236f5816
        self.patch = plt.Rectangle(
            xy, xs, ys,
            animated=self.blit,
            fill=False,
            lw=self.border_thickness,
            ec=self.color,
            picker=True,)

<<<<<<< HEAD
    def _get_patch_xy(self):
        return self.get_coordinates() - self._get_size_in_axes() / 2.
            
    def _get_patch_bounds(self):
        # l,b,w,h
        xy = self._get_patch_xy()
        xs, ys = self._get_size_in_axes()
        return (xy[0], xy[1], xs, ys)
    
    def _update_patch_position(self):
        if self.is_on() and self.patch is not None:
            self.patch.set_xy(self._get_patch_xy())
            self.draw_patch()
            
    def _update_patch_size(self):
        self._update_patch_geometry()
    
    def _update_patch_geometry(self):
        if self.is_on() and self.patch is not None:
            self.patch.set_bounds(*self._get_patch_bounds())
            self.draw_patch()
        
                                            
class DraggableSquare(Patch2DBase):

    def __init__(self, axes_manager):
        super(DraggableSquare, self).__init__(axes_manager)
                                            
    def onmousemove(self, event):
        'on mouse motion move the patch if picked'
        if self.picked is True and event.inaxes:
            ix = self.axes[0].value2index(event.xdata)
            iy = self.axes[1].value2index(event.ydata)
            self.position = (ix, iy)

class ResizableDraggableRectangle(Patch2DBase):
    
    def __init__(self, axes_manager, resizers=True):
        super(ResizableDraggableRectangle, self).__init__(axes_manager)
        self.pick_on_frame = False
        self.pick_offset = (0,0)
        self.resize_color = 'lime'
        self.resize_pixel_size = (5,5)  # Set to None to make one data pixel
        self._resizers = resizers
        self._resizer_handles = []
    
    # --------- External interface ---------
    @property
    def resizers(self):
        return self._resizers
        
    @resizers.setter
    def resizers(self, value):
        if self._resizers != value:
            self._resizers = value
            
    def _parse_bounds_args(self, args, kwargs):
        if len(args) == 1:
            return args[0]
        elif len(args) == 4:
           return args
        elif len(kwargs) == 1 and kwargs.has_key('bounds'):
            return kwargs.values()[0]
        else:
            x = kwargs.pop('x', kwargs.pop('left', self._pos[0]))
            y = kwargs.pop('y', kwargs.pop('top', self._pos[1]))
            if kwargs.has_key('right'):
                w = kwargs.pop('right') - x
            else:
                w = kwargs.pop('w', kwargs.pop('width', self._size[0]))
            if kwargs.has_key('bottom'):
                h = kwargs.pop('bottom') - y
            else:
                h = kwargs.pop('h', kwargs.pop('height', self._size[1])) 
            return x, y, w, h
            
    def set_ibounds(self, *args, **kwargs):
        """
        Set bounds by indices. Bounds can either be specified in order left,
        bottom, width, height; or by keywords:
         * 'bounds': tuple (left, top, width, height)
         OR
         * 'x'/'left'
         * 'y'/'top'
         * 'w'/'width', alternatively 'right'
         * 'h'/'height', alternatively 'bottom'
        If specifying with keywords, any unspecified dimensions will be kept
        constant (note: width/height will be kept, not right/bottom).
        """

        x, y, w, h = self._parse_bounds_args(args, kwargs)

        if not (self.axes[0].low_index <= x <= self.axes[0].high_index):
            raise ValueError()
        if not (self.axes[1].low_index <= y <= self.axes[1].high_index):
            raise ValueError()
        if not (self.axes[0].low_index <= x+w <= self.axes[0].high_index):
            raise ValueError()
        if not (self.axes[1].low_index <= y+h <= self.axes[1].high_index):
            raise ValueError()

        old_position, old_size = self.position, self.size
        self._pos = np.array([x, y])
        self._size = np.array([w, h])
        self._apply_changes(old_size=old_size, old_position=old_position)
    def set_bounds(self, *args, **kwargs):
        """
        Set bounds by values. Bounds can either be specified in order left,
        bottom, width, height; or by keywords:
         * 'bounds': tuple (left, top, width, height)
         OR
         * 'x'/'left'
         * 'y'/'top'
         * 'w'/'width', alternatively 'right' (x+w)
         * 'h'/'height', alternatively 'bottom' (y+h)
        If specifying with keywords, any unspecified dimensions will be kept
        constant (note: width/height will be kept, not right/bottom).
        """

        x, y, w, h = self._parse_bounds_args(args, kwargs)
        ix = self.axes[0].value2index(x)
        iy = self.axes[1].value2index(y)
        w = self._v2i(self.axes[0], x+w) - ix
        h = self._v2i(self.axes[1], y+h) - iy
            
        old_position, old_size = self.position, self.size
        self._pos = np.array([ix, iy])
        self._size = np.array([w, h])
        self._apply_changes(old_size=old_size, old_position=old_position)
        
    def _validate_pos(self, value):
        value = (min(value[0], self.axes[0].high_index - self._size[0] + 1),
                 min(value[1], self.axes[1].high_index - self._size[1] + 1))
        return super(ResizableDraggableRectangle, self)._validate_pos(value)
    
    @property
    def width(self):
        return self._size[0]
        
    @width.setter
    def width(self, value):
        if value == self._size[0]:
            return
        ix = self._pos[0] + value
        if value <= 0 or \
                not (self.axes[0].low_index <= ix <= self.axes[0].high_index):
            raise ValueError()
        self._set_a_size(0, value)
    
    @property
    def height(self):
        return self._size[1]
        
    @height.setter
    def height(self, value):
        if value == self._size[1]:
            return
        iy = self._pos[1] + value
        if value <= 0 or \
                not (self.axes[1].low_index <= iy <= self.axes[1].high_index):
            raise ValueError()
        self._set_a_size(1, value)
    
    
    # --------- Internal functions ---------
    
    # --- Internals that trigger events ---
    
    def _set_size(self, value):
        value = np.minimum(value, [ax.size for ax in self.axes])
        value = np.maximum(value, 1)
        if np.any(self._size != value):
            self._size = value
            self._validate_geometry()
            self._size_changed()
            
    def _set_a_size(self, idx, value):
        if self._size[idx] == value or value <= 0:
            return
        # If we are pushed "past" an edge, size towards it
        if self._navigating and self.axes[idx].index > self.position[idx]:
            if value < self._size[idx]:
                self._pos[idx] += self._size[idx] - value
        
        self._size[idx] = value
        self._validate_geometry()
        self._size_changed()

    def _increase_xsize(self):
        self._set_a_size(0, self._size[0] + 1)

    def _decrease_xsize(self):
        if self._size[0] >= 2:
            self._set_a_size(0, self._size[0] - 1)

    def _increase_ysize(self):
        self._set_a_size(1, self._size[1] + 1)

    def _decrease_ysize(self):
        if self._size[1] >= 2:
            self._set_a_size(1, self._size[1] - 1)

    def on_key_press(self, event):
        if event.key == "x":
            self._increase_xsize()
        elif event.key == "c":
            self._decrease_xsize()
        elif event.key == "y":
            self._increase_ysize()
        elif event.key == "u":
            self._decrease_ysize()
        else:
            super(ResizableDraggableRectangle, self).on_key_press(event)
            
    # --- End internals that trigger events ---

    def _get_patch_xy(self):
        coordinates = np.array(self.get_coordinates())
        axsize = self._get_size_in_axes()
        return coordinates - np.array(axsize) / (2.0 * self._size)

    def _update_patch_position(self):
        if self.is_on() and self.patch is not None:
            self.patch.set_xy(self._get_patch_xy())
            self._update_resizers()
            self.draw_patch()
        
    def _update_patch_geometry(self):
        if self.is_on() and self.patch is not None:
            self.patch.set_bounds(*self._get_patch_bounds())
            self._update_resizers()
            self.draw_patch()
        
    # ------- Resizers code -------
        
    def _update_resizers(self):
        pos = self._get_resizer_pos()
        rsize = self._get_resizer_size()
        for i, r in enumerate(self._resizer_handles):
            r.set_xy(pos[i])
            r.set_width(rsize[0])
            r.set_height(rsize[1])

    def _set_patch(self):
        super(ResizableDraggableRectangle, self)._set_patch()
            
        self._resizer_handles = []
        rsize = self._get_resizer_size()
        pos = self._get_resizer_pos()
        for i in xrange(4):
            r = plt.Rectangle(pos[i], rsize[0], rsize[1], animated=self.blit,
                              fill=True, lw=0, fc=self.resize_color, 
                              picker=True,)
            self._resizer_handles.append(r)
        
    def _set_resizers(self, value, ax):
        if ax is not None:
            if value:
                for r in self._resizer_handles:
                    ax.add_artist(r)
                    r.set_animated(hasattr(ax, 'hspy_fig'))
            else:
                for container in [
                        ax.patches,
                        ax.lines,
                        ax.artists,
                        ax.texts]:
                    for r in self._resizer_handles:
                        if r in container:
                            container.remove(r)
                self._resizer_handles = []
                self.draw_patch()

    def _get_resizer_size(self):
        invtrans = self.ax.transData.inverted()
        if self.resize_pixel_size is None:
            rsize = self._get_size_in_axes() / self._size
        else:
            rsize = np.abs(invtrans.transform(self.resize_pixel_size) -
                        invtrans.transform((0, 0)))
        return rsize
        

    def _get_resizer_pos(self):
        """
        Get the positions of the four resizer handles
        """
        invtrans = self.ax.transData.inverted()
        border = self.border_thickness
        # Transform the border thickness into data values
        dl = np.abs(invtrans.transform((border, border)) -
                        invtrans.transform((0, 0)))/2
        rsize = self._get_resizer_size()
        xs, ys = self._get_size_in_axes()

        positions = []
        rp = np.array(self._get_patch_xy())
        p = rp - rsize + dl
        positions.append(p)
        p = rp + (xs - dl[0], -rsize[1] + dl[1])
        positions.append(p)
        p = rp + (-rsize[0] + dl[0], ys - dl[1])
        positions.append(p)
        p = rp + (xs - dl[0], ys - dl[1])
        positions.append(p)
        return positions
                
    def set_on(self, value):
        if value is not self.is_on() and self.resizers:
            self._set_resizers(value, self.ax)
        super(ResizableDraggableRectangle, self).set_on(value)

    def _add_patch_to(self, ax):
        super(ResizableDraggableRectangle, self)._add_patch_to(ax)
        if self.resizers:
            self._set_resizers(True, ax)
        
    # ------- End resizers code -------
        
        
    def _validate_geometry(self, x1=None, y1=None):
        xaxis = self.axes[0]
        yaxis = self.axes[1]
        
        # Make sure widget size is not larger than axes
        self._size[0] = min(self._size[0], xaxis.size)
        self._size[1] = min(self._size[1], yaxis.size)
        
        # Make sure x1/y1 is within bounds
        if x1 is None:
            x1 = self.position[0] # Get it if not supplied
        elif x1 < xaxis.low_index:
            x1 = xaxis.low_index
        elif x1 > xaxis.high_index:
            x1 = xaxis.high_index
        
        if y1 is None:
            y1 = self.position[1]
        elif y1 < yaxis.low_index:
            y1 = yaxis.low_index
        elif y1 > yaxis.high_index:
            y1 = yaxis.high_index
        
        # Make sure x2/y2 is with upper bound.
        # If not, keep dims, and change x1/y1!
        x2 = x1 + self._size[0]
        y2 = y1 + self._size[1]
        if x2 > xaxis.high_index + 1:
            x2 = xaxis.high_index + 1
            x1 = x2 - self._size[0]
        if y2 > yaxis.high_index + 1:
            y2 = yaxis.high_index + 1
            y1 = y2 - self._size[1]
        
        self._pos = np.array([x1, y1])
        
    def onpick(self, event):
        super(ResizableDraggableRectangle, self).onpick(event)
        if event.artist in self._resizer_handles:
            corner = self._resizer_handles.index(event.artist)
            self.pick_on_frame = corner
            self.picked = True
        elif self.picked:
            x = event.mouseevent.xdata
            y = event.mouseevent.ydata
            dx, dy = self._get_size_in_axes() / self._size
            ix = self._v2i(self.axes[0], x + 0.5*dx)
            iy = self._v2i(self.axes[1], y + 0.5*dy)
            p = self.position
            self.pick_offset = (ix-p[0], iy-p[1])
            self.pick_on_frame = False
        
    def onmousemove(self, event):
        'on mouse motion draw the patch if picked'
        if self.picked is True and event.inaxes:
            xaxis = self.axes[0]
            yaxis = self.axes[1]
            dx, dy = self._get_size_in_axes() / self._size
            ix = self._v2i(xaxis, event.xdata + 0.5*dx)
            iy = self._v2i(yaxis, event.ydata + 0.5*dy)
            p = self.position
            ibounds = [p[0], p[1], p[0] + self._size[0], p[1] + self._size[1]]

            old_position, old_size = self.position, self.size
            if self.pick_on_frame is not False:
                posx = None
                posy = None
                corner = self.pick_on_frame
                if corner % 2 == 0: # Left side start
                    if ix > ibounds[2]:    # flipped to right
                        posx = ibounds[2]
                        self._size[0] = ix - ibounds[2]
                        self.pick_on_frame += 1
                    elif ix == ibounds[2]:
                        posx = ix - 1
                        self._size[0] = ibounds[2] - posx
                    else:
                        posx = ix
                        self._size[0] = ibounds[2] - posx
                else:   # Right side start
                    if ix < ibounds[0]:  # Flipped to left
                        posx = ix
                        self._size[0] = ibounds[0] - posx
                        self.pick_on_frame -= 1
                    else:
                        self._size[0] = ix - ibounds[0]
                if corner // 2 == 0: # Top side start
                    if iy > ibounds[3]:    # flipped to botton
                        posy = ibounds[3]
                        self._size[1] = iy - ibounds[3]
                        self.pick_on_frame += 2
                    elif iy == ibounds[3]:
                        posy = iy - 1
                        self._size[1] = ibounds[3] - posy
                    else:
                        posy = iy
                        self._size[1] = ibounds[3] - iy
                else:   # Bottom side start
                    if iy < ibounds[1]:  # Flipped to top
                        posy = iy
                        self._size[1] = ibounds[1] - iy
                        self.pick_on_frame -= 2
                    else:
                        self._size[1] = iy - ibounds[1]
                if self._size[0] < 1:
                    self._size[0] = 1
                if self._size[1] < 1:
                    self._size[1] = 1
                self._validate_geometry(posx, posy)
            else:
                ix -= self.pick_offset[0]
                iy -= self.pick_offset[1]
                self._validate_geometry(ix, iy)
            self._apply_changes(old_size=old_size, old_position=old_position)


class DraggableHorizontalLine(DraggablePatchBase):

    def _update_patch_position(self):
        if self.is_on() and self.patch is not None:
            self.patch.set_ydata(self.get_coordinates()[0])
=======
    def calculate_size(self):
        xaxis = self.axes_manager.navigation_axes[0]
        yaxis = self.axes_manager.navigation_axes[1]
        self._xsize = xaxis.scale * self.size
        self._ysize = yaxis.scale * self.size

    def calculate_position(self):
        coordinates = np.array(self.axes_manager.coordinates[:2])
        self._position = coordinates - (
            self._xsize / 2., self._ysize / 2.)

    def _update_patch_size(self):
        self.calculate_size()
        self.patch.set_width(self._xsize)
        self.patch.set_height(self._ysize)
        self._update_patch_position()

    def _update_patch_position(self):
        self.calculate_position()
        self.patch.set_xy(self._position)
        self.draw_patch()

    def _onmousemove(self, event):
        'on mouse motion draw the cursor if picked'
        if self.picked is True and event.inaxes:
            xaxis = self.axes_manager.navigation_axes[0]
            yaxis = self.axes_manager.navigation_axes[1]
            wxindex = xaxis.value2index(event.xdata)
            wyindex = yaxis.value2index(event.ydata)
            wxindex = xaxis.value2index(event.xdata)
            wyindex = yaxis.value2index(event.ydata)
            if self.axes_manager.indices[1] != wyindex:
                try:
                    yaxis.index = wyindex
                except traits.api.TraitError:
                    # Index out of range, we do nothing
                    pass

            if self.axes_manager.indices[0] != wxindex:
                try:
                    xaxis.index = wxindex
                except traits.api.TraitError:
                    # Index out of range, we do nothing
                    pass


class DraggableHorizontalLine(DraggablePatch):

    def __init__(self, axes_manager):
        DraggablePatch.__init__(self, axes_manager)
        # Despise the bug, we use blit for this one because otherwise the
        # it gets really slow

    def _update_patch_position(self):
        if self.patch is not None:
            self.patch.set_ydata(self.axes_manager.coordinates[0])
>>>>>>> 236f5816
            self.draw_patch()

    def _set_patch(self):
        ax = self.ax
        self.patch = ax.axhline(
            self.get_coordinates()[0],
            color=self.color,
            picker=5)

<<<<<<< HEAD
    def onmousemove(self, event):
=======
    def _onmousemove(self, event):
>>>>>>> 236f5816
        'on mouse motion draw the cursor if picked'
        if self.picked is True and event.inaxes:
            self.position = (self.axes[0].value2index(event.ydata),)


class DraggableVerticalLine(DraggablePatchBase):

<<<<<<< HEAD
    def _update_patch_position(self):
        if self.is_on() and self.patch is not None:
            self.patch.set_xdata(self.get_coordinates()[0])
=======
    def __init__(self, axes_manager):
        DraggablePatch.__init__(self, axes_manager)

    def _update_patch_position(self):
        if self.patch is not None:
            self.patch.set_xdata(self.axes_manager.coordinates[0])
>>>>>>> 236f5816
            self.draw_patch()

    def _set_patch(self):
        ax = self.ax
        self.patch = ax.axvline(self.get_coordinates()[0],
                                color=self.color,
                                picker=5)

<<<<<<< HEAD
    def onmousemove(self, event):
=======
    def _onmousemove(self, event):
>>>>>>> 236f5816
        'on mouse motion draw the cursor if picked'
        if self.picked is True and event.inaxes:
            self.position = (self.axes[0].value2index(event.xdata),)


class DraggableLabel(DraggablePatchBase):

    def __init__(self, axes_manager):
<<<<<<< HEAD
        super(DraggableLabel, self).__init__(axes_manager)
=======
        DraggablePatch.__init__(self, axes_manager)
>>>>>>> 236f5816
        self.string = ''
        self.y = 0.9
        self.text_color = 'black'
        self.bbox = None

    def _update_patch_position(self):
<<<<<<< HEAD
        if self.is_on() and self.patch is not None:
            self.patch.set_x(self.get_coordinates()[0])
=======
        if self.patch is not None:
            self.patch.set_x(self.axes_manager.coordinates[0])
>>>>>>> 236f5816
            self.draw_patch()

    def _set_patch(self):
        ax = self.ax
        trans = transforms.blended_transform_factory(
            ax.transData, ax.transAxes)
        self.patch = ax.text(
            self.get_coordinates()[0],
            self.y,  # Y value in axes coordinates
            self.string,
            color=self.text_color,
            picker=5,
            transform=trans,
            horizontalalignment='right',
            bbox=self.bbox,
            animated=self.blit)


class Scale_Bar():

    def __init__(self, ax, units, pixel_size=None, color='white',
                 position=None, max_size_ratio=0.25, lw=2, length=None,
                 animated=False):
        """Add a scale bar to an image.

        Parameteres
        -----------
        ax : matplotlib axes
            The axes where to draw the scale bar.
        units : string
        pixel_size : {None, float}
            If None the axes of the image are supposed to be calibrated.
            Otherwise the pixel size must be specified.
        color : a valid matplotlib color
        position {None, (float, float)}
            If None the position is automatically determined.
        max_size_ratio : float
            The maximum size of the scale bar in respect to the
            length of the x axis
        lw : int
            The line width
        length : {None, float}
            If None the length is automatically calculated using the
            max_size_ratio.

        """

        self.animated = animated
        self.ax = ax
        self.units = units
        self.pixel_size = pixel_size
        self.xmin, self.xmax = ax.get_xlim()
        self.ymin, self.ymax = ax.get_ylim()
        self.text = None
        self.line = None
        self.tex_bold = False
        if length is None:
            self.calculate_size(max_size_ratio=max_size_ratio)
        else:
            self.length = length
        if position is None:
            self.position = self.calculate_line_position()
        else:
            self.position = position
        self.calculate_text_position()
        self.plot_scale(line_width=lw)
        self.set_color(color)

    def get_units_string(self):
        if self.tex_bold is True:
            if (self.units[0] and self.units[-1]) == '$':
                return r'$\mathbf{%g\,%s}$' % \
                    (self.length, self.units[1:-1])
            else:
                return r'$\mathbf{%g\,}$\textbf{%s}' % \
                    (self.length, self.units)
        else:
            return r'$%g\,$%s' % (self.length, self.units)

    def calculate_line_position(self, pad=0.05):
        return ((1 - pad) * self.xmin + pad * self.xmax,
                (1 - pad) * self.ymin + pad * self.ymax)

    def calculate_text_position(self, pad=1 / 100.):
        ps = self.pixel_size if self.pixel_size is not None else 1
        x1, y1 = self.position
        x2, y2 = x1 + self.length / ps, y1

        self.text_position = ((x1 + x2) / 2.,
                              y2 + (self.ymax - self.ymin) / ps * pad)

    def calculate_size(self, max_size_ratio=0.25):
        ps = self.pixel_size if self.pixel_size is not None else 1
        size = closest_nice_number(ps * (self.xmax - self.xmin) *
                                   max_size_ratio)
        self.length = size

    def remove(self):
        if self.line is not None:
            self.ax.lines.remove(self.line)
        if self.text is not None:
            self.ax.texts.remove(self.text)

    def plot_scale(self, line_width=1):
        self.remove()
        ps = self.pixel_size if self.pixel_size is not None else 1
        x1, y1 = self.position
        x2, y2 = x1 + self.length / ps, y1
        self.line, = self.ax.plot([x1, x2], [y1, y2],
                                  linestyle='-',
                                  lw=line_width,
                                  animated=self.animated)
        self.text = self.ax.text(*self.text_position,
                                 s=self.get_units_string(),
                                 ha='center',
                                 size='medium',
                                 animated=self.animated)
        self.ax.set_xlim(self.xmin, self.xmax)
        self.ax.set_ylim(self.ymin, self.ymax)
        self.ax.figure.canvas.draw()

    def _set_position(self, x, y):
        self.position = x, y
        self.calculate_text_position()
        self.plot_scale(line_width=self.line.get_linewidth())

    def set_color(self, c):
        self.line.set_color(c)
        self.text.set_color(c)
        self.ax.figure.canvas.draw_idle()

    def set_length(self, length):
        color = self.line.get_color()
        self.length = length
        self.calculate_scale_size()
        self.calculate_text_position()
        self.plot_scale(line_width=self.line.get_linewidth())
        self.set_color(color)

    def set_tex_bold(self):
        self.tex_bold = True
        self.text.set_text(self.get_units_string())
        self.ax.figure.canvas.draw_idle()


def in_interval(number, interval):
    if number >= interval[0] and number <= interval[1]:
        return True
    else:
        return False


class DraggableResizableRange(ResizableDraggablePatchBase):
    
    def __init__(self, axes_manager):
        super(DraggableResizableRange, self).__init__(axes_manager)
        self.span = None

    def set_on(self, value):
        if value is not self.is_on() and self.ax is not None:
            if value is True:
                self._add_patch_to(self.ax)
                self.connect(self.ax)
            elif value is False:
                self.disconnect(self.ax)
            try:
                self.ax.figure.canvas.draw()
            except:  # figure does not exist
                pass
            if value is False:
                self.ax = None
        self.__is_on = value

    def _add_patch_to(self, ax):
        self.span = ModifiableSpanSelector(ax)
        self.span.set_initial(self._get_range())
        self.span.can_switch = True
        self.span.events.changed.connect(self._span_changed)
        self.span.step_ax = self.axes[0]
        self.span.tolerance = 5
        self.patch = self.span.rect
    
    def _span_changed(self, span):
        r = self._get_range()
        pr = span.range
        if r != pr:
            dx = (self._get_size_in_axes() / self._size)[0]
            ix = self._v2i(self.axes[0], pr[0] + 0.5*dx)
            w = self._v2i(self.axes[0], pr[1] + 0.5*dx) - ix
            old_position, old_size = self.position, self.size
            self._pos = np.array([ix])
            self._size = np.array([w])
            self._apply_changes(old_size=old_size, old_position=old_position)
            
                                        
    def _get_range(self):
        c = self.get_coordinates()[0]
        w = self._get_size_in_axes()[0]
        c -= w / (2.0 * self._size[0])
        return (c, c + w)
        
    def _parse_bounds_args(self, args, kwargs):
        if len(args) == 1:
            return args[0]
        elif len(args) == 4:
           return args
        elif len(kwargs) == 1 and kwargs.has_key('bounds'):
            return kwargs.values()[0]
        else:
            x = kwargs.pop('x', kwargs.pop('left', self._pos[0]))
            if kwargs.has_key('right'):
                w = kwargs.pop('right') - x
            else:
                w = kwargs.pop('w', kwargs.pop('width', self._size[0]))
            return x, w
            
    def set_ibounds(self, *args, **kwargs):
        """
        Set bounds by indices. Bounds can either be specified in order left,
        bottom, width, height; or by keywords:
         * 'bounds': tuple (left, width)
         OR
         * 'x'/'left'
         * 'w'/'width', alternatively 'right'
        If specifying with keywords, any unspecified dimensions will be kept
        constant (note: width will be kept, not right).
        """

        x, w = self._parse_bounds_args(args, kwargs)
            
        if not (self.axes[0].low_index <= x <= self.axes[0].high_index):
            raise ValueError()
        if not (self.axes[0].low_index <= x+w <= self.axes[0].high_index):
            raise ValueError()
            
        old_position, old_size = self.position, self.size
        self._pos = np.array([x])
        self._size = np.array([w])
        self._apply_changes(old_size=old_size, old_position=old_position)
        
    def set_bounds(self, *args, **kwargs):
        """
        Set bounds by values. Bounds can either be specified in order left,
        bottom, width, height; or by keywords:
         * 'bounds': tuple (left, width)
         OR
         * 'x'/'left'
         * 'w'/'width', alternatively 'right' (x+w)
        If specifying with keywords, any unspecified dimensions will be kept
        constant (note: width will be kept, not right).
        """

        x, w = self._parse_bounds_args(args, kwargs)
        ix = self.axes[0].value2index(x)
        w = self._v2i(self.axes[0], x+w) - ix
            
        old_position, old_size = self.position, self.size
        self._pos = np.array([ix])
        self._size = np.array([w])
        self._apply_changes(old_size=old_size, old_position=old_position)

    def _update_patch_position(self):
        self._update_patch_geometry()

    def _update_patch_size(self):
        self._update_patch_geometry()

    def _update_patch_geometry(self):
        if self.is_on() and self.span is not None:
            self.span.range = self._get_range()

    def disconnect(self, ax):
        super(DraggableResizableRange, self).disconnect(ax)
        if self.span and self.ax == ax:
            self.span.turn_off()
            self.span = None
    

class ModifiableSpanSelector(matplotlib.widgets.SpanSelector):

    def __init__(self, ax, **kwargs):
        onsel = kwargs.pop('onselect', self.dummy)
        matplotlib.widgets.SpanSelector.__init__(
            self, ax, onsel, direction='horizontal', useblit=False, **kwargs)
        # The tolerance in points to pick the rectangle sizes
        self.tolerance = 1
        self.on_move_cid = None
<<<<<<< HEAD
        self._range = None
        self.step_ax = None
        self.events = Events()
        self.events.changed = Event()
        self.events.moved = Event()
        self.events.resized = Event()
        self.can_switch = False
        
    def dummy(self, *args, **kwargs):
        pass
    
    def _get_range(self):
=======
        self.range = None
        
    def dummy(self, *args, **kwargs):
        pass

    def release(self, event):
        """When the button is realeased, the span stays in the screen and the
        iteractivity machinery passes to modify mode"""
        if self.pressv is None or (self.ignore(event) and not self.buttonDown):
            return
        self.buttonDown = False
>>>>>>> 236f5816
        self.update_range()
        return self._range
        
    def _set_range(self, value):
        self.update_range()
        if self._range != value:
            resized = (self._range[1] - self._range[0]) != (value[1] - value[0])
            moved = self._range[0] != value[0]
            self._range = value
            if moved:
                self.rect.set_x(value[0])
                self.events.moved.trigger(self)
            if resized:
                self.rect.set_width(value[1] - value[0])
                self.events.resized.trigger(self)
            if moved or resized:
                self.update()
                self.events.changed.trigger(self)
                
    range = property(_get_range, _set_range)
    
    def set_initial(self, initial_range=None):
        """
        Remove selection events, set the spanner, and go to modify mode.
        """
        if initial_range is not None:
            self.range = initial_range
            
        for cid in self.cids:
            self.canvas.mpl_disconnect(cid)
        # And connect to the new ones
        self.cids.append(
            self.canvas.mpl_connect('button_press_event', self.mm_on_press))
        self.cids.append(
            self.canvas.mpl_connect('button_release_event', self.mm_on_release))
        self.cids.append(
            self.canvas.mpl_connect('draw_event', self.update_background))
        self.rect.set_visible(True)
        self.rect.contains = self._contains
        self.update()

    def contains(self, mouseevent):
        # Assert y is correct first
        x,y = self.rect.get_transform().inverted().transform_point(
            (mouseevent.x, mouseevent.y))
        if not (0.0 <= y <= 1.0):
            return False, {}
        invtrans = self.ax.transData.inverted()
        x_pt = self.tolerance * abs((invtrans.transform((1, 0)) -
                    invtrans.transform((0, 0)))[0])
        hit = self._range[0] - x_pt, self._range[1] + x_pt
        if hit[0] < mouseevent.xdata < hit[1]:
            return True, {}
        return False, {}

    def release(self, event):
        """When the button is realeased, the span stays in the screen and the
        iteractivity machinery passes to modify mode"""
        if self.pressv is None or (self.ignore(event) and not self.buttonDown):
            return
        self.buttonDown = False
        self.update_range()
        self.onselect()
        self.set_initial()

    def mm_on_press(self, event):
        if (self.ignore(event) and not self.buttonDown):
            return
        self.buttonDown = True

        # Calculate the point size in data units
        invtrans = self.ax.transData.inverted()
        x_pt = self.tolerance * abs((invtrans.transform((1, 0)) -
                    invtrans.transform((0, 0)))[0])

        # Determine the size of the regions for moving and stretching
        self.update_range()
        left_region = self._range[0] - x_pt, self._range[0] + x_pt
        right_region = self._range[1] - x_pt, self._range[1] + x_pt
        middle_region = self._range[0] + x_pt, self._range[1] - x_pt

        if in_interval(event.xdata, left_region) is True:
            self.on_move_cid = \
                self.canvas.mpl_connect('motion_notify_event',
                                        self.move_left)
        elif in_interval(event.xdata, right_region):
            self.on_move_cid = \
                self.canvas.mpl_connect('motion_notify_event',
                                        self.move_right)
        elif in_interval(event.xdata, middle_region):
            self.pressv = event.xdata
            self.on_move_cid = \
                self.canvas.mpl_connect('motion_notify_event',
                                        self.move_rect)
        else:
            return

    def update_range(self):
        self._range = (self.rect.get_x(),
                      self.rect.get_x() + self.rect.get_width())

    def switch_left_right(self, x, left_to_right):
        if left_to_right:
            if self.step_ax is not None:
                if x > self.step_ax.high_value + self.step_ax.scale:
                    return
            w = self._range[1] - self._range[0]
            r0 = self._range[1]
            self.rect.set_x(r0)
            r1 = r0 + w
            self.canvas.mpl_disconnect(self.on_move_cid)
            self.on_move_cid = \
                self.canvas.mpl_connect('motion_notify_event',
                                        self.move_right)
        else:
            if self.step_ax is not None:
                if x < self.step_ax.low_value - self.step_ax.scale:
                    return
            w = self._range[1] - self._range[0]
            r1 = self._range[0]
            r0 = r1 - w
            self.canvas.mpl_disconnect(self.on_move_cid)
            self.on_move_cid = \
                self.canvas.mpl_connect('motion_notify_event',
                                        self.move_left)
        self._range = (r0, r1)

    def move_left(self, event):
        if self.buttonDown is False or self.ignore(event):
            return
        x = event.xdata
        if self.step_ax is not None:
            if x < self.step_ax.low_value - self.step_ax.scale:
                return
            rem = (x - self.step_ax.offset - 0.5*self.step_ax.scale) \
                    % self.step_ax.scale
            if rem/self.step_ax.scale < 0.5:
                rem = -rem
            else:
                rem = self.step_ax.scale-rem
            x += rem
        # Do not move the left edge beyond the right one.
        if x >= self._range[1]:
            if self.can_switch and x > self._range[1]:
                self.switch_left_right(x, True)
                self.move_right(event)
            return
        width_increment = self._range[0] - x
        if self.rect.get_width() + width_increment <= 0:
            return
        self.rect.set_x(x)
        self.rect.set_width(self.rect.get_width() + width_increment)
        self.update_range()
        self.events.moved.trigger(self)
        self.events.resized.trigger(self)
        self.events.changed.trigger(self)
        if self.onmove_callback is not None:
            self.onmove_callback(*self._range)
        self.update()

    def move_right(self, event):
        if self.buttonDown is False or self.ignore(event):
            return
        x = event.xdata
        if self.step_ax is not None:
            if x > self.step_ax.high_value + self.step_ax.scale:
                return
            rem = (x - self.step_ax.offset + 0.5*self.step_ax.scale) \
                    % self.step_ax.scale
            if rem/self.step_ax.scale < 0.5:
                rem = -rem
            else:
                rem = self.step_ax.scale-rem
            x += rem
        # Do not move the right edge beyond the left one.
        if x <= self._range[0]:
            if self.can_switch and x < self._range[0]:
                self.switch_left_right(x, False)
                self.move_left(event)
            return
        width_increment = x - self._range[1]
        if self.rect.get_width() + width_increment <= 0:
            return
        self.rect.set_width(self.rect.get_width() + width_increment)
        self.update_range()
        self.events.resized.trigger(self)
        self.events.changed.trigger(self)
        if self.onmove_callback is not None:
            self.onmove_callback(*self._range)
        self.update()

    def move_rect(self, event):
        if self.buttonDown is False or self.ignore(event):
            return
        x_increment = event.xdata - self.pressv
        if self.step_ax is not None:
            rem = x_increment % self.step_ax.scale
            if rem/self.step_ax.scale < 0.5:
                rem = -rem
            else:
                rem = self.step_ax.scale-rem
            x_increment += rem
        self.rect.set_x(self.rect.get_x() + x_increment)
        self.update_range()
        self.pressv += x_increment
        self.events.moved.trigger(self)
        self.events.changed.trigger(self)
        if self.onmove_callback is not None:
            self.onmove_callback(*self._range)
        self.update()

    def mm_on_release(self, event):
        if self.buttonDown is False or self.ignore(event):
            return
        self.buttonDown = False
        self.canvas.mpl_disconnect(self.on_move_cid)
        self.on_move_cid = None

    def turn_off(self):
        for cid in self.cids:
            self.canvas.mpl_disconnect(cid)
        if self.on_move_cid is not None:
            self.canvas.mpl_disconnect(cid)
        self.ax.patches.remove(self.rect)
        self.ax.figure.canvas.draw()<|MERGE_RESOLUTION|>--- conflicted
+++ resolved
@@ -89,14 +89,11 @@
         self.patch.set_animated(hasattr(ax, 'hspy_fig'))
 
     def set_mpl_ax(self, ax):
-<<<<<<< HEAD
         if ax is self.ax:
             return  # Do nothing
         # Disconnect from previous axes if set
         if self.ax is not None and self.is_on():
             self.disconnect(self.ax)
-=======
->>>>>>> 236f5816
         self.ax = ax
         canvas = ax.figure.canvas
         if self.is_on() is True:
@@ -105,16 +102,6 @@
             canvas.draw()
 
     def connect(self, ax):
-<<<<<<< HEAD
-=======
-        canvas = ax.figure.canvas
-        self.cids.append(
-            canvas.mpl_connect('motion_notify_event', self._onmousemove))
-        self.cids.append(canvas.mpl_connect('pick_event', self.onpick))
-        self.cids.append(canvas.mpl_connect(
-            'button_release_event', self.button_release))
-        self.axes_manager.connect(self._update_patch_position)
->>>>>>> 236f5816
         on_figure_window_close(ax.figure, self.close)
         
     def connect_navigate(self):
@@ -134,12 +121,8 @@
                 ax.figure.canvas.mpl_disconnect(cid)
             except:
                 pass
-<<<<<<< HEAD
         if self._navigating:
             self.disconnect_navigate()
-=======
-        self.axes_manager.disconnect(self._update_patch_position)
->>>>>>> 236f5816
 
     def close(self, window=None):
         self.set_on(False)
@@ -231,11 +214,7 @@
     def onpick(self, event):
         self.picked = (event.artist is self.patch)
 
-<<<<<<< HEAD
-    def onmousemove(self, event):
-=======
     def _onmousemove(self, event):
->>>>>>> 236f5816
         """This method must be provided by the subclass"""
         pass
 
@@ -257,7 +236,6 @@
 class ResizableDraggablePatchBase(DraggablePatchBase):
 
     def __init__(self, axes_manager):
-<<<<<<< HEAD
         super(ResizableDraggablePatchBase, self).__init__(axes_manager)
         self._size = np.array([1])
         self.events.resized = Event()
@@ -273,20 +251,11 @@
             self._size_changed()
     
     size = property(lambda s: s._get_size(), lambda s,v: s._set_size(v))
-=======
-        DraggablePatch.__init__(self, axes_manager)
-        self.size = 1.
-
-    def set_size(self, size):
-        self.size = size
-        self._update_patch_size()
->>>>>>> 236f5816
 
     def increase_size(self):
         self._set_size(self._size + 1)
 
     def decrease_size(self):
-<<<<<<< HEAD
         self._set_size(self._size - 1)
             
     def _size_changed(self):
@@ -308,12 +277,6 @@
         pass
     
     def _update_patch_geometry(self):
-=======
-        if self.size > 1:
-            self.set_size(self.size - 1)
-
-    def _update_patch_size(self):
->>>>>>> 236f5816
         """This method must be provided by the subclass"""
         pass
 
@@ -349,7 +312,6 @@
                                             
 class Patch2DBase(ResizableDraggablePatchBase):
     def __init__(self, axes_manager):
-<<<<<<< HEAD
         super(Patch2DBase, self).__init__(axes_manager)
         self._pos = np.array([0, 0])
         self._size = np.array([1, 1])
@@ -365,13 +327,6 @@
     def _set_patch(self):
         xy = self._get_patch_xy()
         xs, ys = self._get_size_in_axes()
-=======
-        DraggablePatch.__init__(self, axes_manager)
-
-    def _set_patch(self):
-        self.calculate_size()
-        self.calculate_position()
->>>>>>> 236f5816
         self.patch = plt.Rectangle(
             xy, xs, ys,
             animated=self.blit,
@@ -380,7 +335,6 @@
             ec=self.color,
             picker=True,)
 
-<<<<<<< HEAD
     def _get_patch_xy(self):
         return self.get_coordinates() - self._get_size_in_axes() / 2.
             
@@ -822,64 +776,6 @@
     def _update_patch_position(self):
         if self.is_on() and self.patch is not None:
             self.patch.set_ydata(self.get_coordinates()[0])
-=======
-    def calculate_size(self):
-        xaxis = self.axes_manager.navigation_axes[0]
-        yaxis = self.axes_manager.navigation_axes[1]
-        self._xsize = xaxis.scale * self.size
-        self._ysize = yaxis.scale * self.size
-
-    def calculate_position(self):
-        coordinates = np.array(self.axes_manager.coordinates[:2])
-        self._position = coordinates - (
-            self._xsize / 2., self._ysize / 2.)
-
-    def _update_patch_size(self):
-        self.calculate_size()
-        self.patch.set_width(self._xsize)
-        self.patch.set_height(self._ysize)
-        self._update_patch_position()
-
-    def _update_patch_position(self):
-        self.calculate_position()
-        self.patch.set_xy(self._position)
-        self.draw_patch()
-
-    def _onmousemove(self, event):
-        'on mouse motion draw the cursor if picked'
-        if self.picked is True and event.inaxes:
-            xaxis = self.axes_manager.navigation_axes[0]
-            yaxis = self.axes_manager.navigation_axes[1]
-            wxindex = xaxis.value2index(event.xdata)
-            wyindex = yaxis.value2index(event.ydata)
-            wxindex = xaxis.value2index(event.xdata)
-            wyindex = yaxis.value2index(event.ydata)
-            if self.axes_manager.indices[1] != wyindex:
-                try:
-                    yaxis.index = wyindex
-                except traits.api.TraitError:
-                    # Index out of range, we do nothing
-                    pass
-
-            if self.axes_manager.indices[0] != wxindex:
-                try:
-                    xaxis.index = wxindex
-                except traits.api.TraitError:
-                    # Index out of range, we do nothing
-                    pass
-
-
-class DraggableHorizontalLine(DraggablePatch):
-
-    def __init__(self, axes_manager):
-        DraggablePatch.__init__(self, axes_manager)
-        # Despise the bug, we use blit for this one because otherwise the
-        # it gets really slow
-
-    def _update_patch_position(self):
-        if self.patch is not None:
-            self.patch.set_ydata(self.axes_manager.coordinates[0])
->>>>>>> 236f5816
             self.draw_patch()
 
     def _set_patch(self):
@@ -889,30 +785,16 @@
             color=self.color,
             picker=5)
 
-<<<<<<< HEAD
-    def onmousemove(self, event):
-=======
     def _onmousemove(self, event):
->>>>>>> 236f5816
         'on mouse motion draw the cursor if picked'
         if self.picked is True and event.inaxes:
             self.position = (self.axes[0].value2index(event.ydata),)
 
 
 class DraggableVerticalLine(DraggablePatchBase):
-
-<<<<<<< HEAD
     def _update_patch_position(self):
         if self.is_on() and self.patch is not None:
             self.patch.set_xdata(self.get_coordinates()[0])
-=======
-    def __init__(self, axes_manager):
-        DraggablePatch.__init__(self, axes_manager)
-
-    def _update_patch_position(self):
-        if self.patch is not None:
-            self.patch.set_xdata(self.axes_manager.coordinates[0])
->>>>>>> 236f5816
             self.draw_patch()
 
     def _set_patch(self):
@@ -921,11 +803,7 @@
                                 color=self.color,
                                 picker=5)
 
-<<<<<<< HEAD
-    def onmousemove(self, event):
-=======
     def _onmousemove(self, event):
->>>>>>> 236f5816
         'on mouse motion draw the cursor if picked'
         if self.picked is True and event.inaxes:
             self.position = (self.axes[0].value2index(event.xdata),)
@@ -934,24 +812,15 @@
 class DraggableLabel(DraggablePatchBase):
 
     def __init__(self, axes_manager):
-<<<<<<< HEAD
         super(DraggableLabel, self).__init__(axes_manager)
-=======
-        DraggablePatch.__init__(self, axes_manager)
->>>>>>> 236f5816
         self.string = ''
         self.y = 0.9
         self.text_color = 'black'
         self.bbox = None
 
     def _update_patch_position(self):
-<<<<<<< HEAD
         if self.is_on() and self.patch is not None:
             self.patch.set_x(self.get_coordinates()[0])
-=======
-        if self.patch is not None:
-            self.patch.set_x(self.axes_manager.coordinates[0])
->>>>>>> 236f5816
             self.draw_patch()
 
     def _set_patch(self):
@@ -1239,7 +1108,6 @@
         # The tolerance in points to pick the rectangle sizes
         self.tolerance = 1
         self.on_move_cid = None
-<<<<<<< HEAD
         self._range = None
         self.step_ax = None
         self.events = Events()
@@ -1252,19 +1120,6 @@
         pass
     
     def _get_range(self):
-=======
-        self.range = None
-        
-    def dummy(self, *args, **kwargs):
-        pass
-
-    def release(self, event):
-        """When the button is realeased, the span stays in the screen and the
-        iteractivity machinery passes to modify mode"""
-        if self.pressv is None or (self.ignore(event) and not self.buttonDown):
-            return
-        self.buttonDown = False
->>>>>>> 236f5816
         self.update_range()
         return self._range
         
