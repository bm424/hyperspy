# -*- coding: utf-8 -*-
# Copyright 2007-2011 The HyperSpy developers
#
# This file is part of  HyperSpy.
#
#  HyperSpy is free software: you can redistribute it and/or modify
# it under the terms of the GNU General Public License as published by
# the Free Software Foundation, either version 3 of the License, or
# (at your option) any later version.
#
#  HyperSpy is distributed in the hope that it will be useful,
# but WITHOUT ANY WARRANTY; without even the implied warranty of
# MERCHANTABILITY or FITNESS FOR A PARTICULAR PURPOSE.  See the
# GNU General Public License for more details.
#
# You should have received a copy of the GNU General Public License
# along with  HyperSpy.  If not, see <http://www.gnu.org/licenses/>.

from __future__ import division

import matplotlib.pyplot as plt
import matplotlib.widgets
import matplotlib.transforms as transforms
import numpy as np

from utils import on_figure_window_close
from hyperspy.misc.math_tools import closest_nice_number
from hyperspy.events import Events, Event


def unit_vector(vector):
    """ Returns the unit vector of the vector.  """
    return vector / np.linalg.norm(vector)


def angle_between(v1, v2):
    """ Returns the angle in radians between @D vectors 'v1' and 'v2'::

            >>> angle_between((1, 0), (0, 1))
            1.5707963267948966
            >>> angle_between((1, 0), (1, 0))
            0.0
            >>> angle_between((1, 0), (-1, 0))
            3.141592653589793
    """
    v1_u = unit_vector(v1)
    v2_u = unit_vector(v2)
    angle = np.arctan2(v2_u[1], v2_u[0]) - np.arctan2(v1_u[1], v1_u[0])
<<<<<<< HEAD
    # angle = np.arccos(np.dot(v1_u, v2_u))
=======
    #angle = np.arccos(np.dot(v1_u, v2_u))
>>>>>>> a8867e07
    if np.isnan(angle):
        if (v1_u == v2_u).all():
            return 0.0
        else:
            return np.pi
    return angle


class InteractivePatchBase(object):

    """Base class for interactive widgets/patches. A widget creates and
    maintains an matplotlib patch, and manages the interaction code so that the
    user can maniuplate it on the fly.

    This base class implements functionality witch is common to all such
    widgets, mainly the code that manages the patch, axes management, and
    sets up common events ('changed' and 'closed').

    Any inherting subclasses must implement the following method:
        _set_patch(self)
        _on_navigate(obj, name, old, new)

    it should also make sure to initalize the 'axes' attribute as early as
    possible (but after the base class init), so that it is available when
    needed (however, this base class never uses the attribute).
    """

    def __init__(self, axes_manager=None):
        """
        Add a patch to ax.
        """
        self.axes_manager = axes_manager
        self.axes = list()
        self.ax = None
        self.picked = False
        self._size = 1.
        self.color = 'red'
        self.__is_on = True
        self.patch = None
        self.cids = list()
        self.blit = True
        self.background = None
        self.events = Events()
        self.events.changed = Event()
        self.events.closed = Event()
        self._navigating = False

    def is_on(self):
        """Determines if the patch is set to draw if valid.
        """
        return self.__is_on

    def set_on(self, value):
        """Change the on state of the widget. If turning off, all patches will
        be removed from the matplotlib axes, the widget will disconnect from
        all events. If turning on, the patch(es) will be added to the
        matplotlib axes, and the widget will connect to its default events.
        """
        if value is not self.is_on() and self.ax is not None:
            if value is True:
                self._add_patch_to(self.ax)
                self.connect(self.ax)
            elif value is False:
                for container in [
                        self.ax.patches,
                        self.ax.lines,
                        self.ax.artists,
                        self.ax.texts]:
                    if self.patch in container:
                        container.remove(self.patch)
                self.disconnect(self.ax)
            try:
                self.draw_patch()
            except:  # figure does not exist
                pass
            if value is False:
                self.ax = None
        self.__is_on = value

    def _set_patch(self):
        """Create the matplotlib patch, and store it in self.patch
        """
        pass
        # Must be provided by the subclass

    def _add_patch_to(self, ax):
        """Create and add the matplotlib patch to 'ax'
        """
        self._set_patch()
        ax.add_artist(self.patch)
        self.patch.set_animated(hasattr(ax, 'hspy_fig'))

    def set_mpl_ax(self, ax):
        """Set the matplotlib Axes that the widget will draw to. If the widget
        on state is True, it will also add the patch to the Axes, and connect
        to its default events.
        """
        if ax is self.ax:
            return  # Do nothing
        # Disconnect from previous axes if set
        if self.ax is not None and self.is_on():
            self.disconnect(self.ax)
        self.ax = ax
        canvas = ax.figure.canvas
        if self.is_on() is True:
            self._add_patch_to(ax)
            self.connect(ax)
            if self._navigating:
                self.connect_navigate()
            canvas.draw()

    def connect(self, ax):
        """Connect to the matplotlib Axes' events.
        """
        on_figure_window_close(ax.figure, self.close)

    def connect_navigate(self):
        """Connect to the axes_manager such that changes in the widget or in
        the axes_manager are reflected in the other.
        """
        if self._navigating:
            self.disconnect_navigate()
        self.axes_manager.connect(self._on_navigate)
        self._navigating = True

    def disconnect_navigate(self):
        """Disconnect a previous naivgation connection.
        """
        self.axes_manager.disconnect(self._on_navigate)
        self._navigating = False

    def _on_navigate(self, obj, name, old, new):
        """Callback for axes_manager's change notification.
        """
        pass    # Implement in subclass!

    def disconnect(self, ax):
        """Disconnect from all events (both matplotlib and navigation).
        """
        for cid in self.cids:
            try:
                ax.figure.canvas.mpl_disconnect(cid)
            except:
                pass
        if self._navigating:
            self.disconnect_navigate()

    def close(self, window=None):
        """Set the on state to off (removes patch and disconnects), and trigger
        events.closed.
        """
        self.set_on(False)
        self.events.closed.trigger(self)

    def draw_patch(self, *args):
        """Update the patch drawing.
        """
        if hasattr(self.ax, 'hspy_fig'):
            self.ax.hspy_fig._draw_animated()
        else:
            self.ax.figure.canvas.draw_idle()

    def _v2i(self, axis, v):
        """Wrapped version of DataAxis.value2index, which bounds the index
        inbetween axis.low_index and axis.high_index+1, and does not raise a
        ValueError.
        """
        try:
            return axis.value2index(v)
        except ValueError:
            if v > axis.high_value:
                return axis.high_index + 1
            elif v < axis.low_value:
                return axis.low_index
            else:
                raise


class DraggablePatchBase(InteractivePatchBase):

    """Adds the 'position' and 'coordinates' properties, and adds a framework
    for letting the user drag the patch around. Also adds the 'moved' event.

    The default behavior is that 'coordinates' always is locked to the values
    corresponding to the indices in 'position' (i.e. no subpixel values).

    Any inheritors must override these methods:
        _onmousemove(self, event)
        _update_patch_position(self)
        _set_patch(self)
    """

    def __init__(self, axes_manager):
        super(DraggablePatchBase, self).__init__(axes_manager)
        self._pos = np.array([0])
        self.events.moved = Event()

        # Set default axes
        if self.axes_manager is not None:
            if self.axes_manager.navigation_dimension > 0:
                self.axes = self.axes_manager.navigation_axes[0:1]
            else:
                self.axes = self.axes_manager.signal_axes[0:1]

    def _get_position(self):
        """Returns a tuple with the position (indices).
        """
        return tuple(
            self._pos.tolist())  # Don't pass reference, and make it clear

    def _set_position(self, value):
        """Sets the position of the widget (by indices). The dimensions should
        correspond to that of the 'axes' attribute. Calls _pos_changed if the
        value has changed, which is then responsible for triggering any
        relevant events.
        """
        value = self._validate_pos(value)
        if np.any(self._pos != value):
            self._pos = np.array(value)
            self._pos_changed()

    position = property(lambda s: s._get_position(),
                        lambda s, v: s._set_position(v))

    def _pos_changed(self):
        """Call when the position of the widget has changed. It triggers the
        relevant events, and updates the patch position.
        """
        if self._navigating:
            self.disconnect_navigate()
            for i in xrange(len(self.axes)):
                self.axes[i].index = self.position[i]
            self.connect_navigate()
        self.events.moved.trigger(self)
        self.events.changed.trigger(self)
        self._update_patch_position()

    def _validate_pos(self, pos):
        """Validates the passed position. Depending on the position and the
        implementation, this can either fire a ValueError, or return a modified
        position that has valid values.
        """
        if len(pos) != len(self.axes):
            raise ValueError()
        for i in xrange(len(pos)):
            if not (
                    self.axes[i].low_index <= pos[i] <= self.axes[i].high_index):
                raise ValueError()
        return pos

    def _get_coordinates(self):
        """Providies the position of the widget (by values) in a tuple.
        """
        coord = []
        for i in xrange(len(self.axes)):
            coord.append(self.axes[i].index2value(self.position[i]))
<<<<<<< HEAD
        return np.array(coord)
=======
        return tuple(coord)
>>>>>>> a8867e07

    def _set_coordinates(self, coordinates):
        """Sets the position of the widget (by values). The dimensions should
        correspond to that of the 'axes' attribute. Calls _pos_changed if the
        value has changed, which is then responsible for triggering any
        relevant events.
        """
        if np.ndim(coordinates) == 0 and len(self.axes) == 1:
            self.position = [self.axes[0].value2index(coordinates)]
        elif len(self.axes) != len(coordinates):
            raise ValueError()
        else:
            p = []
            for i in xrange(len(self.axes)):
                p.append(self.axes[i].value2index(coordinates[i]))
            self.position = p

    coordinates = property(lambda s: s._get_coordinates(),
                           lambda s, v: s._set_coordinates(v))

    def connect(self, ax):
        super(DraggablePatchBase, self).connect(ax)
        canvas = ax.figure.canvas
        self.cids.append(
            canvas.mpl_connect('motion_notify_event', self._onmousemove))
        self.cids.append(canvas.mpl_connect('pick_event', self.onpick))
        self.cids.append(canvas.mpl_connect(
            'button_release_event', self.button_release))

    def _on_navigate(self, obj, name, old, new):
        if obj in self.axes:
            i = self.axes.index(obj)
            p = list(self.position)
            p[i] = new
            self.position = p    # Use position to trigger events

    def onpick(self, event):
        self.picked = (event.artist is self.patch)

    def _onmousemove(self, event):
        """Callback for mouse movement. For dragging, the implementor would
        normally check that the widget is picked, and that the event.inaxes
        Axes equals self.ax.
        """
        # This method must be provided by the subclass
        pass

    def _update_patch_position(self):
        """Updates the position of the patch on the plot.
        """
        # This method must be provided by the subclass
        pass

    def _update_patch_geometry(self):
        """Updates all geometry of the patch on the plot.
        """
        self._update_patch_position()

    def button_release(self, event):
        'whenever a mouse button is released'
        if event.button != 1:
            return
        if self.picked is True:
            self.picked = False


class ResizableDraggablePatchBase(DraggablePatchBase):

    """Adds the 'size' property and get_size_in_axes method, and adds a
    framework for letting the user resize the patch, including resizing by
    key strokes ('+', '-'). Also adds the 'resized' event.

    Utility functions for resizing are implemented by 'increase_size' and
    'decrease_size', which will in-/decrement the size by 1. Other utility
    functions include 'get_centre' which returns the center position (by
    indices), and the internal _apply_changes which helps make sure that only
    one 'changed' event is fired for a combined move and resize.

    Any inheritors must override these methods:
        _update_patch_position(self)
        _update_patch_size(self)
        _update_patch_geometry(self)
        _set_patch(self)
    """

    def __init__(self, axes_manager):
        super(ResizableDraggablePatchBase, self).__init__(axes_manager)
        self._size = np.array([1])
        self.size_step = 1
        self.events.resized = Event()

    def _get_size(self):
        """Getter for 'size' property. Returns the size as a tuple (to prevent
        unnoticed in-place changes).
        """
        return tuple(self._size.tolist())

    def _set_size(self, value):
        """Setter for the 'size' property. Calls _size_changed to handle size
        change, if the value has changed.
        """
        value = np.minimum(value, [ax.size for ax in self.axes])
        value = np.maximum(value, self.size_step)
        if np.any(self._size != value):
            self._size = value
            self._size_changed()

    size = property(lambda s: s._get_size(), lambda s, v: s._set_size(v))

    def increase_size(self):
        """Increment all sizes by 1. Applied via 'size' property.
        """
        self.size = np.array(self.size) + self.size_step

    def decrease_size(self):
        """Decrement all sizes by 1. Applied via 'size' property.
        """
<<<<<<< HEAD
        self.size = np.array(self.size) - self.size_step
=======
        self.size = np.array(self.size) - 1
>>>>>>> a8867e07

    def _size_changed(self):
        """Triggers resize and changed events, and updates the patch.
        """
        self.events.resized.trigger(self)
        self.events.changed.trigger(self)
        self._update_patch_size()

    def get_size_in_axes(self):
        """Gets the size property converted to the value space (via 'axes'
        attribute).
        """
        s = list()
        for i in xrange(len(self.axes)):
            s.append(self.axes[i].scale * self._size[i])
        return np.array(s)

    def get_centre(self):
        """Get's the center position (in index space). The default
        implementation is simply the position + half the size, which should
        work for any symmetric widget, but more advanced widgets will need to
        decide whether to return the center of gravity or the geometrical
        center of the bounds.
        """
        return self._pos + self._size / 2.0

    def _update_patch_size(self):
        """Updates the size of the patch on the plot.
        """
        # This method must be provided by the subclass
        pass

    def _update_patch_geometry(self):
        """Updates all geometry of the patch on the plot.
        """
        # This method must be provided by the subclass
        pass

    def on_key_press(self, event):
        if event.key == "+":
            self.increase_size()
        if event.key == "-":
            self.decrease_size()

    def connect(self, ax):
        super(ResizableDraggablePatchBase, self).connect(ax)
        canvas = ax.figure.canvas
        self.cids.append(canvas.mpl_connect('key_press_event',
                                            self.on_key_press))

    def _apply_changes(self, old_size, old_position):
        """Evalutes whether the widget has been moved/resized, and triggers
        the correct events and updates the patch geometry. This function has
        the advantage that the geometry is updated only once, preventing
        flickering, and the 'changed' event only fires once.
        """
        moved = self.position != old_position
        resized = self.size != old_size
        if moved:
            if self._navigating:
                self.disconnect_navigate()
                for i in xrange(len(self.axes)):
                    self.axes[i].index = self.position[i]
                self.connect_navigate()
            self.events.moved.trigger(self)
        if resized:
            self.events.resized.trigger(self)
        if moved or resized:
            self.events.changed.trigger(self)
            if moved and resized:
                self._update_patch_geometry()
            elif moved:
                self._update_patch_position()
            else:
                self._update_patch_size()


class Patch2DBase(ResizableDraggablePatchBase):

    """A base class for 2D widgets. It sets the right dimensions for size and
    position/coordinates, adds the 'border_thickness' attribute and initalizes
    the 'axes' attribute to the first two navigation axes if possible, if not,
    the two first signal_axes are used. Other than that it mainly supplies
    common utility functions for inheritors, and implements required functions
    for ResizableDraggablePatchBase.

    The implementation for ResizableDraggablePatchBase methods all assume that
    a Rectangle patch will be used, centered on position. If not, the
    inheriting class will have to override those as applicable.
    """

    def __init__(self, axes_manager):
        super(Patch2DBase, self).__init__(axes_manager)
        self._pos = np.array([0, 0])
        self._size = np.array([1, 1])
        self.border_thickness = 2

        # Set default axes
        if self.axes_manager is not None:
            if self.axes_manager.navigation_dimension > 1:
                self.axes = self.axes_manager.navigation_axes[0:2]
            else:
                self.axes = self.axes_manager.signal_axes[0:2]

    def _set_patch(self):
        """Sets the patch to a matplotlib Rectangle with the correct geometry.
        The geometry is defined by _get_patch_xy, and get_size_in_axes.
        """
        xy = self._get_patch_xy()
        xs, ys = self.get_size_in_axes()
        self.patch = plt.Rectangle(
            xy, xs, ys,
            animated=self.blit,
            fill=False,
            lw=self.border_thickness,
            ec=self.color,
            picker=True,)

    def _get_patch_xy(self):
        """Returns the xy coordinate of the patch. In this implementation, the
        patch is centered on the position.
        """
<<<<<<< HEAD
        return self.coordinates - self.get_size_in_axes() / 2.
=======
        return np.array(self.coordinates) - self.get_size_in_axes() / 2.
>>>>>>> a8867e07

    def _get_patch_bounds(self):
        """Returns the bounds of the patch in the form of a tuple in the order
        left, top, width, height. In matplotlib, 'bottom' is used instead of
        'top' as the naming assumes an upwards pointing y-axis, meaning the
        lowest value corresponds to bottom. However, our widgets will normally
        only go on images (which has an inverted y-axis by default), so we
        define the lowest value to be termed 'top'.
        """
        xy = self._get_patch_xy()
        xs, ys = self.get_size_in_axes()
        return (xy[0], xy[1], xs, ys)        # x,y,w,h

    def _update_patch_position(self):
        if self.is_on() and self.patch is not None:
            self.patch.set_xy(self._get_patch_xy())
            self.draw_patch()

    def _update_patch_size(self):
        self._update_patch_geometry()

    def _update_patch_geometry(self):
        if self.is_on() and self.patch is not None:
            self.patch.set_bounds(*self._get_patch_bounds())
            self.draw_patch()


class DraggableSquare(Patch2DBase):

    """DraggableSquare is a symmetric, Rectangle-patch based widget, which can
    be dragged, and resized by keystrokes/code. As the widget is normally only
    meant to indicate position, the sizing is deemed purely visual, but there
    is nothing that forces this use. However, it should be noted that the outer
    bounds only correspond to pure inices for odd sizes.
    """

    def __init__(self, axes_manager):
        super(DraggableSquare, self).__init__(axes_manager)

    def _onmousemove(self, event):
        'on mouse motion move the patch if picked'
        if self.picked is True and event.inaxes:
            ix = self.axes[0].value2index(event.xdata)
            iy = self.axes[1].value2index(event.ydata)
            self.position = (ix, iy)


class ResizableDraggableRectangle(Patch2DBase):

    """ResizableDraggableRectangle is a asymmetric, Rectangle-patch based
    widget, which can be dragged and resized by mouse/keys. For resizing by
    mouse, it adds a small Rectangle patch on the outer border of the main
    patch, to serve as resize handles. This feature can be enabled/disabled by
    the 'resizers' property, and the size/color of the handles are set by
    'resize_color'/'resize_pixel_size'.

    For optimized changes of geometry, the class implements two methods
    'set_bounds' and 'set_ibounds', to set the geomtry of the rectangle by
    value and index space coordinates, respectivly. It also adds the 'width'
    and 'height' properties for verbosity.

    For keyboard resizing, 'x'/'c' and 'y'/'u' will increase/decrease the size
    of the rectangle along the first and the second axis, respectively.

    Implements the internal method _validate_geometry to make sure the patch
    will always stay within bounds.
    """

    def __init__(self, axes_manager, resizers=True):
        super(ResizableDraggableRectangle, self).__init__(axes_manager)
        self.pick_on_frame = False
        self.pick_offset = (0, 0)
        self.resize_color = 'lime'
        self.resize_pixel_size = (5, 5)  # Set to None to make one data pixel
        self._resizers = resizers
        self._resizer_handles = []

    # --------- External interface ---------
    @property
    def resizers(self):
        return self._resizers

    @resizers.setter
    def resizers(self, value):
        if self._resizers != value:
            self._resizers = value
            self._set_resizers(value, self.ax)

    def _parse_bounds_args(self, args, kwargs):
        """Internal utility function to parse args/kwargs passed to set_bounds
        and set_ibounds.
        """
        if len(args) == 1:
            return args[0]
        elif len(args) == 4:
            return args
        elif len(kwargs) == 1 and 'bounds' in kwargs:
            return kwargs.values()[0]
        else:
            x = kwargs.pop('x', kwargs.pop('left', self._pos[0]))
            y = kwargs.pop('y', kwargs.pop('top', self._pos[1]))
            if 'right' in kwargs:
                w = kwargs.pop('right') - x
            else:
                w = kwargs.pop('w', kwargs.pop('width', self._size[0]))
            if 'bottom' in kwargs:
                h = kwargs.pop('bottom') - y
            else:
                h = kwargs.pop('h', kwargs.pop('height', self._size[1]))
            return x, y, w, h

    def set_ibounds(self, *args, **kwargs):
        """
        Set bounds by indices. Bounds can either be specified in order left,
        bottom, width, height; or by keywords:
         * 'bounds': tuple (left, top, width, height)
         OR
         * 'x'/'left'
         * 'y'/'top'
         * 'w'/'width', alternatively 'right'
         * 'h'/'height', alternatively 'bottom'
        If specifying with keywords, any unspecified dimensions will be kept
        constant (note: width/height will be kept, not right/bottom).
        """

        x, y, w, h = self._parse_bounds_args(args, kwargs)

        if not (self.axes[0].low_index <= x <= self.axes[0].high_index):
            raise ValueError()
        if not (self.axes[1].low_index <= y <= self.axes[1].high_index):
            raise ValueError()
        if not (self.axes[0].low_index <= x + w <= self.axes[0].high_index):
            raise ValueError()
        if not (self.axes[1].low_index <= y + h <= self.axes[1].high_index):
            raise ValueError()

        old_position, old_size = self.position, self.size
        self._pos = np.array([x, y])
        self._size = np.array([w, h])
        self._apply_changes(old_size=old_size, old_position=old_position)

    def set_bounds(self, *args, **kwargs):
        """
        Set bounds by values. Bounds can either be specified in order left,
        bottom, width, height; or by keywords:
         * 'bounds': tuple (left, top, width, height)
         OR
         * 'x'/'left'
         * 'y'/'top'
         * 'w'/'width', alternatively 'right' (x+w)
         * 'h'/'height', alternatively 'bottom' (y+h)
        If specifying with keywords, any unspecified dimensions will be kept
        constant (note: width/height will be kept, not right/bottom).
        """

        x, y, w, h = self._parse_bounds_args(args, kwargs)
        ix = self.axes[0].value2index(x)
        iy = self.axes[1].value2index(y)
        w = self._v2i(self.axes[0], x + w) - ix
        h = self._v2i(self.axes[1], y + h) - iy

        old_position, old_size = self.position, self.size
        self._pos = np.array([ix, iy])
        self._size = np.array([w, h])
        self._apply_changes(old_size=old_size, old_position=old_position)

    def _validate_pos(self, value):
        """Constrict the position within bounds.
        """
        value = (min(value[0], self.axes[0].high_index - self._size[0] + 1),
                 min(value[1], self.axes[1].high_index - self._size[1] + 1))
        return super(ResizableDraggableRectangle, self)._validate_pos(value)

    @property
    def width(self):
        return self._size[0]

    @width.setter
    def width(self, value):
        if value == self._size[0]:
            return
        ix = self._pos[0] + value
        if value <= 0 or \
                not (self.axes[0].low_index <= ix <= self.axes[0].high_index):
            raise ValueError()
        self._set_a_size(0, value)

    @property
    def height(self):
        return self._size[1]

    @height.setter
    def height(self, value):
        if value == self._size[1]:
            return
        iy = self._pos[1] + value
        if value <= 0 or \
                not (self.axes[1].low_index <= iy <= self.axes[1].high_index):
            raise ValueError()
        self._set_a_size(1, value)

    # --------- Internal functions ---------

    # --- Internals that trigger events ---

    def _set_size(self, value):
        value = np.minimum(value, [ax.size for ax in self.axes])
        value = np.maximum(value, 1)
        if np.any(self._size != value):
            self._size = value
            self._validate_geometry()
            self._size_changed()

    def _set_a_size(self, idx, value):
        if self._size[idx] == value or value <= 0:
            return
        # If we are pushed "past" an edge, size towards it
        if self._navigating and self.axes[idx].index > self.position[idx]:
            if value < self._size[idx]:
                self._pos[idx] += self._size[idx] - value

        self._size[idx] = value
        self._validate_geometry()
        self._size_changed()

    def _increase_xsize(self):
        self._set_a_size(0, self._size[0] + 1)

    def _decrease_xsize(self):
        if self._size[0] >= 2:
            self._set_a_size(0, self._size[0] - 1)

    def _increase_ysize(self):
        self._set_a_size(1, self._size[1] + 1)

    def _decrease_ysize(self):
        if self._size[1] >= 2:
            self._set_a_size(1, self._size[1] - 1)

    def on_key_press(self, event):
        if event.key == "x":
            self._increase_xsize()
        elif event.key == "c":
            self._decrease_xsize()
        elif event.key == "y":
            self._increase_ysize()
        elif event.key == "u":
            self._decrease_ysize()
        else:
            super(ResizableDraggableRectangle, self).on_key_press(event)

    # --- End internals that trigger events ---

    def _get_patch_xy(self):
        """Get xy value for Rectangle with position being top left. This value
        deviates from the 'coordinates', as 'coordinates' correspond to the
        center value of the pixel. Here, xy corresponds to the top left of
        the pixel.
        """
        coordinates = np.array(self.coordinates)
        axsize = self.get_size_in_axes()
        return coordinates - np.array(axsize) / (2.0 * self._size)

    def _update_patch_position(self):
        # Override to include resizer positioning
        if self.is_on() and self.patch is not None:
            self.patch.set_xy(self._get_patch_xy())
            self._update_resizers()
            self.draw_patch()

    def _update_patch_geometry(self):
        # Override to include resizer positioning
        if self.is_on() and self.patch is not None:
            self.patch.set_bounds(*self._get_patch_bounds())
            self._update_resizers()
            self.draw_patch()

    # ------- Resizers code -------

    def _update_resizers(self):
        """Update resizer handles' patch geometry.
        """
        pos = self._get_resizer_pos()
        rsize = self._get_resizer_size()
        for i, r in enumerate(self._resizer_handles):
            r.set_xy(pos[i])
            r.set_width(rsize[0])
            r.set_height(rsize[1])

    def _set_patch(self):
        """Creates the resizer handles, irregardless of whether they will be
        used or not.
        """
        super(ResizableDraggableRectangle, self)._set_patch()

        self._resizer_handles = []
        rsize = self._get_resizer_size()
        pos = self._get_resizer_pos()
        for i in xrange(4):
            r = plt.Rectangle(pos[i], rsize[0], rsize[1], animated=self.blit,
                              fill=True, lw=0, fc=self.resize_color,
                              picker=True,)
            self._resizer_handles.append(r)

    def _set_resizers(self, value, ax):
        """Turns the resizers on/off, in much the same way that _set_patch
        works.
        """
        if ax is not None:
            if value:
                for r in self._resizer_handles:
                    ax.add_artist(r)
                    r.set_animated(hasattr(ax, 'hspy_fig'))
            else:
                for container in [
                        ax.patches,
                        ax.lines,
                        ax.artists,
                        ax.texts]:
                    for r in self._resizer_handles:
                        if r in container:
                            container.remove(r)
                self._resizer_handles = []
            self.draw_patch()

    def _get_resizer_size(self):
        """Gets the size of the resizer handles in axes coordinates. If
        'resize_pixel_size' is None, a size of one pixel will be used.
        """
        invtrans = self.ax.transData.inverted()
        if self.resize_pixel_size is None:
            rsize = self.get_size_in_axes() / self._size
        else:
            rsize = np.abs(invtrans.transform(self.resize_pixel_size) -
                           invtrans.transform((0, 0)))
        return rsize

    def _get_resizer_pos(self):
        """Get the positions of the four resizer handles
        """
        invtrans = self.ax.transData.inverted()
        border = self.border_thickness
        # Transform the border thickness into data values
        dl = np.abs(invtrans.transform((border, border)) -
                    invtrans.transform((0, 0))) / 2
        rsize = self._get_resizer_size()
        xs, ys = self.get_size_in_axes()

        positions = []
        rp = np.array(self._get_patch_xy())
        p = rp - rsize + dl                         # Top left
        positions.append(p)
        p = rp + (xs - dl[0], -rsize[1] + dl[1])    # Top right
        positions.append(p)
        p = rp + (-rsize[0] + dl[0], ys - dl[1])    # Bottom left
        positions.append(p)
        p = rp + (xs - dl[0], ys - dl[1])           # Bottom right
        positions.append(p)
        return positions

    def set_on(self, value):
        """Same as ancestor, but also turns on/off resizers.
        """
        if value is not self.is_on() and self.resizers:
            self._set_resizers(value, self.ax)
        super(ResizableDraggableRectangle, self).set_on(value)

    def _add_patch_to(self, ax):
        """Same as ancestor, but also adds resizers if 'resizers' property is
        True.
        """
        super(ResizableDraggableRectangle, self)._add_patch_to(ax)
        if self.resizers:
            self._set_resizers(True, ax)

    # ------- End resizers code -------

    def _validate_geometry(self, x1=None, y1=None):
        """Make sure the entire patch always stays within bounds. First the
        position (either from position property or from x1/y1 arguments), is
        limited within the bounds. Then, if the bottom/right edges are out of
        bounds, the position is changed so that they will be at the limit.

        The modified geometry is stored, but no change checks are performed.
        Call _apply_changes after this in order to process any changes (the
        size might change if it is set larger than the bounds size).
        """
        xaxis = self.axes[0]
        yaxis = self.axes[1]

        # Make sure widget size is not larger than axes
        self._size[0] = min(self._size[0], xaxis.size)
        self._size[1] = min(self._size[1], yaxis.size)

        # Make sure x1/y1 is within bounds
        if x1 is None:
            x1 = self.position[0]  # Get it if not supplied
        elif x1 < xaxis.low_index:
            x1 = xaxis.low_index
        elif x1 > xaxis.high_index:
            x1 = xaxis.high_index

        if y1 is None:
            y1 = self.position[1]
        elif y1 < yaxis.low_index:
            y1 = yaxis.low_index
        elif y1 > yaxis.high_index:
            y1 = yaxis.high_index

        # Make sure x2/y2 is with upper bound.
        # If not, keep dims, and change x1/y1!
        x2 = x1 + self._size[0]
        y2 = y1 + self._size[1]
        if x2 > xaxis.high_index + 1:
            x2 = xaxis.high_index + 1
            x1 = x2 - self._size[0]
        if y2 > yaxis.high_index + 1:
            y2 = yaxis.high_index + 1
            y1 = y2 - self._size[1]

        self._pos = np.array([x1, y1])

    def onpick(self, event):
        """Picking of main patch is same as for ancestor, but this also handles
        picking of the resize handles. If a resize handles is picked, 'picked'
        is set to True, and pick_on_frame is set to a integer indicating which
        handle was picked (0-3 for top left, top right, bottom left, bottom
        right).

        If the main patch is picked, the offset from picked pixel to 'position'
        is stored in 'pick_offset'. This is used in _onmousemove to ease
        dragging code.
        """
        super(ResizableDraggableRectangle, self).onpick(event)
        if event.artist in self._resizer_handles:
            corner = self._resizer_handles.index(event.artist)
            self.pick_on_frame = corner
            self.picked = True
        elif self.picked:
            x = event.mouseevent.xdata
            y = event.mouseevent.ydata
            dx, dy = self.get_size_in_axes() / self._size
            ix = self._v2i(self.axes[0], x + 0.5 * dx)
            iy = self._v2i(self.axes[1], y + 0.5 * dy)
            p = self.position
            self.pick_offset = (ix - p[0], iy - p[1])
            self.pick_on_frame = False

    def _onmousemove(self, event):
        """on mouse motion drags the patch if picked
        """
        # Simple checks to make sure we are dragging our patch:
        if self.picked is True and event.inaxes:
            # Setup reused parameters
            xaxis = self.axes[0]
            yaxis = self.axes[1]
            # Step in value per index increment:
            dx, dy = self.get_size_in_axes() / self._size
            # Mouse position in index space
            ix = self._v2i(xaxis, event.xdata + 0.5 * dx)
            iy = self._v2i(yaxis, event.ydata + 0.5 * dy)
            p = self.position
            # Old bounds in index space
            ibounds = [p[0], p[1], p[0] + self._size[0], p[1] + self._size[1]]

            # Store geometry for _apply_changes at end
            old_position, old_size = self.position, self.size

            if self.pick_on_frame is False:
                # Simply dragging main patch. Offset mouse position by
                # pick_offset to get new position, then validate it.
                ix -= self.pick_offset[0]
                iy -= self.pick_offset[1]
                self._validate_geometry(ix, iy)
            else:
                posx = None     # New x pos. If None, the old pos will be used
                posy = None     # Same for y
                corner = self.pick_on_frame
                if corner % 2 == 0:         # Left side start
                    if ix > ibounds[2]:     # flipped to right
                        posx = ibounds[2]   # New left is old right
                        # New size is mouse position - new left
                        self._size[0] = ix - posx
                        self.pick_on_frame += 1     # Switch pick to right
                    elif ix == ibounds[2]:  # This would give 0 width
                        posx = ix - 1       # So move pos one left from mouse
                        self._size[0] = ibounds[2] - posx   # Should be 1?
                    else:                   # Moving left edge
                        posx = ix           # Set left to mouse index
                        # Keep right still by changing size:
                        self._size[0] = ibounds[2] - posx
                else:                       # Right side start
                    if ix < ibounds[0]:     # Flipped to left
                        posx = ix           # Set left to mouse index
                        # Set size to old left - new left
                        self._size[0] = ibounds[0] - posx
                        self.pick_on_frame -= 1     # Switch pick to left
                    else:                   # Moving right edge
                        # Left should be left as it is, only size updates:
                        self._size[0] = ix - ibounds[0]  # mouse - old left
                if corner // 2 == 0:        # Top side start
                    if iy > ibounds[3]:     # flipped to botton
                        posy = ibounds[3]   # New top is old bottom
                        # New size is mouse position - new top
                        self._size[1] = iy - posy
                        self.pick_on_frame += 2     # Switch pick to bottom
                    elif iy == ibounds[3]:  # This would give 0 height
                        posy = iy - 1       # So move pos one up from mouse
                        self._size[1] = ibounds[3] - posy   # Should be 1?
                    else:                   # Moving top edge
                        posy = iy           # Set top to mouse index
                        # Keep bottom still by changing size:
                        self._size[1] = ibounds[3] - iy  # old bottom - new top
                else:                       # Bottom side start
                    if iy < ibounds[1]:     # Flipped to top
                        posy = iy           # Set top to mouse index
                        # Set size to old top - new top
                        self._size[1] = ibounds[1] - posy
                        self.pick_on_frame -= 2     # Switch pick to top
                    else:                   # Moving bottom edge
                        self._size[1] = iy - ibounds[1]  # mouse - old top
                # If for some reason the size has become less than 0, set to 1
                if self._size[0] < 1:
                    self._size[0] = 1
                if self._size[1] < 1:
                    self._size[1] = 1
                # Validate the geometry
                self._validate_geometry(posx, posy)
            # Finally, apply any changes and trigger events/redraw:
            self._apply_changes(old_size=old_size, old_position=old_position)


class Draggable2DCircle(Patch2DBase):

    """Draggable2DCircle is a symmetric, Cicle-patch based widget, which can
    be dragged, and resized by keystrokes/code.
    """

    def __init__(self, axes_manager):
        super(Draggable2DCircle, self).__init__(axes_manager)
        self.size_step = self.axes[0].scale

    def _set_size(self, value):
        """Setter for the 'size' property. Calls _size_changed to handle size
        change, if the value has changed.
        """
        # Override so that r_inner can be 0
        value = np.minimum(value, [ax.size for ax in self.axes])
        value = np.maximum(value, (self.size_step, 0))  # Changed from base
        if np.any(self._size != value):
            self._size = value
            self._size_changed()

    def increase_size(self):
        """Increment all sizes by 1. Applied via 'size' property.
        """
        s = np.array(self.size)
        if self.size[1] > 0:
            s += self.size_step
        else:
            s[0] += self.size_step
        self.size = s

    def decrease_size(self):
        """Decrement all sizes by 1. Applied via 'size' property.
        """
        s = np.array(self.size)
        if self.size[1] > 0:
            s -= self.size_step
        else:
            s[0] -= self.size_step
        self.size = s

    def get_centre(self):
        return self._get_patch_xy()

    def _get_patch_xy(self):
        """Returns the xy coordinate of the patch. In this implementation, the
        patch is centered on the position.
        """
        return self.coordinates

    def _set_patch(self):
        """Sets the patch to a matplotlib Circle with the correct geometry.
        The geometry is defined by _get_patch_xy, and get_size_in_axes.
        """
        xy = self._get_patch_xy()
        ro, ri = self.get_size_in_axes()
        self.patch = plt.Circle(
            xy, radius=ro,
            animated=self.blit,
            fill=False,
            lw=self.border_thickness,
            ec=self.color,
            picker=True,)

    def get_size_in_axes(self):
        return np.array(self._size)

    def _onmousemove(self, event):
        'on mouse motion move the patch if picked'
        # TODO: Switch to delta moves
        if self.picked is True and event.inaxes:
            ix = self.axes[0].value2index(event.xdata)
            iy = self.axes[1].value2index(event.ydata)
            self.position = (ix, iy)

    def _update_patch_position(self):
        if self.is_on() and self.patch is not None:
            self.patch.center = self._get_patch_xy()
            self.draw_patch()

    def _update_patch_size(self):
        if self.is_on() and self.patch is not None:
            ro, ri = self.get_size_in_axes()
            self.patch.radius = ro
            self.draw_patch()

    def _update_patch_geometry(self):
        if self.is_on() and self.patch is not None:
            ro, ri = self.get_size_in_axes()
            self.patch.center = self._get_patch_xy()
            self.patch.radius = ro
            self.draw_patch()


class DraggableHorizontalLine(DraggablePatchBase):

    """A draggable, horizontal line widget.
    """

    def _update_patch_position(self):
        if self.is_on() and self.patch is not None:
            self.patch.set_ydata(self.coordinates[0])
            self.draw_patch()

    def _set_patch(self):
        ax = self.ax
        self.patch = ax.axhline(
            self.coordinates[0],
            color=self.color,
            picker=5)

    def _onmousemove(self, event):
        'on mouse motion draw the cursor if picked'
        if self.picked is True and event.inaxes:
            self.position = (self.axes[0].value2index(event.ydata),)


class DraggableVerticalLine(DraggablePatchBase):

    """A draggable, vertical line widget.
    """

    def _update_patch_position(self):
        if self.is_on() and self.patch is not None:
            self.patch.set_xdata(self.coordinates[0])
            self.draw_patch()

    def _set_patch(self):
        ax = self.ax
        self.patch = ax.axvline(self.coordinates[0],
                                color=self.color,
                                picker=5)

    def _onmousemove(self, event):
        'on mouse motion draw the cursor if picked'
        if self.picked is True and event.inaxes:
            self.position = (self.axes[0].value2index(event.xdata),)


class DraggableLabel(DraggablePatchBase):

    """A draggable text widget. Adds the attributes 'string', 'text_color' and
    'bbox'. These are all arguments for matplotlib's Text artist. The default
    y-coordinate of the label is set to 0.9.
    """

    def __init__(self, axes_manager):
        super(DraggableLabel, self).__init__(axes_manager)
        self.string = ''
        self.coordinates = (0, 0.9)
        self.text_color = 'black'
        self.bbox = None

    def _update_patch_position(self):
        if self.is_on() and self.patch is not None:
            self.patch.set_x(self.coordinates[0])
            self.draw_patch()

    def _set_patch(self):
        ax = self.ax
        trans = transforms.blended_transform_factory(
            ax.transData, ax.transAxes)
        self.patch = ax.text(
            self.coordinates[0],
            self.coordinates[1],
            self.string,
            color=self.text_color,
            picker=5,
            transform=trans,
            horizontalalignment='right',
            bbox=self.bbox,
            animated=self.blit)


class DraggableResizable2DLine(ResizableDraggablePatchBase):

    """A free-form line on a 2D plot. Enables dragging and moving the end
    points, but also allows rotation of the widget by moving the mouse beyond
    the end points of the line.

    The widget adds the 'linewidth' attribute, which is different from the size
    in the following regards: 'linewidth' is simply the width of the patch
    drawn from point to point. If 'size' is greater than 1, it will in
    principle select a rotated rectangle. If 'size' is greater than 4, the
<<<<<<< HEAD
    bounds of this rectangle will be visualized by two extra dashed lines.
=======
    bounds of this rectangle will be visualized by two dashed lines along the
    outline of this rectangle, instead of a signle line in the center.
>>>>>>> a8867e07

    The widget also adds the attributes 'radius_resize', 'radius_move' and
    'radius_rotate' (defaults: 5, 5, 10), which determines the picker radius
    for resizing, aka. moving the edge points (by picking within
    'radius_resize' from an edge point); for moving (by picking within
    'radius_move' from the body of the line); and for rotation (by picking
    within 'radius_rotate' of the edge points on the "outside" of the line).
    The priority is in the order resize, rotate, move; so the 'radius_rotate'
    should always be larger than 'radius_resize' if the function is to be
    accessible (putting it lower is an easy way to disable the functionality).


    NOTE: This widget's internal coordinates does not lock to axes points.
    NOTE: The 'position' is now a 2D tuple: tuple(tuple(x1, x2), tuple(y1, y2))
    NOTE: The 'size' property corresponds to line width, so it has a len() of
    only one.
    """

    # Bitfield values for different mouse interaction functions
    FUNC_NONE = 0       # Do nothing
    FUNC_MOVE = 1       # Move the widget
    FUNC_RESIZE = 2     # Move a vertex
    FUNC_ROTATE = 4     # Rotate
    FUNC_A = 32         # Resize/rotate by first vertex
    FUNC_B = 64         # Resize/rotate by second vertex

    def __init__(self, axes_manager):
        super(DraggableResizable2DLine, self).__init__(axes_manager)
        self._pos = np.array([[0, 0], [0, 0]])
        self._size = np.array([1])
        self.linewidth = 1
        self.radius_move = self.radius_resize = 5
        self.radius_rotate = 10
        self._mfunc = self.FUNC_NONE    # Mouse interaction function
        self._prev_pos = None
        self._rotate_orig = None
        self._width_indicators = []

        # Set default axes
        if self.axes_manager is not None:
            if self.axes_manager.navigation_dimension > 1:
                self.axes = self.axes_manager.navigation_axes[0:2]
            else:
                self.axes = self.axes_manager.signal_axes[0:2]

    def connect_navigate(self):
        raise NotImplementedError("2D lines cannot be used to navigate yet")

    def _get_position(self):
        # Switched to having internal _pos store in value space, so convert
        # to index space before returning
        ret = tuple()
        for i in xrange(np.shape(self._pos)[0]):
            ret += (tuple(self.axes[i].value2index(self._pos[i, :])), )
        return ret  # Don't pass reference, and make it clear

    def _set_position(self, value):
        # Switched to having internal _pos store in value space, so convert
        # from index space before storing. Validation/events now happens in
        # 'coordinates' setter.
        value = self._validate_pos(np.array(value))
        if np.any(self._pos != value):
            c = []
            for i in xrange(len(self.axes)):
                c.append(self.axes[i].index2value(value[:, i]))
            self.coordinates = np.array(c).T

    def _validate_pos(self, pos):
        """Make sure all vertices are within axis bounds.
        """
        ndim = np.shape(pos)[1]
        if ndim != len(self.axes):
            raise ValueError()
        for i in xrange(ndim):
            if not np.all((self.axes[i].low_index <= pos[:, i]) &
                          (pos[:, i] <= self.axes[i].high_index)):
                raise ValueError()
        return pos

    def _get_coordinates(self):
<<<<<<< HEAD
        return self._pos.copy()
=======
        return tuple(self._pos.tolist())
>>>>>>> a8867e07

    def _set_coordinates(self, coordinates):
        coordinates = self._validate_coords(coordinates)
        if np.any(self._pos != coordinates):
            self._pos = np.array(coordinates)
            self._pos_changed()

    def _validate_coords(self, coords):
        """Make sure all points of 'pos' are within axis bounds.
        """
        coords = np.array(coords)
        ndim = np.shape(coords)[1]
        if ndim != len(self.axes):
            raise ValueError()
        for i in xrange(ndim):
            ax = self.axes[i]
<<<<<<< HEAD
            coords[
                :,
                i] = np.maximum(
                coords[
                    :,
                    i],
                ax.low_value -
                0.5 *
                ax.scale)
            coords[
                :,
                i] = np.minimum(
                coords[
                    :,
                    i],
                ax.high_value +
                0.5 *
                ax.scale)
        return coords

=======
            coords[:, i] = np.maximum(coords[:, i],
                                      ax.low_value - 0.5 * ax.scale)
            coords[:, i] = np.minimum(coords[:, i],
                                      ax.high_value + 0.5 * ax.scale)
        return coords

    def _set_size(self, value):
        """Setter for the 'size' property. Calls _size_changed to handle size
        change, if the value has changed.
        """
        try:
            value[0]
        except TypeError:
            value = np.array([value])
        value = np.maximum(value, 1)
        if np.any(self._size != value):
            self._size = value
            self._size_changed()

>>>>>>> a8867e07
    def _get_line_normal(self):
        v = np.diff(self.coordinates, axis=0)   # Line vector
        x = -v[:, 1] * self.axes[0].scale / self.axes[1].scale
        y = v[:, 0] * self.axes[1].scale / self.axes[0].scale
        n = np.array([x, y]).T                    # Normal vector
        return n / np.linalg.norm(n)            # Normalized

    def get_size_in_axes(self):
        """Returns line length in axes coordinates. Requires units on all axes
        to be the same to make any physical sense.
        """
        return np.linalg.norm(np.diff(self.coordinates, axis=0), axis=1)

    def get_centre(self):
        """Get the line center, which is simply the mean position of its
        vertices.
        """
        return np.mean(self._pos, axis=0)

    def _get_width_indicator_coords(self):
        s = self.size * np.array([ax.scale for ax in self.axes])
        n = self._get_line_normal()
        n *= np.linalg.norm(n * s) / 2
<<<<<<< HEAD
        c = self.coordinates
=======
        c = np.array(self.coordinates)
>>>>>>> a8867e07
        return c + n, c - n

    def _update_patch_position(self):
        self._update_patch_geometry()

    def _update_patch_size(self):
        self._update_patch_geometry()

    def _update_patch_geometry(self):
        """Set line position, and set width indicator's if appropriate
        """
        if self.is_on() and self.patch is not None:
            self.patch.set_data(np.array(self.coordinates).T)
            self.draw_patch()
            wc = self._get_width_indicator_coords()
            for i in xrange(2):
                self._width_indicators[i].set_data(wc[i].T)

    def _set_patch(self):
        """Creates the line, and also creates the width indicators if
        appropriate.
        """
        self.ax.autoscale(False)   # Prevent plotting from rescaling
<<<<<<< HEAD
        xy = self.coordinates
=======
        xy = np.array(self.coordinates)
>>>>>>> a8867e07
        max_r = max(self.radius_move, self.radius_resize,
                    self.radius_rotate)
        self.patch, = self.ax.plot(
            xy[:, 0], xy[:, 1],
            linestyle='-',
            animated=self.blit,
            lw=self.linewidth,
            c=self.color,
            marker='s',
            markersize=self.radius_resize,
            mew=0.1,
            mfc='lime',
            picker=max_r,)
        wc = self._get_width_indicator_coords()
        for i in xrange(2):
            wi, = self.ax.plot(
                wc[i][0], wc[i][1],
                linestyle=':',
                animated=self.blit,
                lw=self.linewidth,
                c=self.color)
            self._width_indicators.append(wi)

    def _set_width_indicators(self, value, ax):
        """Turns the width indicators on/off, in much the same way that
        _set_patch works.
        """
        if ax is not None:
            if value:
                for r in self._width_indicators:
                    ax.add_artist(r)
                    r.set_animated(hasattr(ax, 'hspy_fig'))
            else:
                for container in [
                        ax.patches,
                        ax.lines,
                        ax.artists,
                        ax.texts]:
                    for r in self._width_indicators:
                        if r in container:
                            container.remove(r)
            self.draw_patch()

    def set_on(self, value):
        """Same as ancestor, but also turns on/off width indicators.
        """
        if value is not self.is_on():
            self._set_width_indicators(value, self.ax)
        super(DraggableResizable2DLine, self).set_on(value)

    def _add_patch_to(self, ax):
        """Same as ancestor, but also adds width indicators if 'size' property
        is greater than 4.
        """
        super(DraggableResizable2DLine, self)._add_patch_to(ax)
        self._set_width_indicators(True, ax)

    def _get_vertex(self, event):
        """Check bitfield on self.func, and return vertex index.
        """
        if self.func & self.FUNC_A:
            return 0
        elif self.func & self.FUNC_B:
            return 1
        else:
            return None

    def _get_func_from_pos(self, cx, cy):
        """Get interaction function from pixel position (cx,cy)
        """
        if self.patch is None:
            return self.FUNC_NONE

        trans = self.ax.transData
        p = np.array(trans.transform(self.coordinates))

        # Calculate the distances to the vertecies, and find nearest one
        r2 = np.sum(np.power(p - np.array((cx, cy)), 2), axis=1)
        mini = np.argmin(r2)    # Index of nearest vertex
        minr2 = r2[mini]        # Distance squared to nearest vertex
        del r2
        # Check for resize: Click within radius_resize from edge points
        radius = self.radius_resize
        if minr2 <= radius ** 2:
            ret = self.FUNC_RESIZE
            ret |= self.FUNC_A if mini == 0 else self.FUNC_B
            return ret

        # Check for rotate: Click within radius_rotate on outside of edgepts
        radius = self.radius_rotate
        A = p[0, :]  # Vertex A
        B = p[1, :]  # Vertex B. Assumes one line segment only.
        c = np.array((cx, cy))   # mouse click position
        t = np.dot(c - A, B - A)    # t[0]: A->click, t[1]: A->B
        bas = np.linalg.norm(B - A)**2
        if minr2 <= radius**2:   # If within rotate radius
            if t < 0.0 and mini == 0:   # "Before" A on the line
                return self.FUNC_ROTATE | self.FUNC_A
            elif t > bas and mini == 1:  # "After" B on the line
                return self.FUNC_ROTATE | self.FUNC_B

        # Check for move: Click within radius_move from any point on the line
        radius = self.radius_move
        if 0 < t < bas:
            # A + (t/bas)*(B-A) is closest point on line
            if np.linalg.norm(A + (t / bas) * (B - A) - c) < radius:
                return self.FUNC_MOVE
        return self.FUNC_NONE

    def onpick(self, event):
        """Pick, and if picked, figure out which function to apply. Also store
        pouse position for use by _onmousemove. As rotation does not work very
        well with incremental rotations, the original points are stored if
        we're rotating.
        """
        super(DraggableResizable2DLine, self).onpick(event)
        if self.picked:
            me = event.mouseevent
            self.func = self._get_func_from_pos(me.x, me.y)
            self._prev_pos = [me.xdata, me.ydata]
            if self.func & self.FUNC_ROTATE:
<<<<<<< HEAD
                self._rotate_orig = self.coordinates
=======
                self._rotate_orig = np.array(self.coordinates)
>>>>>>> a8867e07

    def _onmousemove(self, event):
        """Delegate to _move(), _resize() or _rotate().
        """
        if self.picked is True:
            if self.func & self.FUNC_MOVE and event.inaxes:
                self._move(event)
            elif self.func & self.FUNC_RESIZE and event.inaxes:
                self._resize(event)
            elif self.func & self.FUNC_ROTATE:
<<<<<<< HEAD
                self.rotate(event)

    def get_diff(self, event):
=======
                self._rotate(event)

    def _get_diff(self, event):
>>>>>>> a8867e07
        """Get difference in position in event and what is stored in _prev_pos,
        in value space.
        """
        if event.xdata is None:
            dx = 0
        else:
            dx = event.xdata - self._prev_pos[0]
        if event.ydata is None:
            dy = 0
        else:
            dy = event.ydata - self._prev_pos[1]
        return np.array((dx, dy))

<<<<<<< HEAD
    def move(self, event):
=======
    def _move(self, event):
>>>>>>> a8867e07
        """Move line by difference from pick / last mouse move. Update
        '_prev_pos'.
        """
        dx = self._get_diff(event)
        self.coordinates += dx
        self._prev_pos += dx

<<<<<<< HEAD
    def resize(self, event):
=======
    def _resize(self, event):
>>>>>>> a8867e07
        """Move vertex by difference from pick / last mouse move. Update
        '_prev_pos'.
        """
        ip = self._get_vertex(event)
<<<<<<< HEAD
        dx = self.get_diff(event)
        p = self.coordinates
=======
        dx = self._get_diff(event)
        p = np.array(self.coordinates)
>>>>>>> a8867e07
        p[ip, 0:2] += dx
        self.coordinates = p
        self._prev_pos += dx

<<<<<<< HEAD
    def rotate(self, event):
=======
    def _rotate(self, event):
>>>>>>> a8867e07
        """Rotate original points by the angle between mouse position and
        rotation start position (rotation center = line center).
        """
        if None in (event.xdata, event.ydata):
            return
        # Rotate does not update last pos, to avoid inaccuracies by deltas
<<<<<<< HEAD
        dx = self.get_diff(event)
=======
        dx = self._get_diff(event)
>>>>>>> a8867e07

        # Rotation should happen in screen coordinates, as anything else will
        # mix units
        trans = self.ax.transData
        scr_zero = np.array(trans.transform((0, 0)))
        dx = np.array(trans.transform(dx)) - scr_zero

        # Get center point = center of original line
        c = trans.transform(np.mean(self._rotate_orig, axis=0))

        # Figure out theta
        v1 = (event.x, event.y) - c     # Center to mouse
        v2 = v1 - dx                    # Center to start pos
        theta = angle_between(v2, v1)   # Rotation between start and mouse

        if event.key is not None and 'shift' in event.key:
            base = 30 * np.pi / 180
            theta = base * round(float(theta) / base)

        # vector from points to center
        w1 = c - trans.transform(self._rotate_orig)
        # rotate into w2 for next point
        w2 = np.array((w1[:, 0] * np.cos(theta) - w1[:, 1] * np.sin(theta),
                       w1[:, 1] * np.cos(theta) + w1[:, 0] * np.sin(theta)))
        self.coordinates = trans.inverted().transform(c + np.rot90(w2))


class Scale_Bar():

    def __init__(self, ax, units, pixel_size=None, color='white',
                 position=None, max_size_ratio=0.25, lw=2, length=None,
                 animated=False):
        """Add a scale bar to an image.

        Parameteres
        -----------
        ax : matplotlib axes
            The axes where to draw the scale bar.
        units : string
        pixel_size : {None, float}
            If None the axes of the image are supposed to be calibrated.
            Otherwise the pixel size must be specified.
        color : a valid matplotlib color
        position {None, (float, float)}
            If None the position is automatically determined.
        max_size_ratio : float
            The maximum size of the scale bar in respect to the
            length of the x axis
        lw : int
            The line width
        length : {None, float}
            If None the length is automatically calculated using the
            max_size_ratio.

        """

        self.animated = animated
        self.ax = ax
        self.units = units
        self.pixel_size = pixel_size
        self.xmin, self.xmax = ax.get_xlim()
        self.ymin, self.ymax = ax.get_ylim()
        self.text = None
        self.line = None
        self.tex_bold = False
        if length is None:
            self.calculate_size(max_size_ratio=max_size_ratio)
        else:
            self.length = length
        if position is None:
            self.position = self.calculate_line_position()
        else:
            self.position = position
        self.calculate_text_position()
        self.plot_scale(line_width=lw)
        self.set_color(color)

    def get_units_string(self):
        if self.tex_bold is True:
            if (self.units[0] and self.units[-1]) == '$':
                return r'$\mathbf{%g\,%s}$' % \
                    (self.length, self.units[1:-1])
            else:
                return r'$\mathbf{%g\,}$\textbf{%s}' % \
                    (self.length, self.units)
        else:
            return r'$%g\,$%s' % (self.length, self.units)

    def calculate_line_position(self, pad=0.05):
        return ((1 - pad) * self.xmin + pad * self.xmax,
                (1 - pad) * self.ymin + pad * self.ymax)

    def calculate_text_position(self, pad=1 / 100.):
        ps = self.pixel_size if self.pixel_size is not None else 1
        x1, y1 = self.position
        x2, y2 = x1 + self.length / ps, y1

        self.text_position = ((x1 + x2) / 2.,
                              y2 + (self.ymax - self.ymin) / ps * pad)

    def calculate_size(self, max_size_ratio=0.25):
        ps = self.pixel_size if self.pixel_size is not None else 1
        size = closest_nice_number(ps * (self.xmax - self.xmin) *
                                   max_size_ratio)
        self.length = size

    def remove(self):
        if self.line is not None:
            self.ax.lines.remove(self.line)
        if self.text is not None:
            self.ax.texts.remove(self.text)

    def plot_scale(self, line_width=1):
        self.remove()
        ps = self.pixel_size if self.pixel_size is not None else 1
        x1, y1 = self.position
        x2, y2 = x1 + self.length / ps, y1
        self.line, = self.ax.plot([x1, x2], [y1, y2],
                                  linestyle='-',
                                  lw=line_width,
                                  animated=self.animated)
        self.text = self.ax.text(*self.text_position,
                                 s=self.get_units_string(),
                                 ha='center',
                                 size='medium',
                                 animated=self.animated)
        self.ax.set_xlim(self.xmin, self.xmax)
        self.ax.set_ylim(self.ymin, self.ymax)
        self.ax.figure.canvas.draw()

    def _set_position(self, x, y):
        self.position = x, y
        self.calculate_text_position()
        self.plot_scale(line_width=self.line.get_linewidth())

    def set_color(self, c):
        self.line.set_color(c)
        self.text.set_color(c)
        self.ax.figure.canvas.draw_idle()

    def set_length(self, length):
        color = self.line.get_color()
        self.length = length
        self.calculate_scale_size()
        self.calculate_text_position()
        self.plot_scale(line_width=self.line.get_linewidth())
        self.set_color(color)

    def set_tex_bold(self):
        self.tex_bold = True
        self.text.set_text(self.get_units_string())
        self.ax.figure.canvas.draw_idle()


def in_interval(number, interval):
    if number >= interval[0] and number <= interval[1]:
        return True
    else:
        return False


class DraggableResizableRange(ResizableDraggablePatchBase):

    """DraggableResizableRange is a span-patch based widget, which can be
    dragged and resized by mouse/keys. Basically a wrapper for
    ModifiablepanSelector so that it coforms to the common widget interface.

    For optimized changes of geometry, the class implements two methods
    'set_bounds' and 'set_ibounds', to set the geomtry of the rectangle by
    value and index space coordinates, respectivly.
    """

    def __init__(self, axes_manager):
        super(DraggableResizableRange, self).__init__(axes_manager)
        self.span = None

    def set_on(self, value):
        if value is not self.is_on() and self.ax is not None:
            if value is True:
                self._add_patch_to(self.ax)
                self.connect(self.ax)
            elif value is False:
                self.disconnect(self.ax)
            try:
                self.ax.figure.canvas.draw()
            except:  # figure does not exist
                pass
            if value is False:
                self.ax = None
        self._InteractivePatchBase__is_on = value

    def _add_patch_to(self, ax):
        self.span = ModifiableSpanSelector(ax)
        self.span.set_initial(self._get_range())
        self.span.can_switch = True
        self.span.events.changed.connect(self._span_changed, 1)
        self.span.step_ax = self.axes[0]
        self.span.tolerance = 5
        self.patch = self.span.rect

    def _span_changed(self, span):
        r = self._get_range()
        pr = span.range
        if r != pr:
            dx = (self.get_size_in_axes() / self._size)[0]
            ix = self._v2i(self.axes[0], pr[0] + 0.5 * dx)
            w = self._v2i(self.axes[0], pr[1] + 0.5 * dx) - ix
            old_position, old_size = self.position, self.size
            self._pos = np.array([ix])
            self._size = np.array([w])
            self._apply_changes(old_size=old_size, old_position=old_position)

    def _get_range(self):
        c = self.coordinates[0]
        w = self.get_size_in_axes()[0]
        c -= w / (2.0 * self._size[0])
        return (c, c + w)

    def _parse_bounds_args(self, args, kwargs):
        if len(args) == 1:
            return args[0]
        elif len(args) == 4:
            return args
        elif len(kwargs) == 1 and 'bounds' in kwargs:
            return kwargs.values()[0]
        else:
            x = kwargs.pop('x', kwargs.pop('left', self._pos[0]))
            if 'right' in kwargs:
                w = kwargs.pop('right') - x
            else:
                w = kwargs.pop('w', kwargs.pop('width', self._size[0]))
            return x, w

    def set_ibounds(self, *args, **kwargs):
        """
        Set bounds by indices. Bounds can either be specified in order left,
        bottom, width, height; or by keywords:
         * 'bounds': tuple (left, width)
         OR
         * 'x'/'left'
         * 'w'/'width', alternatively 'right'
        If specifying with keywords, any unspecified dimensions will be kept
        constant (note: width will be kept, not right).
        """

        x, w = self._parse_bounds_args(args, kwargs)

        if not (self.axes[0].low_index <= x <= self.axes[0].high_index):
            raise ValueError()
        if not (self.axes[0].low_index <= x + w <= self.axes[0].high_index):
            raise ValueError()

        old_position, old_size = self.position, self.size
        self._pos = np.array([x])
        self._size = np.array([w])
        self._apply_changes(old_size=old_size, old_position=old_position)

    def set_bounds(self, *args, **kwargs):
        """
        Set bounds by values. Bounds can either be specified in order left,
        bottom, width, height; or by keywords:
         * 'bounds': tuple (left, width)
         OR
         * 'x'/'left'
         * 'w'/'width', alternatively 'right' (x+w)
        If specifying with keywords, any unspecified dimensions will be kept
        constant (note: width will be kept, not right).
        """

        x, w = self._parse_bounds_args(args, kwargs)
        ix = self.axes[0].value2index(x)
        w = self._v2i(self.axes[0], x + w) - ix

        old_position, old_size = self.position, self.size
        self._pos = np.array([ix])
        self._size = np.array([w])
        self._apply_changes(old_size=old_size, old_position=old_position)

    def _update_patch_position(self):
        self._update_patch_geometry()

    def _update_patch_size(self):
        self._update_patch_geometry()

    def _update_patch_geometry(self):
        if self.is_on() and self.span is not None:
            self.span.range = self._get_range()

    def disconnect(self, ax):
        super(DraggableResizableRange, self).disconnect(ax)
        if self.span and self.ax == ax:
            self.span.turn_off()
            self.span = None


class ModifiableSpanSelector(matplotlib.widgets.SpanSelector):

    def __init__(self, ax, **kwargs):
        onsel = kwargs.pop('onselect', self.dummy)
        matplotlib.widgets.SpanSelector.__init__(
            self, ax, onsel, direction='horizontal', useblit=False, **kwargs)
        # The tolerance in points to pick the rectangle sizes
        self.tolerance = 1
        self.on_move_cid = None
        self._range = None
        self.step_ax = None
        self.events = Events()
        self.events.changed = Event()
        self.events.moved = Event()
        self.events.resized = Event()
        self.can_switch = False

    def dummy(self, *args, **kwargs):
        pass

    def _get_range(self):
        self.update_range()
        return self._range

    def _set_range(self, value):
        self.update_range()
        if self._range != value:
            resized = (
                self._range[1] -
                self._range[0]) != (
                value[1] -
                value[0])
            moved = self._range[0] != value[0]
            self._range = value
            if moved:
                self.rect.set_x(value[0])
                self.events.moved.trigger(self)
            if resized:
                self.rect.set_width(value[1] - value[0])
                self.events.resized.trigger(self)
            if moved or resized:
                self.update()
                self.events.changed.trigger(self)

    range = property(_get_range, _set_range)

    def set_initial(self, initial_range=None):
        """
        Remove selection events, set the spanner, and go to modify mode.
        """
        if initial_range is not None:
            self.range = initial_range

        for cid in self.cids:
            self.canvas.mpl_disconnect(cid)
        # And connect to the new ones
        self.cids.append(
            self.canvas.mpl_connect('button_press_event', self.mm_on_press))
        self.cids.append(
            self.canvas.mpl_connect('button_release_event',
                                    self.mm_on_release))
        self.cids.append(
            self.canvas.mpl_connect('draw_event', self.update_background))
        self.rect.set_visible(True)
        self.rect.contains = self.contains
        self.update()

    def contains(self, mouseevent):
        # Assert y is correct first
        x, y = self.rect.get_transform().inverted().transform_point(
            (mouseevent.x, mouseevent.y))
        if not (0.0 <= y <= 1.0):
            return False, {}
        invtrans = self.ax.transData.inverted()
        x_pt = self.tolerance * abs((invtrans.transform((1, 0)) -
                                     invtrans.transform((0, 0)))[0])
        hit = self._range[0] - x_pt, self._range[1] + x_pt
        if hit[0] < mouseevent.xdata < hit[1]:
            return True, {}
        return False, {}

    def release(self, event):
        """When the button is realeased, the span stays in the screen and the
        iteractivity machinery passes to modify mode"""
        if self.pressv is None or (self.ignore(event) and not self.buttonDown):
            return
        self.buttonDown = False
        self.update_range()
        self.onselect()
        self.set_initial()

    def mm_on_press(self, event):
        if (self.ignore(event) and not self.buttonDown):
            return
        self.buttonDown = True

        # Calculate the point size in data units
        invtrans = self.ax.transData.inverted()
        x_pt = self.tolerance * abs((invtrans.transform((1, 0)) -
                                     invtrans.transform((0, 0)))[0])

        # Determine the size of the regions for moving and stretching
        self.update_range()
        left_region = self._range[0] - x_pt, self._range[0] + x_pt
        right_region = self._range[1] - x_pt, self._range[1] + x_pt
        middle_region = self._range[0] + x_pt, self._range[1] - x_pt

        if in_interval(event.xdata, left_region) is True:
            self.on_move_cid = \
                self.canvas.mpl_connect('motion_notify_event',
                                        self.move_left)
        elif in_interval(event.xdata, right_region):
            self.on_move_cid = \
                self.canvas.mpl_connect('motion_notify_event',
                                        self.move_right)
        elif in_interval(event.xdata, middle_region):
            self.pressv = event.xdata
            self.on_move_cid = \
                self.canvas.mpl_connect('motion_notify_event',
                                        self.move_rect)
        else:
            return

    def update_range(self):
        self._range = (self.rect.get_x(),
                       self.rect.get_x() + self.rect.get_width())

    def switch_left_right(self, x, left_to_right):
        if left_to_right:
            if self.step_ax is not None:
                if x > self.step_ax.high_value + self.step_ax.scale:
                    return
            w = self._range[1] - self._range[0]
            r0 = self._range[1]
            self.rect.set_x(r0)
            r1 = r0 + w
            self.canvas.mpl_disconnect(self.on_move_cid)
            self.on_move_cid = \
                self.canvas.mpl_connect('motion_notify_event',
                                        self.move_right)
        else:
            if self.step_ax is not None:
                if x < self.step_ax.low_value - self.step_ax.scale:
                    return
            w = self._range[1] - self._range[0]
            r1 = self._range[0]
            r0 = r1 - w
            self.canvas.mpl_disconnect(self.on_move_cid)
            self.on_move_cid = \
                self.canvas.mpl_connect('motion_notify_event',
                                        self.move_left)
        self._range = (r0, r1)

    def move_left(self, event):
        if self.buttonDown is False or self.ignore(event):
            return
        x = event.xdata
        if self.step_ax is not None:
            if x < self.step_ax.low_value - self.step_ax.scale:
                return
            rem = (x - self.step_ax.offset - 0.5 * self.step_ax.scale) \
                % self.step_ax.scale
            if rem / self.step_ax.scale < 0.5:
                rem = -rem
            else:
                rem = self.step_ax.scale - rem
            x += rem
        # Do not move the left edge beyond the right one.
        if x >= self._range[1]:
            if self.can_switch and x > self._range[1]:
                self.switch_left_right(x, True)
                self.move_right(event)
            return
        width_increment = self._range[0] - x
        if self.rect.get_width() + width_increment <= 0:
            return
        self.rect.set_x(x)
        self.rect.set_width(self.rect.get_width() + width_increment)
        self.update_range()
        self.events.moved.trigger(self)
        self.events.resized.trigger(self)
        self.events.changed.trigger(self)
        if self.onmove_callback is not None:
            self.onmove_callback(*self._range)
        self.update()

    def move_right(self, event):
        if self.buttonDown is False or self.ignore(event):
            return
        x = event.xdata
        if self.step_ax is not None:
            if x > self.step_ax.high_value + self.step_ax.scale:
                return
            rem = (x - self.step_ax.offset + 0.5 * self.step_ax.scale) \
                % self.step_ax.scale
            if rem / self.step_ax.scale < 0.5:
                rem = -rem
            else:
                rem = self.step_ax.scale - rem
            x += rem
        # Do not move the right edge beyond the left one.
        if x <= self._range[0]:
            if self.can_switch and x < self._range[0]:
                self.switch_left_right(x, False)
                self.move_left(event)
            return
        width_increment = x - self._range[1]
        if self.rect.get_width() + width_increment <= 0:
            return
        self.rect.set_width(self.rect.get_width() + width_increment)
        self.update_range()
        self.events.resized.trigger(self)
        self.events.changed.trigger(self)
        if self.onmove_callback is not None:
            self.onmove_callback(*self._range)
        self.update()

    def move_rect(self, event):
        if self.buttonDown is False or self.ignore(event):
            return
        x_increment = event.xdata - self.pressv
        if self.step_ax is not None:
            rem = x_increment % self.step_ax.scale
            if rem / self.step_ax.scale < 0.5:
                rem = -rem
            else:
                rem = self.step_ax.scale - rem
            x_increment += rem
        self.rect.set_x(self.rect.get_x() + x_increment)
        self.update_range()
        self.pressv += x_increment
        self.events.moved.trigger(self)
        self.events.changed.trigger(self)
        if self.onmove_callback is not None:
            self.onmove_callback(*self._range)
        self.update()

    def mm_on_release(self, event):
        if self.buttonDown is False or self.ignore(event):
            return
        self.buttonDown = False
        self.canvas.mpl_disconnect(self.on_move_cid)
        self.on_move_cid = None

    def turn_off(self):
        for cid in self.cids:
            self.canvas.mpl_disconnect(cid)
        if self.on_move_cid is not None:
            self.canvas.mpl_disconnect(cid)
        self.ax.patches.remove(self.rect)
        self.ax.figure.canvas.draw()<|MERGE_RESOLUTION|>--- conflicted
+++ resolved
@@ -46,11 +46,7 @@
     v1_u = unit_vector(v1)
     v2_u = unit_vector(v2)
     angle = np.arctan2(v2_u[1], v2_u[0]) - np.arctan2(v1_u[1], v1_u[0])
-<<<<<<< HEAD
     # angle = np.arccos(np.dot(v1_u, v2_u))
-=======
-    #angle = np.arccos(np.dot(v1_u, v2_u))
->>>>>>> a8867e07
     if np.isnan(angle):
         if (v1_u == v2_u).all():
             return 0.0
@@ -307,11 +303,7 @@
         coord = []
         for i in xrange(len(self.axes)):
             coord.append(self.axes[i].index2value(self.position[i]))
-<<<<<<< HEAD
-        return np.array(coord)
-=======
         return tuple(coord)
->>>>>>> a8867e07
 
     def _set_coordinates(self, coordinates):
         """Sets the position of the widget (by values). The dimensions should
@@ -429,11 +421,7 @@
     def decrease_size(self):
         """Decrement all sizes by 1. Applied via 'size' property.
         """
-<<<<<<< HEAD
         self.size = np.array(self.size) - self.size_step
-=======
-        self.size = np.array(self.size) - 1
->>>>>>> a8867e07
 
     def _size_changed(self):
         """Triggers resize and changed events, and updates the patch.
@@ -556,11 +544,7 @@
         """Returns the xy coordinate of the patch. In this implementation, the
         patch is centered on the position.
         """
-<<<<<<< HEAD
-        return self.coordinates - self.get_size_in_axes() / 2.
-=======
         return np.array(self.coordinates) - self.get_size_in_axes() / 2.
->>>>>>> a8867e07
 
     def _get_patch_bounds(self):
         """Returns the bounds of the patch in the form of a tuple in the order
@@ -1277,12 +1261,8 @@
     in the following regards: 'linewidth' is simply the width of the patch
     drawn from point to point. If 'size' is greater than 1, it will in
     principle select a rotated rectangle. If 'size' is greater than 4, the
-<<<<<<< HEAD
-    bounds of this rectangle will be visualized by two extra dashed lines.
-=======
     bounds of this rectangle will be visualized by two dashed lines along the
     outline of this rectangle, instead of a signle line in the center.
->>>>>>> a8867e07
 
     The widget also adds the attributes 'radius_resize', 'radius_move' and
     'radius_rotate' (defaults: 5, 5, 10), which determines the picker radius
@@ -1363,11 +1343,7 @@
         return pos
 
     def _get_coordinates(self):
-<<<<<<< HEAD
-        return self._pos.copy()
-=======
         return tuple(self._pos.tolist())
->>>>>>> a8867e07
 
     def _set_coordinates(self, coordinates):
         coordinates = self._validate_coords(coordinates)
@@ -1384,28 +1360,6 @@
             raise ValueError()
         for i in xrange(ndim):
             ax = self.axes[i]
-<<<<<<< HEAD
-            coords[
-                :,
-                i] = np.maximum(
-                coords[
-                    :,
-                    i],
-                ax.low_value -
-                0.5 *
-                ax.scale)
-            coords[
-                :,
-                i] = np.minimum(
-                coords[
-                    :,
-                    i],
-                ax.high_value +
-                0.5 *
-                ax.scale)
-        return coords
-
-=======
             coords[:, i] = np.maximum(coords[:, i],
                                       ax.low_value - 0.5 * ax.scale)
             coords[:, i] = np.minimum(coords[:, i],
@@ -1425,7 +1379,6 @@
             self._size = value
             self._size_changed()
 
->>>>>>> a8867e07
     def _get_line_normal(self):
         v = np.diff(self.coordinates, axis=0)   # Line vector
         x = -v[:, 1] * self.axes[0].scale / self.axes[1].scale
@@ -1449,11 +1402,7 @@
         s = self.size * np.array([ax.scale for ax in self.axes])
         n = self._get_line_normal()
         n *= np.linalg.norm(n * s) / 2
-<<<<<<< HEAD
-        c = self.coordinates
-=======
         c = np.array(self.coordinates)
->>>>>>> a8867e07
         return c + n, c - n
 
     def _update_patch_position(self):
@@ -1477,11 +1426,7 @@
         appropriate.
         """
         self.ax.autoscale(False)   # Prevent plotting from rescaling
-<<<<<<< HEAD
-        xy = self.coordinates
-=======
         xy = np.array(self.coordinates)
->>>>>>> a8867e07
         max_r = max(self.radius_move, self.radius_resize,
                     self.radius_rotate)
         self.patch, = self.ax.plot(
@@ -1603,11 +1548,7 @@
             self.func = self._get_func_from_pos(me.x, me.y)
             self._prev_pos = [me.xdata, me.ydata]
             if self.func & self.FUNC_ROTATE:
-<<<<<<< HEAD
-                self._rotate_orig = self.coordinates
-=======
                 self._rotate_orig = np.array(self.coordinates)
->>>>>>> a8867e07
 
     def _onmousemove(self, event):
         """Delegate to _move(), _resize() or _rotate().
@@ -1618,15 +1559,9 @@
             elif self.func & self.FUNC_RESIZE and event.inaxes:
                 self._resize(event)
             elif self.func & self.FUNC_ROTATE:
-<<<<<<< HEAD
-                self.rotate(event)
-
-    def get_diff(self, event):
-=======
                 self._rotate(event)
 
     def _get_diff(self, event):
->>>>>>> a8867e07
         """Get difference in position in event and what is stored in _prev_pos,
         in value space.
         """
@@ -1640,11 +1575,7 @@
             dy = event.ydata - self._prev_pos[1]
         return np.array((dx, dy))
 
-<<<<<<< HEAD
-    def move(self, event):
-=======
     def _move(self, event):
->>>>>>> a8867e07
         """Move line by difference from pick / last mouse move. Update
         '_prev_pos'.
         """
@@ -1652,42 +1583,25 @@
         self.coordinates += dx
         self._prev_pos += dx
 
-<<<<<<< HEAD
-    def resize(self, event):
-=======
     def _resize(self, event):
->>>>>>> a8867e07
         """Move vertex by difference from pick / last mouse move. Update
         '_prev_pos'.
         """
         ip = self._get_vertex(event)
-<<<<<<< HEAD
-        dx = self.get_diff(event)
-        p = self.coordinates
-=======
         dx = self._get_diff(event)
         p = np.array(self.coordinates)
->>>>>>> a8867e07
         p[ip, 0:2] += dx
         self.coordinates = p
         self._prev_pos += dx
 
-<<<<<<< HEAD
-    def rotate(self, event):
-=======
     def _rotate(self, event):
->>>>>>> a8867e07
         """Rotate original points by the angle between mouse position and
         rotation start position (rotation center = line center).
         """
         if None in (event.xdata, event.ydata):
             return
         # Rotate does not update last pos, to avoid inaccuracies by deltas
-<<<<<<< HEAD
-        dx = self.get_diff(event)
-=======
         dx = self._get_diff(event)
->>>>>>> a8867e07
 
         # Rotation should happen in screen coordinates, as anything else will
         # mix units
