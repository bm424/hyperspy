--- conflicted
+++ resolved
@@ -788,12 +788,8 @@
         tu.Item('fit', show_label=False),
         tu.Item('only_current', show_label=False, style='custom',
                 editor=tu.CheckListEditor(values=[(True, 'Only current')])),
-<<<<<<< HEAD
-        buttons=[OKButton, CancelButton],
-        default_button=OKButton,
-=======
         buttons=[OurCloseButton],
->>>>>>> aa9b0ba1
+        default_button=OurCloseButton,
         title='Fit single component',
         handler=SpanSelectorInSpectrumHandler,
     )
@@ -808,11 +804,7 @@
         self.signal = model.spectrum
         self.axis = self.signal.axes_manager.signal_axes[0]
         self.span_selector = None
-<<<<<<< HEAD
-        self.only_current = [True]
-=======
         self.only_current = [True] if only_current else []  # CheckListEditor
->>>>>>> aa9b0ba1
         self.model = model
         self.component = component
         self.signal_range = signal_range
@@ -856,11 +848,7 @@
 
         # Setting reasonable initial value for parameters through
         # the components estimate_parameters function (if it has one)
-<<<<<<< HEAD
-        only_current = len(self.only_current) > 0
-=======
         only_current = len(self.only_current) > 0   # CheckListEditor
->>>>>>> aa9b0ba1
         if self.estimate_parameters:
             if hasattr(self.component, 'estimate_parameters'):
                 if (self.signal_range != "interactive" and
