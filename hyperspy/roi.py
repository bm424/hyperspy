--- conflicted
+++ resolved
@@ -2,11 +2,6 @@
 import numpy as np
 from hyperspy.events import Events, Event
 from hyperspy.axes import DataAxis
-<<<<<<< HEAD
-=======
-from hyperspy.drawing import widgets
-                                     
->>>>>>> 9f13e2b6
 
 
 class BaseROI(t.HasTraits):
@@ -25,13 +20,7 @@
     coords = property(lambda s: s._get_coords(), lambda s,v: s._set_coords(v))
 
     def update(self):
-<<<<<<< HEAD
-        if t.Undefined not in self.coords:
-=======
         if t.Undefined not in np.ravel(self.coords):
-            if not self.events.roi_changed.suppress:
-                self._update_widgets()
->>>>>>> 9f13e2b6
             self.events.roi_changed.trigger(self)
 
     def _make_slices(self, axes_collecion, axes, ranges=None):
@@ -77,67 +66,6 @@
             return roi
         else:
             signal.__getitem__(slices, out=out)
-            
-    def _set_coords_from_widget(self, widget):
-        c = widget.coordinates
-        s = widget._get_size_in_axes()
-        self.coords = zip(c, c+s)
-
-<<<<<<< HEAD
-=======
-    def _on_widget_change(self, widget):
-        with self.events.suppress:
-            self._bounds_check = False
-            try:
-                self._set_coords_from_widget(widget)
-            finally:
-                self._bounds_check = True
-        self._update_widgets(exclude=(widget,))
-        self.events.roi_changed.trigger(self)
-        
-    def _get_widget_type(self, axes, signal):
-        raise NotImplementedError()
-
-    def add_widget(self, signal, axes=None, widget=None, color='green'):
-        axes, ax = self._parse_axes(axes, signal.axes_manager, signal._plot)
-        if widget is None:
-            widget = self._get_widget_type(axes, signal)(signal.axes_manager)
-            widget.color = color
-        
-        # Remove existing ROI, if it exsists and axes match
-        if self.signal_map.has_key(signal) and \
-                self.signal_map[signal][1] == axes:
-            self.remove_widget(signal)
-        
-        if axes is not None:
-            # Set DataAxes
-            widget.axes = axes
-        with widget.events.suppress:
-            self._apply_roi2widget(widget)
-        if widget.ax is None:
-            widget.set_mpl_ax(ax)
-            
-        # Connect widget changes to on_widget_change
-        widget.events.changed.connect(self._on_widget_change)
-        # When widget closes, remove from internal list
-        widget.events.closed.connect(self._remove_widget)
-        self.widgets.add(widget)
-        self.signal_map[signal] = (widget, axes)
-        return widget
-        
-    def _remove_widget(self, widget):
-        widget.events.closed.disconnect(self._remove_widget)
-        widget.events.changed.disconnect(self._on_widget_change)
-        widget.close()
-        for signal, w in self.signal_map.iteritems():
-            if w == widget:
-                self.signal_map.pop(signal)
-                break
-        
-    def remove_widget(self, signal):
-        if self.signal_map.has_key(signal):
-            w = self.signal_map.pop(signal)[0]
-            self._remove_widget(w)
     
     def _parse_axes(self, axes, axes_manager, plot):
         nd = len(axes)
@@ -209,30 +137,6 @@
         if self.coords != value:
             self.value = value[0,0]
 
-    def _apply_roi2widget(self, widget):
-        widget.coordinates = self.value
-        
-    def _get_widget_type(self, axes, signal):
-        if axes[0].navigate:
-            plotdim = len(signal._plot.navigator_data_function().shape)
-            axdim = signal.axes_manager.navigation_dimension
-            idx = signal.axes_manager.navigation_axes.index(axes[0])
-        else:
-            plotdim = len(signal._plot.signal_data_function().shape)
-            axdim = signal.axes_manager.signal_dimension
-            idx = signal.axes_manager.signal_axes.index(axes[0])
-        
-        if plotdim == 2:  # Plot is an image
-            # axdim == 1 and plotdim == 2 indicates "spectrum stack"
-            if idx == 0 and axdim != 1:    # Axis is horizontal
-                return widgets.DraggableVerticalLine
-            else:  # Axis is vertical
-                return widgets.DraggableHorizontalLine
-        elif plotdim == 1:  # It is a spectrum
-            return widgets.DraggableVerticalLine
-        else:
-            raise ValueError("Could not find valid widget type")
-
     def __repr__(self):
         return "%s(value=%f)" % (
             self.__class__.__name__,
@@ -258,19 +162,12 @@
     def _y_changed(self, old, new):
         self.update()
 
-    def _apply_roi2widget(self, widget):
-        widget.coordinates = (self.x, self.y)
-        
-    def _get_widget_type(self, axes, signal):
-        return widgets.DraggableSquare
-
     def __repr__(self):
         return "%s(value=%f)" % (
             self.__class__.__name__,
             self.value)
         
 
->>>>>>> 9f13e2b6
 class SpanROI(BaseROI):
     left, right = (t.CFloat(t.Undefined),) * 2
     
@@ -300,43 +197,6 @@
         else:
             self.update()
 
-<<<<<<< HEAD
-    def _parse_axes(self, axes, axes_manager, plot):
-        if isinstance(axes, basestring):
-            # Specifies space
-            if axes.startswith("nav"):
-                ax = plot.navigator_plot.ax
-                x = axes_manager.navigation_axes[0]
-            elif axes.startswith("sig"):
-                ax = plot.signal_plot.ax
-                x = axes_manager.signal_axes[0]
-        elif isinstance(axes, tuple):
-            if isinstance(axes[0], DataAxis):
-                x = axes[0]
-            else:
-                x = axes_manager[axes[0]]
-            if x.navigate:
-                ax = plot.navigator_plot.ax
-            else:
-                ax = plot.signal_plot.ax
-        else:
-            if axes_manager.navigation_dimension > 0:
-                ax = plot.navigator_plot.ax
-                x = axes_manager.navigation_axes[0]
-            elif axes_manager.signal_dimension > 0:
-                ax = plot.signal_plot.ax
-                x = axes_manager.signal_axes[0]
-            else:
-                raise ValueError("Neither space has one dimensions")
-        return (x,), ax
-=======
-    def _apply_roi2widget(self, widget):
-        widget.set_bounds(left=self.left, right=self.right)
-        
-    def _get_widget_type(self, axes, signal):
-        return widgets.DraggableResizableRange
->>>>>>> 9f13e2b6
-
     def __repr__(self):
         return "%s(left=%f, right=%f)" % (
             self.__class__.__name__,
@@ -387,54 +247,6 @@
         else:
             self.update()
 
-<<<<<<< HEAD
-    def _parse_axes(self, axes, axes_manager, plot):
-        if isinstance(axes, basestring):
-            # Specifies space
-            if axes.startswith("nav"):
-                ax = plot.navigator_plot.ax
-                x = axes_manager.navigation_axes[0]
-                y = axes_manager.navigation_axes[1]
-            elif axes.startswith("sig"):
-                ax = plot.signal_plot.ax
-                x = axes_manager.signal_axes[0]
-                y = axes_manager.signal_axes[1]
-        elif isinstance(axes, tuple):
-            if isinstance(axes[0], DataAxis):
-                x = axes[0]
-            else:
-                x = axes_manager[axes[0]]
-            if isinstance(axes[1], DataAxis):
-                y = axes[1]
-            else:
-                y = axes_manager[axes[1]]
-            if x.navigate != y.navigate:
-                raise ValueError("Axes need to be in same space")
-            if x.navigate:
-                ax = plot.navigator_plot.ax
-            else:
-                ax = plot.signal_plot.ax
-        else:
-            if axes_manager.navigation_dimension > 1:
-                ax = plot.navigator_plot.ax
-                x = axes_manager.navigation_axes[0]
-                y = axes_manager.navigation_axes[1]
-            elif axes_manager.signal_dimension > 1:
-                ax = plot.signal_plot.ax
-                x = axes_manager.signal_axes[0]
-                y = axes_manager.signal_axes[1]
-            else:
-                raise ValueError("Neither space has two dimensions")
-        return (x,y), ax
-=======
-    def _apply_roi2widget(self, widget):
-        widget.set_bounds(left=self.left, bottom=self.bottom, 
-                          right=self.right, top=self.top)
-        
-    def _get_widget_type(self, axes, signal):
-        return widgets.ResizableDraggableRectangle
->>>>>>> 9f13e2b6
-
     def __repr__(self):
         return "%s(left=%f, top=%f, right=%f, bottom=%f)" % (
             self.__class__.__name__,
