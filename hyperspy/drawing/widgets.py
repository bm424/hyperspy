# -*- coding: utf-8 -*-
# Copyright 2007-2011 The HyperSpy developers
#
# This file is part of  HyperSpy.
#
#  HyperSpy is free software: you can redistribute it and/or modify
# it under the terms of the GNU General Public License as published by
# the Free Software Foundation, either version 3 of the License, or
# (at your option) any later version.
#
#  HyperSpy is distributed in the hope that it will be useful,
# but WITHOUT ANY WARRANTY; without even the implied warranty of
# MERCHANTABILITY or FITNESS FOR A PARTICULAR PURPOSE.  See the
# GNU General Public License for more details.
#
# You should have received a copy of the GNU General Public License
# along with  HyperSpy.  If not, see <http://www.gnu.org/licenses/>.

from __future__ import division

import matplotlib.pyplot as plt
import matplotlib.widgets
import matplotlib.transforms as transforms
import numpy as np
import traits

from utils import on_figure_window_close
from hyperspy.misc.math_tools import closest_nice_number
from hyperspy.events import Events, Event


class InteractivePatchBase(object):

    """
    """

    def __init__(self, axes_manager=None):
        """
        Add a patch to ax.
        """
        self._axes_manager = None
        self.axes_manager = axes_manager
        self.axes = list()
        self.ax = None
        self.picked = False
        self._size = 1.
        self.color = 'red'
        self.__is_on = True
        self.patch = None
        self.cids = list()
        self.blit = True
        self.background = None
        self.events = Events()
        self.events.changed = Event()
        self.events.closed = Event()
        self._navigating = False

    def is_on(self):
        return self.__is_on

    def set_on(self, value):
        if value is not self.is_on() and self.ax is not None:
            if value is True:
                self._add_patch_to(self.ax)
                self.connect(self.ax)
            elif value is False and self.ax is not None:
                for container in [
                        self.ax.patches,
                        self.ax.lines,
                        self.ax.artists,
                        self.ax.texts]:
                    if self.patch in container:
                        container.remove(self.patch)
                self.disconnect(self.ax)
            try:
                self.draw_patch()
            except:  # figure does not exist
                pass
<<<<<<< HEAD
=======
            if value is False:
                self.ax = None
        self.__is_on = value
>>>>>>> 42d08db7

    def _set_patch(self):
        pass
        # Must be provided by the subclass

    def _add_patch_to(self, ax):
        self._set_patch()
        ax.add_artist(self.patch)
        self.patch.set_animated(hasattr(ax, 'hspy_fig'))

    def set_mpl_ax(self, ax):
        if ax is self.ax:
            return  # Do nothing
        # Disconnect from previous axes if set
        if self.ax is not None and self.is_on():
            self.disconnect(self.ax)
        self.ax = ax
        canvas = ax.figure.canvas
        if self.is_on() is True:
            self._add_patch_to(ax)
            self.connect(ax)
            canvas.draw()

    def connect(self, ax):
        on_figure_window_close(ax.figure, self.close)
        
    def connect_navigate(self):
        self.axes_manager.connect(self._on_navigate)
        self._navigating = True
        
    def disconnect_navigate(self):
        self.axes_manager.disconnect(self._on_navigate)
        self._navigating = False
        
    def _on_navigate(self, obj, name, old, new):
        pass    # Implement in subclass!

    def disconnect(self, ax):
        for cid in self.cids:
            try:
                ax.figure.canvas.mpl_disconnect(cid)
            except:
                pass
        if self._navigating:
            self.disconnect_navigate()

    def close(self, window=None):
        self.set_on(False)
        self.events.closed.trigger(self)

    def draw_patch(self, *args):
        if hasattr(self.ax, 'hspy_fig'):
            self.ax.hspy_fig._draw_animated()
        else:
            self.ax.figure.canvas.draw_idle()
        
    def _v2i(self, axis, v):
        try:
            return axis.value2index(v)
        except ValueError:
            if v > axis.high_value:
                return axis.high_index+1
            elif v < axis.low_value:
                return axis.low_index
            else:
                raise
            
class DraggablePatchBase(InteractivePatchBase):
    
    def __init__(self, axes_manager):
        super(DraggablePatchBase, self).__init__(axes_manager)
        self._pos = np.array([0])
        self.events.moved = Event()
        
        # Set default axes
        if self.axes_manager is not None:
            if self.axes_manager.navigation_dimension > 0:
                self.axes = self.axes_manager.navigation_axes[0:1]
            else:
                self.axes = self.axes_manager.signal_axes[0:1]
        
    def _get_position(self):
        return tuple(self._pos.tolist()) # Don't pass reference, and make it clear
        
    def _set_position(self, value):
        value = self._validate_pos(value)
        if np.any(self._pos != value):
            self._pos = np.array(value)
            self._pos_changed()

    position = property(lambda s: s._get_position(), \
                        lambda s,v: s._set_position(v))
        
    def _pos_changed(self):
        if self._navigating:
            self.disconnect_navigate()
            for i in xrange(len(self.axes)):
                self.axes[i].index = self.position[i]
            self.connect_navigate()
        self.events.moved.trigger(self)
        self.events.changed.trigger(self)
        self._update_patch_position()
            
    def _validate_pos(self, pos):
        if len(pos) != len(self.axes):
            raise ValueError()
        for i in xrange(len(pos)):
            if not (self.axes[i].low_index <= pos[i] <= self.axes[i].high_index):
                raise ValueError()
        return pos
            
    def get_coordinates(self):
        coord = []
        for i in xrange(len(self.axes)):
            coord.append(self.axes[i].index2value(self.position[i]))
        return np.array(coord)
    
    def connect(self, ax):
        super(DraggablePatchBase, self).connect(ax)
        canvas = ax.figure.canvas
        self.cids.append(
            canvas.mpl_connect('motion_notify_event', self.onmousemove))
        self.cids.append(canvas.mpl_connect('pick_event', self.onpick))
        self.cids.append(canvas.mpl_connect(
            'button_release_event', self.button_release))
        
    def _on_navigate(self, obj, name, old, new):
        if obj in self.axes:
            i = self.axes.index(obj)
            p = list(self.position)
            p[i] = new
            self.position = p    # Use position to trigger events

    def onpick(self, event):
        self.picked = (event.artist is self.patch)

    def _onmousemove(self, event):
        """This method must be provided by the subclass"""
        pass

    def _update_patch_position(self):
        """This method must be provided by the subclass"""
        pass
    
    def _update_patch_geometry(self):
        self._update_patch_position()

    def button_release(self, event):
        'whenever a mouse button is released'
        if event.button != 1:
            return
        if self.picked is True:
            self.picked = False


class ResizableDraggablePatchBase(DraggablePatchBase):

    def __init__(self, axes_manager):
        super(ResizableDraggablePatchBase, self).__init__(axes_manager)
        self._size = np.array([1])
        self.events.resized = Event()
        
    def _get_size(self):
        return tuple(self._size.tolist())
        
    def _set_size(self, value):
        value = np.minimum(value, [ax.size for ax in self.axes])
        value = np.maximum(value, 1)
        if np.any(self._size != value):
            self._size = value
            self._size_changed()
    
    size = property(lambda s: s._get_size(), lambda s,v: s._set_size(v))

    def increase_size(self):
        self._set_size(self._size + 1)

    def decrease_size(self):
        self._set_size(self._size - 1)
            
    def _size_changed(self):
        self.events.resized.trigger(self)
        self.events.changed.trigger(self)
        self._update_patch_size()

    def _get_size_in_axes(self):
        s = list()
        for i in xrange(len(self.axes)):
            s.append(self.axes[i].scale * self._size[i])
        return np.array(s)
    
    def get_centre(self):
        return self._pos + self._size / 2.0

    def _update_patch_size(self):
        """This method must be provided by the subclass"""
        pass
    
    def _update_patch_geometry(self):
        """This method must be provided by the subclass"""
        pass

    def on_key_press(self, event):
        if event.key == "+":
            self.increase_size()
        if event.key == "-":
            self.decrease_size()

    def connect(self, ax):
        super(ResizableDraggablePatchBase, self).connect(ax)
        canvas = ax.figure.canvas
        self.cids.append(canvas.mpl_connect('key_press_event',
                                            self.on_key_press))
            

    def _apply_changes(self, old_size, old_position):
        moved = self.position != old_position
        resized = self.size != old_size
        if moved:
            if self._navigating:
                self.disconnect_navigate()
                for i in xrange(len(self.axes)):
                    self.axes[i].index = self.position[i]
                self.connect_navigate()
            self.events.moved.trigger(self)
        if resized:
            self.events.resized.trigger(self)
        if moved or resized:
            self.events.changed.trigger(self)
            self._update_patch_geometry()
    
                                            
class Patch2DBase(ResizableDraggablePatchBase):
    def __init__(self, axes_manager):
        super(Patch2DBase, self).__init__(axes_manager)
        self._pos = np.array([0, 0])
        self._size = np.array([1, 1])
        self.border_thickness = 2
        
        # Set default axes
        if self.axes_manager is not None:
            if self.axes_manager.navigation_dimension > 1:
                self.axes = self.axes_manager.navigation_axes[0:2]
            else:
                self.axes = self.axes_manager.signal_axes[0:2]
            
    def _set_patch(self):
        xy = self._get_patch_xy()
        xs, ys = self._get_size_in_axes()
        self.patch = plt.Rectangle(
            xy, xs, ys,
            animated=self.blit,
            fill=False,
            lw=self.border_thickness,
            ec=self.color,
            picker=True,)

    def _get_patch_xy(self):
        return self.get_coordinates() - self._get_size_in_axes() / 2.
            
    def _get_patch_bounds(self):
        # l,b,w,h
        xy = self._get_patch_xy()
        xs, ys = self._get_size_in_axes()
        return (xy[0], xy[1], xs, ys)
    
    def _update_patch_position(self):
        if self.is_on() and self.patch is not None:
            self.patch.set_xy(self._get_patch_xy())
            self.draw_patch()
            
    def _update_patch_size(self):
        self._update_patch_geometry()
    
    def _update_patch_geometry(self):
        if self.is_on() and self.patch is not None:
            self.patch.set_bounds(*self._get_patch_bounds())
            self.draw_patch()
        
                                            
class DraggableSquare(Patch2DBase):

    def __init__(self, axes_manager):
        super(DraggableSquare, self).__init__(axes_manager)
                                            
    def onmousemove(self, event):
        'on mouse motion move the patch if picked'
        if self.picked is True and event.inaxes:
            ix = self.axes[0].value2index(event.xdata)
            iy = self.axes[1].value2index(event.ydata)
            self.position = (ix, iy)

class ResizableDraggableRectangle(Patch2DBase):
    
    def __init__(self, axes_manager, resizers=True):
        super(ResizableDraggableRectangle, self).__init__(axes_manager)
        self.pick_on_frame = False
        self.pick_offset = (0,0)
        self.resize_color = 'lime'
        self.resize_pixel_size = (5,5)  # Set to None to make one data pixel
        self._resizers = resizers
        self._resizer_handles = []
    
    # --------- External interface ---------
    @property
    def resizers(self):
        return self._resizers
        
    @resizers.setter
    def resizers(self, value):
        if self._resizers != value:
            self._resizers = value
            
    def _parse_bounds_args(self, args, kwargs):
        if len(args) == 1:
            return args[0]
        elif len(args) == 4:
           return args
        elif len(kwargs) == 1 and kwargs.has_key('bounds'):
            return kwargs.values()[0]
        else:
            x = kwargs.pop('x', kwargs.pop('left', self._pos[0]))
            y = kwargs.pop('y', kwargs.pop('top', self._pos[1]))
            if kwargs.has_key('right'):
                w = kwargs.pop('right') - x
            else:
                w = kwargs.pop('w', kwargs.pop('width', self._size[0]))
            if kwargs.has_key('bottom'):
                h = kwargs.pop('bottom') - y
            else:
                h = kwargs.pop('h', kwargs.pop('height', self._size[1])) 
            return x, y, w, h
            
    def set_ibounds(self, *args, **kwargs):
        """
        Set bounds by indices. Bounds can either be specified in order left,
        bottom, width, height; or by keywords:
         * 'bounds': tuple (left, top, width, height)
         OR
         * 'x'/'left'
         * 'y'/'top'
         * 'w'/'width', alternatively 'right'
         * 'h'/'height', alternatively 'bottom'
        If specifying with keywords, any unspecified dimensions will be kept
        constant (note: width/height will be kept, not right/bottom).
        """

        x, y, w, h = self._parse_bounds_args(args, kwargs)

        if not (self.axes[0].low_index <= x <= self.axes[0].high_index):
            raise ValueError()
        if not (self.axes[1].low_index <= y <= self.axes[1].high_index):
            raise ValueError()
        if not (self.axes[0].low_index <= x+w <= self.axes[0].high_index):
            raise ValueError()
        if not (self.axes[1].low_index <= y+h <= self.axes[1].high_index):
            raise ValueError()

        old_position, old_size = self.position, self.size
        self._pos = np.array([x, y])
        self._size = np.array([w, h])
        self._apply_changes(old_size=old_size, old_position=old_position)

    def set_bounds(self, *args, **kwargs):
        """
        Set bounds by values. Bounds can either be specified in order left,
        bottom, width, height; or by keywords:
         * 'bounds': tuple (left, top, width, height)
         OR
         * 'x'/'left'
         * 'y'/'top'
         * 'w'/'width', alternatively 'right' (x+w)
         * 'h'/'height', alternatively 'bottom' (y+h)
        If specifying with keywords, any unspecified dimensions will be kept
        constant (note: width/height will be kept, not right/bottom).
        """

        x, y, w, h = self._parse_bounds_args(args, kwargs)
        ix = self.axes[0].value2index(x)
        iy = self.axes[1].value2index(y)
        w = self._v2i(self.axes[0], x+w) - ix
        h = self._v2i(self.axes[1], y+h) - iy
            
        old_position, old_size = self.position, self.size
        self._pos = np.array([ix, iy])
        self._size = np.array([w, h])
        self._apply_changes(old_size=old_size, old_position=old_position)
        
    def _validate_pos(self, value):
        value = (min(value[0], self.axes[0].high_index - self._size[0] + 1),
                 min(value[1], self.axes[1].high_index - self._size[1] + 1))
        return super(ResizableDraggableRectangle, self)._validate_pos(value)
    
    @property
    def width(self):
        return self._size[0]
        
    @width.setter
    def width(self, value):
        if value == self._size[0]:
            return
        ix = self._pos[0] + value
        if value <= 0 or \
                not (self.axes[0].low_index <= ix <= self.axes[0].high_index):
            raise ValueError()
        self._set_a_size(0, value)
    
    @property
    def height(self):
        return self._size[1]
        
    @height.setter
    def height(self, value):
        if value == self._size[1]:
            return
        iy = self._pos[1] + value
        if value <= 0 or \
                not (self.axes[1].low_index <= iy <= self.axes[1].high_index):
            raise ValueError()
        self._set_a_size(1, value)
    
    
    # --------- Internal functions ---------
    
    # --- Internals that trigger events ---
    
    def _set_size(self, value):
        value = np.minimum(value, [ax.size for ax in self.axes])
        value = np.maximum(value, 1)
        if np.any(self._size != value):
            self._size = value
            self._validate_geometry()
            self._size_changed()
            
    def _set_a_size(self, idx, value):
        if self._size[idx] == value or value <= 0:
            return
        # If we are pushed "past" an edge, size towards it
        if self._navigating and self.axes[idx].index > self.position[idx]:
            if value < self._size[idx]:
                self._pos[idx] += self._size[idx] - value
        
        self._size[idx] = value
        self._validate_geometry()
        self._size_changed()

    def _increase_xsize(self):
        self._set_a_size(0, self._size[0] + 1)

    def _decrease_xsize(self):
        if self._size[0] >= 2:
            self._set_a_size(0, self._size[0] - 1)

    def _increase_ysize(self):
        self._set_a_size(1, self._size[1] + 1)

    def _decrease_ysize(self):
        if self._size[1] >= 2:
            self._set_a_size(1, self._size[1] - 1)

    def on_key_press(self, event):
        if event.key == "x":
            self._increase_xsize()
        elif event.key == "c":
            self._decrease_xsize()
        elif event.key == "y":
            self._increase_ysize()
        elif event.key == "u":
            self._decrease_ysize()
        else:
            super(ResizableDraggableRectangle, self).on_key_press(event)
            
    # --- End internals that trigger events ---

    def _get_patch_xy(self):
        coordinates = np.array(self.get_coordinates())
        axsize = self._get_size_in_axes()
        return coordinates - np.array(axsize) / (2.0 * self._size)

    def _update_patch_position(self):
        if self.is_on() and self.patch is not None:
            self.patch.set_xy(self._get_patch_xy())
            self._update_resizers()
            self.draw_patch()
        
    def _update_patch_geometry(self):
        if self.is_on() and self.patch is not None:
            self.patch.set_bounds(*self._get_patch_bounds())
            self._update_resizers()
            self.draw_patch()
        
    # ------- Resizers code -------
        
    def _update_resizers(self):
        pos = self._get_resizer_pos()
        rsize = self._get_resizer_size()
        for i, r in enumerate(self._resizer_handles):
            r.set_xy(pos[i])
            r.set_width(rsize[0])
            r.set_height(rsize[1])

    def _set_patch(self):
        super(ResizableDraggableRectangle, self)._set_patch()
            
        self._resizer_handles = []
        rsize = self._get_resizer_size()
        pos = self._get_resizer_pos()
        for i in xrange(4):
            r = plt.Rectangle(pos[i], rsize[0], rsize[1], animated=self.blit,
                              fill=True, lw=0, fc=self.resize_color, 
                              picker=True,)
            self._resizer_handles.append(r)
        
    def _set_resizers(self, value, ax):
        if ax is not None:
            if value:
                for r in self._resizer_handles:
                    ax.add_artist(r)
                    r.set_animated(hasattr(ax, 'hspy_fig'))
            else:
                for container in [
                        ax.patches,
                        ax.lines,
                        ax.artists,
                        ax.texts]:
                    for r in self._resizer_handles:
                        if r in container:
                            container.remove(r)
                self._resizer_handles = []
                self.draw_patch()

    def _get_resizer_size(self):
        invtrans = self.ax.transData.inverted()
        if self.resize_pixel_size is None:
            rsize = self._get_size_in_axes() / self._size
        else:
            rsize = np.abs(invtrans.transform(self.resize_pixel_size) -
                        invtrans.transform((0, 0)))
        return rsize
        

    def _get_resizer_pos(self):
        """
        Get the positions of the four resizer handles
        """
        invtrans = self.ax.transData.inverted()
        border = self.border_thickness
        # Transform the border thickness into data values
        dl = np.abs(invtrans.transform((border, border)) -
                        invtrans.transform((0, 0)))/2
        rsize = self._get_resizer_size()
        xs, ys = self._get_size_in_axes()

        positions = []
        rp = np.array(self._get_patch_xy())
        p = rp - rsize + dl
        positions.append(p)
        p = rp + (xs - dl[0], -rsize[1] + dl[1])
        positions.append(p)
        p = rp + (-rsize[0] + dl[0], ys - dl[1])
        positions.append(p)
        p = rp + (xs - dl[0], ys - dl[1])
        positions.append(p)
        return positions
                
    def set_on(self, value):
        if value is not self.is_on() and self.resizers:
            self._set_resizers(value, self.ax)
        super(ResizableDraggableRectangle, self).set_on(value)

    def _add_patch_to(self, ax):
        super(ResizableDraggableRectangle, self)._add_patch_to(ax)
        if self.resizers:
            self._set_resizers(True, ax)
        
    # ------- End resizers code -------
        
        
    def _validate_geometry(self, x1=None, y1=None):
        xaxis = self.axes[0]
        yaxis = self.axes[1]
        
        # Make sure widget size is not larger than axes
        self._size[0] = min(self._size[0], xaxis.size)
        self._size[1] = min(self._size[1], yaxis.size)
        
        # Make sure x1/y1 is within bounds
        if x1 is None:
            x1 = self.position[0] # Get it if not supplied
        elif x1 < xaxis.low_index:
            x1 = xaxis.low_index
        elif x1 > xaxis.high_index:
            x1 = xaxis.high_index
        
        if y1 is None:
            y1 = self.position[1]
        elif y1 < yaxis.low_index:
            y1 = yaxis.low_index
        elif y1 > yaxis.high_index:
            y1 = yaxis.high_index
        
        # Make sure x2/y2 is with upper bound.
        # If not, keep dims, and change x1/y1!
        x2 = x1 + self._size[0]
        y2 = y1 + self._size[1]
        if x2 > xaxis.high_index + 1:
            x2 = xaxis.high_index + 1
            x1 = x2 - self._size[0]
        if y2 > yaxis.high_index + 1:
            y2 = yaxis.high_index + 1
            y1 = y2 - self._size[1]
        
        self._pos = np.array([x1, y1])
        
    def onpick(self, event):
        super(ResizableDraggableRectangle, self).onpick(event)
        if event.artist in self._resizer_handles:
            corner = self._resizer_handles.index(event.artist)
            self.pick_on_frame = corner
            self.picked = True
        elif self.picked:
            x = event.mouseevent.xdata
            y = event.mouseevent.ydata
            dx, dy = self._get_size_in_axes() / self._size
            ix = self._v2i(self.axes[0], x + 0.5*dx)
            iy = self._v2i(self.axes[1], y + 0.5*dy)
            p = self.position
            self.pick_offset = (ix-p[0], iy-p[1])
            self.pick_on_frame = False
        
    def onmousemove(self, event):
        'on mouse motion draw the patch if picked'
        if self.picked is True and event.inaxes:
            xaxis = self.axes[0]
            yaxis = self.axes[1]
            dx, dy = self._get_size_in_axes() / self._size
            ix = self._v2i(xaxis, event.xdata + 0.5*dx)
            iy = self._v2i(yaxis, event.ydata + 0.5*dy)
            p = self.position
            ibounds = [p[0], p[1], p[0] + self._size[0], p[1] + self._size[1]]

            old_position, old_size = self.position, self.size
            if self.pick_on_frame is not False:
                posx = None
                posy = None
                corner = self.pick_on_frame
                if corner % 2 == 0: # Left side start
                    if ix > ibounds[2]:    # flipped to right
                        posx = ibounds[2]
                        self._size[0] = ix - ibounds[2]
                        self.pick_on_frame += 1
                    elif ix == ibounds[2]:
                        posx = ix - 1
                        self._size[0] = ibounds[2] - posx
                    else:
                        posx = ix
                        self._size[0] = ibounds[2] - posx
                else:   # Right side start
                    if ix < ibounds[0]:  # Flipped to left
                        posx = ix
                        self._size[0] = ibounds[0] - posx
                        self.pick_on_frame -= 1
                    else:
                        self._size[0] = ix - ibounds[0]
                if corner // 2 == 0: # Top side start
                    if iy > ibounds[3]:    # flipped to botton
                        posy = ibounds[3]
                        self._size[1] = iy - ibounds[3]
                        self.pick_on_frame += 2
                    elif iy == ibounds[3]:
                        posy = iy - 1
                        self._size[1] = ibounds[3] - posy
                    else:
                        posy = iy
                        self._size[1] = ibounds[3] - iy
                else:   # Bottom side start
                    if iy < ibounds[1]:  # Flipped to top
                        posy = iy
                        self._size[1] = ibounds[1] - iy
                        self.pick_on_frame -= 2
                    else:
                        self._size[1] = iy - ibounds[1]
                if self._size[0] < 1:
                    self._size[0] = 1
                if self._size[1] < 1:
                    self._size[1] = 1
                self._validate_geometry(posx, posy)
            else:
                ix -= self.pick_offset[0]
                iy -= self.pick_offset[1]
                self._validate_geometry(ix, iy)
<<<<<<< HEAD
            self._resume()

=======
            self._apply_changes(old_size=old_size, old_position=old_position)
>>>>>>> 42d08db7


class DraggableHorizontalLine(DraggablePatchBase):

    def _update_patch_position(self):
        if self.is_on() and self.patch is not None:
            self.patch.set_ydata(self.get_coordinates()[0])
            self.draw_patch()

    def _set_patch(self):
        ax = self.ax
        self.patch = ax.axhline(
            self.get_coordinates()[0],
            color=self.color,
            picker=5)

    def _onmousemove(self, event):
        'on mouse motion draw the cursor if picked'
        if self.picked is True and event.inaxes:
<<<<<<< HEAD
            try:
                self.xaxis.value = event.ydata
            except traits.api.TraitError:
                # Index out of range, we do nothing
                pass
=======
            self.position = (self.axes[0].value2index(event.ydata),)
>>>>>>> 42d08db7


class DraggableVerticalLine(DraggablePatchBase):
    def _update_patch_position(self):
        if self.is_on() and self.patch is not None:
            self.patch.set_xdata(self.get_coordinates()[0])
            self.draw_patch()

    def _set_patch(self):
        ax = self.ax
        self.patch = ax.axvline(self.get_coordinates()[0],
                                color=self.color,
                                picker=5)

    def _onmousemove(self, event):
        'on mouse motion draw the cursor if picked'
        if self.picked is True and event.inaxes:
<<<<<<< HEAD
            try:
                self.xaxis.value = event.xdata
            except traits.api.TraitError:
                # Index out of range, we do nothing
                pass
=======
            self.position = (self.axes[0].value2index(event.xdata),)
>>>>>>> 42d08db7


class DraggableLabel(DraggablePatchBase):

    def __init__(self, axes_manager):
        super(DraggableLabel, self).__init__(axes_manager)
        self.string = ''
        self.y = 0.9
        self.text_color = 'black'
        self.bbox = None

    def _update_patch_position(self):
        if self.is_on() and self.patch is not None:
            self.patch.set_x(self.get_coordinates()[0])
            self.draw_patch()

    def _set_patch(self):
        ax = self.ax
        trans = transforms.blended_transform_factory(
            ax.transData, ax.transAxes)
        self.patch = ax.text(
            self.get_coordinates()[0],
            self.y,  # Y value in axes coordinates
            self.string,
            color=self.text_color,
            picker=5,
            transform=trans,
            horizontalalignment='right',
            bbox=self.bbox,
            animated=self.blit)


class Scale_Bar():

    def __init__(self, ax, units, pixel_size=None, color='white',
                 position=None, max_size_ratio=0.25, lw=2, length=None,
                 animated=False):
        """Add a scale bar to an image.

        Parameteres
        -----------
        ax : matplotlib axes
            The axes where to draw the scale bar.
        units : string
        pixel_size : {None, float}
            If None the axes of the image are supposed to be calibrated.
            Otherwise the pixel size must be specified.
        color : a valid matplotlib color
        position {None, (float, float)}
            If None the position is automatically determined.
        max_size_ratio : float
            The maximum size of the scale bar in respect to the
            length of the x axis
        lw : int
            The line width
        length : {None, float}
            If None the length is automatically calculated using the
            max_size_ratio.

        """

        self.animated = animated
        self.ax = ax
        self.units = units
        self.pixel_size = pixel_size
        self.xmin, self.xmax = ax.get_xlim()
        self.ymin, self.ymax = ax.get_ylim()
        self.text = None
        self.line = None
        self.tex_bold = False
        if length is None:
            self.calculate_size(max_size_ratio=max_size_ratio)
        else:
            self.length = length
        if position is None:
            self.position = self.calculate_line_position()
        else:
            self.position = position
        self.calculate_text_position()
        self.plot_scale(line_width=lw)
        self.set_color(color)

    def get_units_string(self):
        if self.tex_bold is True:
            if (self.units[0] and self.units[-1]) == '$':
                return r'$\mathbf{%g\,%s}$' % \
                    (self.length, self.units[1:-1])
            else:
                return r'$\mathbf{%g\,}$\textbf{%s}' % \
                    (self.length, self.units)
        else:
            return r'$%g\,$%s' % (self.length, self.units)

    def calculate_line_position(self, pad=0.05):
        return ((1 - pad) * self.xmin + pad * self.xmax,
                (1 - pad) * self.ymin + pad * self.ymax)

    def calculate_text_position(self, pad=1 / 100.):
        ps = self.pixel_size if self.pixel_size is not None else 1
        x1, y1 = self.position
        x2, y2 = x1 + self.length / ps, y1

        self.text_position = ((x1 + x2) / 2.,
                              y2 + (self.ymax - self.ymin) / ps * pad)

    def calculate_size(self, max_size_ratio=0.25):
        ps = self.pixel_size if self.pixel_size is not None else 1
        size = closest_nice_number(ps * (self.xmax - self.xmin) *
                                   max_size_ratio)
        self.length = size

    def remove(self):
        if self.line is not None:
            self.ax.lines.remove(self.line)
        if self.text is not None:
            self.ax.texts.remove(self.text)

    def plot_scale(self, line_width=1):
        self.remove()
        ps = self.pixel_size if self.pixel_size is not None else 1
        x1, y1 = self.position
        x2, y2 = x1 + self.length / ps, y1
        self.line, = self.ax.plot([x1, x2], [y1, y2],
                                  linestyle='-',
                                  lw=line_width,
                                  animated=self.animated)
        self.text = self.ax.text(*self.text_position,
                                 s=self.get_units_string(),
                                 ha='center',
                                 size='medium',
                                 animated=self.animated)
        self.ax.set_xlim(self.xmin, self.xmax)
        self.ax.set_ylim(self.ymin, self.ymax)
        self.ax.figure.canvas.draw()

    def _set_position(self, x, y):
        self.position = x, y
        self.calculate_text_position()
        self.plot_scale(line_width=self.line.get_linewidth())

    def set_color(self, c):
        self.line.set_color(c)
        self.text.set_color(c)
        self.ax.figure.canvas.draw_idle()

    def set_length(self, length):
        color = self.line.get_color()
        self.length = length
        self.calculate_scale_size()
        self.calculate_text_position()
        self.plot_scale(line_width=self.line.get_linewidth())
        self.set_color(color)

    def set_tex_bold(self):
        self.tex_bold = True
        self.text.set_text(self.get_units_string())
        self.ax.figure.canvas.draw_idle()


def in_interval(number, interval):
    if number >= interval[0] and number <= interval[1]:
        return True
    else:
        return False


class DraggableResizableRange(ResizableDraggablePatchBase):
    
    def __init__(self, axes_manager):
        super(DraggableResizableRange, self).__init__(axes_manager)
        self.span = None

    def set_on(self, value):
        if value is not self.is_on() and self.ax is not None:
            if value is True:
                self._add_patch_to(self.ax)
                self.connect(self.ax)
            elif value is False:
                self.disconnect(self.ax)
            try:
                self.ax.figure.canvas.draw()
            except:  # figure does not exist
                pass
            if value is False:
                self.ax = None
        self.__is_on = value

    def _add_patch_to(self, ax):
        self.span = ModifiableSpanSelector(ax)
        self.span.set_initial(self._get_range())
        self.span.can_switch = True
        self.span.events.changed.connect(self._span_changed)
        self.span.step_ax = self.axes[0]
        self.span.tolerance = 5
        self.patch = self.span.rect
    
    def _span_changed(self, span):
        r = self._get_range()
        pr = span.range
        if r != pr:
            dx = (self._get_size_in_axes() / self._size)[0]
            ix = self._v2i(self.axes[0], pr[0] + 0.5*dx)
            w = self._v2i(self.axes[0], pr[1] + 0.5*dx) - ix
            old_position, old_size = self.position, self.size
            self._pos = np.array([ix])
            self._size = np.array([w])
            self._apply_changes(old_size=old_size, old_position=old_position)
            
                                        
    def _get_range(self):
        c = self.get_coordinates()[0]
        w = self._get_size_in_axes()[0]
        c -= w / (2.0 * self._size[0])
        return (c, c + w)
        
    def _parse_bounds_args(self, args, kwargs):
        if len(args) == 1:
            return args[0]
        elif len(args) == 4:
           return args
        elif len(kwargs) == 1 and kwargs.has_key('bounds'):
            return kwargs.values()[0]
        else:
            x = kwargs.pop('x', kwargs.pop('left', self._pos[0]))
            if kwargs.has_key('right'):
                w = kwargs.pop('right') - x
            else:
                w = kwargs.pop('w', kwargs.pop('width', self._size[0]))
            return x, w
            
    def set_ibounds(self, *args, **kwargs):
        """
        Set bounds by indices. Bounds can either be specified in order left,
        bottom, width, height; or by keywords:
         * 'bounds': tuple (left, width)
         OR
         * 'x'/'left'
         * 'w'/'width', alternatively 'right'
        If specifying with keywords, any unspecified dimensions will be kept
        constant (note: width will be kept, not right).
        """

        x, w = self._parse_bounds_args(args, kwargs)
            
        if not (self.axes[0].low_index <= x <= self.axes[0].high_index):
            raise ValueError()
        if not (self.axes[0].low_index <= x+w <= self.axes[0].high_index):
            raise ValueError()
            
        old_position, old_size = self.position, self.size
        self._pos = np.array([x])
        self._size = np.array([w])
        self._apply_changes(old_size=old_size, old_position=old_position)
        
    def set_bounds(self, *args, **kwargs):
        """
        Set bounds by values. Bounds can either be specified in order left,
        bottom, width, height; or by keywords:
         * 'bounds': tuple (left, width)
         OR
         * 'x'/'left'
         * 'w'/'width', alternatively 'right' (x+w)
        If specifying with keywords, any unspecified dimensions will be kept
        constant (note: width will be kept, not right).
        """

        x, w = self._parse_bounds_args(args, kwargs)
        ix = self.axes[0].value2index(x)
        w = self._v2i(self.axes[0], x+w) - ix
            
        old_position, old_size = self.position, self.size
        self._pos = np.array([ix])
        self._size = np.array([w])
        self._apply_changes(old_size=old_size, old_position=old_position)

    def _update_patch_position(self):
        self._update_patch_geometry()

    def _update_patch_size(self):
        self._update_patch_geometry()

    def _update_patch_geometry(self):
        if self.is_on() and self.span is not None:
            self.span.range = self._get_range()

    def disconnect(self, ax):
        super(DraggableResizableRange, self).disconnect(ax)
        if self.span and self.ax == ax:
            self.span.turn_off()
            self.span = None
    

class ModifiableSpanSelector(matplotlib.widgets.SpanSelector):

    def __init__(self, ax, **kwargs):
        onsel = kwargs.pop('onselect', self.dummy)
        matplotlib.widgets.SpanSelector.__init__(
            self, ax, onsel, direction='horizontal', useblit=False, **kwargs)
        # The tolerance in points to pick the rectangle sizes
        self.tolerance = 1
        self.on_move_cid = None
<<<<<<< HEAD
        self.range = None
        
    def dummy(self, *args, **kwargs):
        pass

    def release(self, event):
        """When the button is realeased, the span stays in the screen and the
        iteractivity machinery passes to modify mode"""
        if self.pressv is None or (self.ignore(event) and not self.buttonDown):
            return
        self.buttonDown = False
=======
        self._range = None
        self.step_ax = None
        self.events = Events()
        self.events.changed = Event()
        self.events.moved = Event()
        self.events.resized = Event()
        self.can_switch = False
        
    def dummy(self, *args, **kwargs):
        pass
    
    def _get_range(self):
>>>>>>> 42d08db7
        self.update_range()
        return self._range
        
    def _set_range(self, value):
        self.update_range()
        if self._range != value:
            resized = (self._range[1] - self._range[0]) != (value[1] - value[0])
            moved = self._range[0] != value[0]
            self._range = value
            if moved:
                self.rect.set_x(value[0])
                self.events.moved.trigger(self)
            if resized:
                self.rect.set_width(value[1] - value[0])
                self.events.resized.trigger(self)
            if moved or resized:
                self.update()
                self.events.changed.trigger(self)
                
    range = property(_get_range, _set_range)
    
    def set_initial(self, initial_range=None):
        """
        Remove selection events, set the spanner, and go to modify mode.
        """
        if initial_range is not None:
            self.range = initial_range
            
        for cid in self.cids:
            self.canvas.mpl_disconnect(cid)
        # And connect to the new ones
        self.cids.append(
            self.canvas.mpl_connect('button_press_event', self.mm_on_press))
        self.cids.append(
            self.canvas.mpl_connect('button_release_event', self.mm_on_release))
        self.cids.append(
            self.canvas.mpl_connect('draw_event', self.update_background))
        self.rect.set_visible(True)
        self.rect.contains = self._contains
        self.update()

    def contains(self, mouseevent):
        # Assert y is correct first
        x,y = self.rect.get_transform().inverted().transform_point(
            (mouseevent.x, mouseevent.y))
        if not (0.0 <= y <= 1.0):
            return False, {}
        invtrans = self.ax.transData.inverted()
        x_pt = self.tolerance * abs((invtrans.transform((1, 0)) -
                    invtrans.transform((0, 0)))[0])
        hit = self._range[0] - x_pt, self._range[1] + x_pt
        if hit[0] < mouseevent.xdata < hit[1]:
            return True, {}
        return False, {}

    def release(self, event):
        """When the button is realeased, the span stays in the screen and the
        iteractivity machinery passes to modify mode"""
        if self.pressv is None or (self.ignore(event) and not self.buttonDown):
            return
        self.buttonDown = False
        self.update_range()
        self.onselect()
        self.set_initial()

    def mm_on_press(self, event):
        if (self.ignore(event) and not self.buttonDown):
            return
        self.buttonDown = True

        # Calculate the point size in data units
        invtrans = self.ax.transData.inverted()
        x_pt = self.tolerance * abs((invtrans.transform((1, 0)) -
                    invtrans.transform((0, 0)))[0])

        # Determine the size of the regions for moving and stretching
        self.update_range()
        left_region = self._range[0] - x_pt, self._range[0] + x_pt
        right_region = self._range[1] - x_pt, self._range[1] + x_pt
        middle_region = self._range[0] + x_pt, self._range[1] - x_pt

        if in_interval(event.xdata, left_region) is True:
            self.on_move_cid = \
                self.canvas.mpl_connect('motion_notify_event',
                                        self.move_left)
        elif in_interval(event.xdata, right_region):
            self.on_move_cid = \
                self.canvas.mpl_connect('motion_notify_event',
                                        self.move_right)
        elif in_interval(event.xdata, middle_region):
            self.pressv = event.xdata
            self.on_move_cid = \
                self.canvas.mpl_connect('motion_notify_event',
                                        self.move_rect)
        else:
            return

    def update_range(self):
        self._range = (self.rect.get_x(),
                      self.rect.get_x() + self.rect.get_width())

    def switch_left_right(self, x, left_to_right):
        if left_to_right:
            if self.step_ax is not None:
                if x > self.step_ax.high_value + self.step_ax.scale:
                    return
            w = self._range[1] - self._range[0]
            r0 = self._range[1]
            self.rect.set_x(r0)
            r1 = r0 + w
            self.canvas.mpl_disconnect(self.on_move_cid)
            self.on_move_cid = \
                self.canvas.mpl_connect('motion_notify_event',
                                        self.move_right)
        else:
            if self.step_ax is not None:
                if x < self.step_ax.low_value - self.step_ax.scale:
                    return
            w = self._range[1] - self._range[0]
            r1 = self._range[0]
            r0 = r1 - w
            self.canvas.mpl_disconnect(self.on_move_cid)
            self.on_move_cid = \
                self.canvas.mpl_connect('motion_notify_event',
                                        self.move_left)
        self._range = (r0, r1)

    def move_left(self, event):
        if self.buttonDown is False or self.ignore(event):
            return
        x = event.xdata
        if self.step_ax is not None:
            if x < self.step_ax.low_value - self.step_ax.scale:
                return
            rem = (x - self.step_ax.offset - 0.5*self.step_ax.scale) \
                    % self.step_ax.scale
            if rem/self.step_ax.scale < 0.5:
                rem = -rem
            else:
                rem = self.step_ax.scale-rem
            x += rem
        # Do not move the left edge beyond the right one.
        if x >= self._range[1]:
            if self.can_switch and x > self._range[1]:
                self.switch_left_right(x, True)
                self.move_right(event)
            return
        width_increment = self._range[0] - x
        if self.rect.get_width() + width_increment <= 0:
            return
        self.rect.set_x(x)
        self.rect.set_width(self.rect.get_width() + width_increment)
        self.update_range()
        self.events.moved.trigger(self)
        self.events.resized.trigger(self)
        self.events.changed.trigger(self)
        if self.onmove_callback is not None:
            self.onmove_callback(*self._range)
        self.update()

    def move_right(self, event):
        if self.buttonDown is False or self.ignore(event):
            return
        x = event.xdata
        if self.step_ax is not None:
            if x > self.step_ax.high_value + self.step_ax.scale:
                return
            rem = (x - self.step_ax.offset + 0.5*self.step_ax.scale) \
                    % self.step_ax.scale
            if rem/self.step_ax.scale < 0.5:
                rem = -rem
            else:
                rem = self.step_ax.scale-rem
            x += rem
        # Do not move the right edge beyond the left one.
        if x <= self._range[0]:
            if self.can_switch and x < self._range[0]:
                self.switch_left_right(x, False)
                self.move_left(event)
            return
        width_increment = x - self._range[1]
        if self.rect.get_width() + width_increment <= 0:
            return
        self.rect.set_width(self.rect.get_width() + width_increment)
        self.update_range()
        self.events.resized.trigger(self)
        self.events.changed.trigger(self)
        if self.onmove_callback is not None:
            self.onmove_callback(*self._range)
        self.update()

    def move_rect(self, event):
        if self.buttonDown is False or self.ignore(event):
            return
        x_increment = event.xdata - self.pressv
        if self.step_ax is not None:
            rem = x_increment % self.step_ax.scale
            if rem/self.step_ax.scale < 0.5:
                rem = -rem
            else:
                rem = self.step_ax.scale-rem
            x_increment += rem
        self.rect.set_x(self.rect.get_x() + x_increment)
        self.update_range()
        self.pressv += x_increment
        self.events.moved.trigger(self)
        self.events.changed.trigger(self)
        if self.onmove_callback is not None:
            self.onmove_callback(*self._range)
        self.update()

    def mm_on_release(self, event):
        if self.buttonDown is False or self.ignore(event):
            return
        self.buttonDown = False
        self.canvas.mpl_disconnect(self.on_move_cid)
        self.on_move_cid = None

    def turn_off(self):
        for cid in self.cids:
            self.canvas.mpl_disconnect(cid)
        if self.on_move_cid is not None:
            self.canvas.mpl_disconnect(cid)
        self.ax.patches.remove(self.rect)
        self.ax.figure.canvas.draw()<|MERGE_RESOLUTION|>--- conflicted
+++ resolved
@@ -76,12 +76,9 @@
                 self.draw_patch()
             except:  # figure does not exist
                 pass
-<<<<<<< HEAD
-=======
             if value is False:
                 self.ax = None
         self.__is_on = value
->>>>>>> 42d08db7
 
     def _set_patch(self):
         pass
@@ -773,12 +770,7 @@
                 ix -= self.pick_offset[0]
                 iy -= self.pick_offset[1]
                 self._validate_geometry(ix, iy)
-<<<<<<< HEAD
-            self._resume()
-
-=======
             self._apply_changes(old_size=old_size, old_position=old_position)
->>>>>>> 42d08db7
 
 
 class DraggableHorizontalLine(DraggablePatchBase):
@@ -798,15 +790,7 @@
     def _onmousemove(self, event):
         'on mouse motion draw the cursor if picked'
         if self.picked is True and event.inaxes:
-<<<<<<< HEAD
-            try:
-                self.xaxis.value = event.ydata
-            except traits.api.TraitError:
-                # Index out of range, we do nothing
-                pass
-=======
             self.position = (self.axes[0].value2index(event.ydata),)
->>>>>>> 42d08db7
 
 
 class DraggableVerticalLine(DraggablePatchBase):
@@ -824,15 +808,7 @@
     def _onmousemove(self, event):
         'on mouse motion draw the cursor if picked'
         if self.picked is True and event.inaxes:
-<<<<<<< HEAD
-            try:
-                self.xaxis.value = event.xdata
-            except traits.api.TraitError:
-                # Index out of range, we do nothing
-                pass
-=======
             self.position = (self.axes[0].value2index(event.xdata),)
->>>>>>> 42d08db7
 
 
 class DraggableLabel(DraggablePatchBase):
@@ -1134,19 +1110,6 @@
         # The tolerance in points to pick the rectangle sizes
         self.tolerance = 1
         self.on_move_cid = None
-<<<<<<< HEAD
-        self.range = None
-        
-    def dummy(self, *args, **kwargs):
-        pass
-
-    def release(self, event):
-        """When the button is realeased, the span stays in the screen and the
-        iteractivity machinery passes to modify mode"""
-        if self.pressv is None or (self.ignore(event) and not self.buttonDown):
-            return
-        self.buttonDown = False
-=======
         self._range = None
         self.step_ax = None
         self.events = Events()
@@ -1159,7 +1122,6 @@
         pass
     
     def _get_range(self):
->>>>>>> 42d08db7
         self.update_range()
         return self._range
         
