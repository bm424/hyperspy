# -*- coding: utf-8 -*-
# Copyright 2007-2011 The HyperSpy developers
#
# This file is part of  HyperSpy.
#
#  HyperSpy is free software: you can redistribute it and/or modify
# it under the terms of the GNU General Public License as published by
# the Free Software Foundation, either version 3 of the License, or
# (at your option) any later version.
#
#  HyperSpy is distributed in the hope that it will be useful,
# but WITHOUT ANY WARRANTY; without even the implied warranty of
# MERCHANTABILITY or FITNESS FOR A PARTICULAR PURPOSE.  See the
# GNU General Public License for more details.
#
# You should have received a copy of the GNU General Public License
# along with  HyperSpy.  If not, see <http://www.gnu.org/licenses/>.

import copy
import os.path
import warnings
import math
import inspect

import numpy as np
import numpy.ma as ma
import scipy.interpolate
try:
    from scipy.signal import savgol_filter
    savgol_imported = True
except ImportError:
    savgol_imported = False
import scipy as sp
from matplotlib import pyplot as plt
try:
    from statsmodels.nonparametric.smoothers_lowess import lowess
    statsmodels_installed = True
except:
    statsmodels_installed = False

from hyperspy.axes import AxesManager
from hyperspy import io
from hyperspy.drawing import mpl_hie, mpl_hse, mpl_he
from hyperspy.learn.mva import MVA, LearningResults
import hyperspy.misc.utils
from hyperspy.misc.utils import DictionaryTreeBrowser
from hyperspy.drawing import signal as sigdraw
from hyperspy.decorators import auto_replot
from hyperspy.defaults_parser import preferences
from hyperspy.misc.io.tools import ensure_directory
from hyperspy.misc.progressbar import progressbar
from hyperspy.gui.tools import (
    SpectrumCalibration,
    SmoothingSavitzkyGolay,
    SmoothingLowess,
    SmoothingTV,
    ButterworthFilter)
from hyperspy.misc.tv_denoise import _tv_denoise_1d
from hyperspy.gui.egerton_quantification import BackgroundRemoval
from hyperspy.decorators import only_interactive
from hyperspy.decorators import interactive_range_selector
from scipy.ndimage.filters import gaussian_filter1d
from hyperspy.misc.spectrum_tools import find_peaks_ohaver
from hyperspy.misc.image_tools import (shift_image, estimate_image_shift)
from hyperspy.misc.math_tools import symmetrize, antisymmetrize
from hyperspy.exceptions import SignalDimensionError, DataDimensionError
from hyperspy.misc import array_tools
from hyperspy.misc import spectrum_tools
from hyperspy.misc import rgb_tools
from hyperspy.gui.tools import IntegrateArea
from hyperspy import components
from hyperspy.misc.utils import underline
from hyperspy.misc.borrowed.astroML.histtools import histogram
from hyperspy.drawing.utils import animate_legend
from hyperspy.events import Events, Event



class Signal2DTools(object):

    def estimate_shift2D(self,
                         reference='current',
                         correlation_threshold=None,
                         chunk_size=30,
                         roi=None,
                         normalize_corr=False,
                         sobel=True,
                         medfilter=True,
                         hanning=True,
                         plot=False,
                         dtype='float',
                         show_progressbar=None):
        """Estimate the shifts in a image using phase correlation

        This method can only estimate the shift by comparing
        bidimensional features that should not change position
        between frames. To decrease the memory usage, the time of
        computation and the accuracy of the results it is convenient
        to select a region of interest by setting the roi keyword.

        Parameters
        ----------

        reference : {'current', 'cascade' ,'stat'}
            If 'current' (default) the image at the current
            coordinates is taken as reference. If 'cascade' each image
            is aligned with the previous one. If 'stat' the translation
            of every image with all the rest is estimated and by
            performing statistical analysis on the result the
            translation is estimated.
        correlation_threshold : {None, 'auto', float}
            This parameter is only relevant when `reference` is 'stat'.
            If float, the shift estimations with a maximum correlation
            value lower than the given value are not used to compute
            the estimated shifts. If 'auto' the threshold is calculated
            automatically as the minimum maximum correlation value
            of the automatically selected reference image.
        chunk_size: {None, int}
            If int and `reference`=='stat' the number of images used
            as reference are limited to the given value.
        roi : tuple of ints or floats (left, right, top bottom)
             Define the region of interest. If int(float) the position
             is given axis index(value).
        sobel : bool
            apply a sobel filter for edge enhancement
        medfilter :  bool
            apply a median filter for noise reduction
        hanning : bool
            Apply a 2d hanning filter
        plot : bool
            If True plots the images after applying the filters and
            the phase correlation
        dtype : str or dtype
            Typecode or data-type in which the calculations must be
            performed.
        show_progressbar : None or bool
            If True, display a progress bar. If None the default is set in
            `preferences`.

        Returns
        -------

        list of applied shifts

        Notes
        -----

        The statistical analysis approach to the translation estimation
        when using `reference`='stat' roughly follows [1]_ . If you use
        it please cite their article.

        References
        ----------

        .. [1] Schaffer, Bernhard, Werner Grogger, and Gerald
        Kothleitner. “Automated Spatial Drift Correction for EFTEM
        Image Series.”
        Ultramicroscopy 102, no. 1 (December 2004): 27–36.

        """
        if show_progressbar is None:
            show_progressbar = preferences.General.show_progressbar
        self._check_signal_dimension_equals_two()
        if roi is not None:
            # Get the indices of the roi
            yaxis = self.axes_manager.signal_axes[1]
            xaxis = self.axes_manager.signal_axes[0]
            roi = tuple([xaxis._get_index(i) for i in roi[2:]] +
                        [yaxis._get_index(i) for i in roi[:2]])

        ref = None if reference == 'cascade' else \
            self.__call__().copy()
        shifts = []
        nrows = None
        images_number = self.axes_manager._max_index + 1
        if reference == 'stat':
            nrows = images_number if chunk_size is None else \
                min(images_number, chunk_size)
            pcarray = ma.zeros((nrows, self.axes_manager._max_index + 1,
                                ),
                               dtype=np.dtype([('max_value', np.float),
                                               ('shift', np.int32,
                                                (2,))]))
            nshift, max_value = estimate_image_shift(
                self(),
                self(),
                roi=roi,
                sobel=sobel,
                medfilter=medfilter,
                hanning=hanning,
                normalize_corr=normalize_corr,
                plot=plot,
                dtype=dtype)
            np.fill_diagonal(pcarray['max_value'], max_value)
            pbar = progressbar(maxval=nrows * images_number,
                               disabled=not show_progressbar).start()
        else:
            pbar = progressbar(maxval=images_number,
                               disabled=not show_progressbar).start()

        # Main iteration loop. Fills the rows of pcarray when reference
        # is stat
        for i1, im in enumerate(self._iterate_signal()):
            if reference in ['current', 'cascade']:
                if ref is None:
                    ref = im.copy()
                    shift = np.array([0, 0])
                nshift, max_val = estimate_image_shift(ref,
                                                       im,
                                                       roi=roi,
                                                       sobel=sobel,
                                                       medfilter=medfilter,
                                                       hanning=hanning,
                                                       plot=plot,
                                                       normalize_corr=normalize_corr,
                                                       dtype=dtype)
                if reference == 'cascade':
                    shift += nshift
                    ref = im.copy()
                else:
                    shift = nshift
                shifts.append(shift.copy())
                pbar.update(i1 + 1)
            elif reference == 'stat':
                if i1 == nrows:
                    break
                # Iterate to fill the columns of pcarray
                for i2, im2 in enumerate(
                        self._iterate_signal()):
                    if i2 > i1:
                        nshift, max_value = estimate_image_shift(
                            im,
                            im2,
                            roi=roi,
                            sobel=sobel,
                            medfilter=medfilter,
                            hanning=hanning,
                            normalize_corr=normalize_corr,
                            plot=plot,
                            dtype=dtype)

                        pcarray[i1, i2] = max_value, nshift
                    del im2
                    pbar.update(i2 + images_number * i1 + 1)
                del im
        if reference == 'stat':
            # Select the reference image as the one that has the
            # higher max_value in the row
            sqpcarr = pcarray[:, :nrows]
            sqpcarr['max_value'][:] = symmetrize(sqpcarr['max_value'])
            sqpcarr['shift'][:] = antisymmetrize(sqpcarr['shift'])
            ref_index = np.argmax(pcarray['max_value'].min(1))
            self.ref_index = ref_index
            shifts = (pcarray['shift'] +
                      pcarray['shift'][ref_index, :nrows][:, np.newaxis])
            if correlation_threshold is not None:
                if correlation_threshold == 'auto':
                    correlation_threshold = \
                        (pcarray['max_value'].min(0)).max()
                    print("Correlation threshold = %1.2f" %
                          correlation_threshold)
                shifts[pcarray['max_value'] <
                       correlation_threshold] = ma.masked
                shifts.mask[ref_index, :] = False

            shifts = shifts.mean(0)
        else:
            shifts = np.array(shifts)
            del ref
        return shifts

    def align2D(self, crop=True, fill_value=np.nan, shifts=None,
                roi=None,
                sobel=True,
                medfilter=True,
                hanning=True,
                plot=False,
                normalize_corr=False,
                reference='current',
                dtype='float',
                correlation_threshold=None,
                chunk_size=30):
        """Align the images in place using user provided shifts or by
        estimating the shifts.

        Please, see `estimate_shift2D` docstring for details
        on the rest of the parameters not documented in the following
        section

        Parameters
        ----------
        crop : bool
            If True, the data will be cropped not to include regions
            with missing data
        fill_value : int, float, nan
            The areas with missing data are filled with the given value.
            Default is nan.
        shifts : None or list of tuples
            If None the shifts are estimated using
            `estimate_shift2D`.

        Returns
        -------
        shifts : np.array
            The shifts are returned only if `shifts` is None

        Notes
        -----

        The statistical analysis approach to the translation estimation
        when using `reference`='stat' roughly follows [1]_ . If you use
        it please cite their article.

        References
        ----------

        .. [1] Schaffer, Bernhard, Werner Grogger, and Gerald
        Kothleitner. “Automated Spatial Drift Correction for EFTEM
        Image Series.”
        Ultramicroscopy 102, no. 1 (December 2004): 27–36.

        """
        self._check_signal_dimension_equals_two()
        if shifts is None:
            shifts = self.estimate_shift2D(
                roi=roi,
                sobel=sobel,
                medfilter=medfilter,
                hanning=hanning,
                plot=plot,
                reference=reference,
                dtype=dtype,
                correlation_threshold=correlation_threshold,
                normalize_corr=normalize_corr,
                chunk_size=chunk_size)
            return_shifts = True
        else:
            return_shifts = False
        # Translate with sub-pixel precision if necesary
        for im, shift in zip(self._iterate_signal(),
                             shifts):
            if np.any(shift):
                shift_image(im, -shift,
                            fill_value=fill_value)
                del im

        # Crop the image to the valid size
        if crop is True:
            shifts = -shifts
            bottom, top = (int(np.floor(shifts[:, 0].min())) if
                           shifts[:, 0].min() < 0 else None,
                           int(np.ceil(shifts[:, 0].max())) if
                           shifts[:, 0].max() > 0 else 0)
            right, left = (int(np.floor(shifts[:, 1].min())) if
                           shifts[:, 1].min() < 0 else None,
                           int(np.ceil(shifts[:, 1].max())) if
                           shifts[:, 1].max() > 0 else 0)
            self.crop_image(top, bottom, left, right)
            shifts = -shifts
        if return_shifts:
            return shifts

    def crop_image(self, top=None, bottom=None,
                   left=None, right=None):
        """Crops an image in place.

        top, bottom, left, right : int or float

            If int the values are taken as indices. If float the values are
            converted to indices.

        See also:
        ---------
        crop

        """
        self._check_signal_dimension_equals_two()
        self.crop(self.axes_manager.signal_axes[1].index_in_axes_manager,
                  top,
                  bottom)
        self.crop(self.axes_manager.signal_axes[0].index_in_axes_manager,
                  left,
                  right)


class Signal1DTools(object):

    def shift1D(self,
                shift_array,
                interpolation_method='linear',
                crop=True,
                fill_value=np.nan,
                show_progressbar=None):
        """Shift the data in place over the signal axis by the amount specified
        by an array.

        Parameters
        ----------
        shift_array : numpy array
            An array containing the shifting amount. It must have
            `axes_manager._navigation_shape_in_array` shape.
        interpolation_method : str or int
            Specifies the kind of interpolation as a string ('linear',
            'nearest', 'zero', 'slinear', 'quadratic, 'cubic') or as an
            integer specifying the order of the spline interpolator to
            use.
        crop : bool
            If True automatically crop the signal axis at both ends if
            needed.
        fill_value : float
            If crop is False fill the data outside of the original
            interval with the given value where needed.
        show_progressbar : None or bool
            If True, display a progress bar. If None the default is set in
            `preferences`.

        Raises
        ------
        SignalDimensionError if the signal dimension is not 1.

        """
        if show_progressbar is None:
            show_progressbar = preferences.General.show_progressbar
        self._check_signal_dimension_equals_one()
        axis = self.axes_manager.signal_axes[0]
        offset = axis.offset
        original_axis = axis.axis.copy()
        pbar = progressbar(
            maxval=self.axes_manager.navigation_size,
            disabled=not show_progressbar)
        for i, (dat, shift) in enumerate(zip(
                self._iterate_signal(),
                shift_array.ravel(()))):
            if np.isnan(shift):
                continue
            si = sp.interpolate.interp1d(original_axis,
                                         dat,
                                         bounds_error=False,
                                         fill_value=fill_value,
                                         kind=interpolation_method)
            axis.offset = float(offset - shift)
            dat[:] = si(axis.axis)
            pbar.update(i + 1)

        axis.offset = offset

        if crop is True:
            minimum, maximum = np.nanmin(shift_array), np.nanmax(shift_array)
            if minimum < 0:
                iminimum = 1 + axis.value2index(
                    axis.high_value + minimum,
                    rounding=math.floor)
                print iminimum
                self.crop(axis.index_in_axes_manager,
                          None,
                          iminimum)
            if maximum > 0:
                imaximum = axis.value2index(offset + maximum,
                                            rounding=math.ceil)
                self.crop(axis.index_in_axes_manager,
                          imaximum)

    def interpolate_in_between(self, start, end, delta=3,
                               show_progressbar=None, **kwargs):
        """Replace the data in a given range by interpolation.

        The operation is performed in place.

        Parameters
        ----------
        start, end : {int | float}
            The limits of the interval. If int they are taken as the
            axis index. If float they are taken as the axis value.

        All extra keyword arguments are passed to
        scipy.interpolate.interp1d. See the function documentation
        for details.
        show_progressbar : None or bool
            If True, display a progress bar. If None the default is set in
            `preferences`.

        Raises
        ------
        SignalDimensionError if the signal dimension is not 1.

        """
        if show_progressbar is None:
            show_progressbar = preferences.General.show_progressbar
        self._check_signal_dimension_equals_one()
        axis = self.axes_manager.signal_axes[0]
        i1 = axis._get_index(start)
        i2 = axis._get_index(end)
        i0 = int(np.clip(i1 - delta, 0, np.inf))
        i3 = int(np.clip(i2 + delta, 0, axis.size))
        pbar = progressbar(
            maxval=self.axes_manager.navigation_size,
            disabled=not show_progressbar)
        for i, dat in enumerate(self._iterate_signal()):
            dat_int = sp.interpolate.interp1d(
                range(i0, i1) + range(i2, i3),
                dat[i0:i1].tolist() + dat[i2:i3].tolist(),
                **kwargs)
            dat[i1:i2] = dat_int(range(i1, i2))
            pbar.update(i + 1)

    def _check_navigation_mask(self, mask):
        if mask is not None:
            if not isinstance(mask, Signal):
                raise ValueError("mask must be a Signal instance.")
            elif mask.axes_manager.signal_dimension not in (0, 1):
                raise ValueError("mask must be a Signal with signal_dimension "
                                 "equal to 1")
            elif (mask.axes_manager.navigation_dimension !=
                  self.axes_manager.navigation_dimension):
                raise ValueError("mask must be a Signal with the same "
                                 "navigation_dimension as the current signal.")

    def estimate_shift1D(self,
                         start=None,
                         end=None,
                         reference_indices=None,
                         max_shift=None,
                         interpolate=True,
                         number_of_interpolation_points=5,
                         mask=None,
                         show_progressbar=None):
        """Estimate the shifts in the current signal axis using
         cross-correlation.

        This method can only estimate the shift by comparing
        unidimensional features that should not change the position in
        the signal axis. To decrease the memory usage, the time of
        computation and the accuracy of the results it is convenient to
        select the feature of interest providing sensible values for
        `start` and `end`. By default interpolation is used to obtain
        subpixel precision.

        Parameters
        ----------
        start, end : {int | float | None}
            The limits of the interval. If int they are taken as the
            axis index. If float they are taken as the axis value.
        reference_indices : tuple of ints or None
            Defines the coordinates of the spectrum that will be used
            as eference. If None the spectrum at the current
            coordinates is used for this purpose.
        max_shift : int
            "Saturation limit" for the shift.
        interpolate : bool
            If True, interpolation is used to provide sub-pixel
            accuracy.
        number_of_interpolation_points : int
            Number of interpolation points. Warning: making this number
            too big can saturate the memory
        mask : Signal of bool data type.
            It must have signal_dimension = 0 and navigation_shape equal to the
            current signal. Where mask is True the shift is not computed
            and set to nan.
        show_progressbar : None or bool
            If True, display a progress bar. If None the default is set in
            `preferences`.

        Returns
        -------
        An array with the result of the estimation in the axis units.

        Raises
        ------
        SignalDimensionError if the signal dimension is not 1.

        """
        if show_progressbar is None:
            show_progressbar = preferences.General.show_progressbar
        self._check_signal_dimension_equals_one()
        ip = number_of_interpolation_points + 1
        axis = self.axes_manager.signal_axes[0]
        self._check_navigation_mask(mask)
        if reference_indices is None:
            reference_indices = self.axes_manager.indices

        i1, i2 = axis._get_index(start), axis._get_index(end)
        shift_array = np.zeros(self.axes_manager._navigation_shape_in_array,
                               dtype=float)
        ref = self.inav[reference_indices].data[i1:i2]
        if interpolate is True:
            ref = spectrum_tools.interpolate1D(ip, ref)
        pbar = progressbar(
            maxval=self.axes_manager.navigation_size,
            disabled=not show_progressbar)
        for i, (dat, indices) in enumerate(zip(
                self._iterate_signal(),
                self.axes_manager._array_indices_generator())):
            if mask is not None and bool(mask.data[indices]) is True:
                shift_array[indices] = np.nan
            else:
                dat = dat[i1:i2]
                if interpolate is True:
                    dat = spectrum_tools.interpolate1D(ip, dat)
                shift_array[indices] = np.argmax(
                    np.correlate(ref, dat, 'full')) - len(ref) + 1
            pbar.update(i + 1)
        pbar.finish()

        if max_shift is not None:
            if interpolate is True:
                max_shift *= ip
            shift_array.clip(-max_shift, max_shift)
        if interpolate is True:
            shift_array /= ip
        shift_array *= axis.scale
        return shift_array

    def align1D(self,
                start=None,
                end=None,
                reference_indices=None,
                max_shift=None,
                interpolate=True,
                number_of_interpolation_points=5,
                interpolation_method='linear',
                crop=True,
                fill_value=np.nan,
                also_align=[],
                mask=None):
        """Estimate the shifts in the signal axis using
        cross-correlation and use the estimation to align the data in place.

        This method can only estimate the shift by comparing
        unidimensional
        features that should not change the position.
        To decrease memory usage, time of computation and improve
        accuracy it is convenient to select the feature of interest
        setting the `start` and `end` keywords. By default interpolation is
        used to obtain subpixel precision.

        Parameters
        ----------
        start, end : {int | float | None}
            The limits of the interval. If int they are taken as the
            axis index. If float they are taken as the axis value.
        reference_indices : tuple of ints or None
            Defines the coordinates of the spectrum that will be used
            as eference. If None the spectrum at the current
            coordinates is used for this purpose.
        max_shift : int
            "Saturation limit" for the shift.
        interpolate : bool
            If True, interpolation is used to provide sub-pixel
            accuracy.
        number_of_interpolation_points : int
            Number of interpolation points. Warning: making this number
            too big can saturate the memory
        interpolation_method : str or int
            Specifies the kind of interpolation as a string ('linear',
            'nearest', 'zero', 'slinear', 'quadratic, 'cubic') or as an
            integer specifying the order of the spline interpolator to
            use.
        crop : bool
            If True automatically crop the signal axis at both ends if
            needed.
        fill_value : float
            If crop is False fill the data outside of the original
            interval with the given value where needed.
        also_align : list of signals
            A list of Signal instances that has exactly the same
            dimensions
            as this one and that will be aligned using the shift map
            estimated using the this signal.
        mask : Signal of bool data type.
            It must have signal_dimension = 0 and navigation_shape equal to the
            current signal. Where mask is True the shift is not computed
            and set to nan.

        Returns
        -------
        An array with the result of the estimation. The shift will be

        Raises
        ------
        SignalDimensionError if the signal dimension is not 1.

        See also
        --------
        estimate_shift1D

        """
        self._check_signal_dimension_equals_one()
        shift_array = self.estimate_shift1D(
            start=start,
            end=end,
            reference_indices=reference_indices,
            max_shift=max_shift,
            interpolate=interpolate,
            number_of_interpolation_points=number_of_interpolation_points,
            mask=mask)
        for signal in also_align + [self]:
            signal.shift1D(shift_array=shift_array,
                           interpolation_method=interpolation_method,
                           crop=crop,
                           fill_value=fill_value)

    def integrate_in_range(self, signal_range='interactive'):
        """ Sums the spectrum over an energy range, giving the integrated
        area.

        The energy range can either be selected through a GUI or the command
        line.

        Parameters
        ----------
        signal_range : {a tuple of this form (l, r), "interactive"}
            l and r are the left and right limits of the range. They can be numbers or None,
            where None indicates the extremes of the interval. If l and r are floats the
            `signal_range` will be in axis units (for example eV). If l and r are integers
            the `signal_range` will be in index units.
            When `signal_range` is "interactive" (default) the range is selected using a GUI.

        Returns
        -------
        integrated_spectrum : Signal subclass

        See Also
        --------
        integrate_simpson

        Examples
        --------

        Using the GUI

        >>> s.integrate_in_range()

        Using the CLI

        >>> s_int = s.integrate_in_range(signal_range=(560,None))

        Selecting a range in the axis units, by specifying the
        signal range with floats.

        >>> s_int = s.integrate_in_range(signal_range=(560.,590.))

        Selecting a range using the index, by specifying the
        signal range with integers.

        >>> s_int = s.integrate_in_range(signal_range=(100,120))

        """

        if signal_range == 'interactive':
            self_copy = self.deepcopy()
            ia = IntegrateArea(self_copy, signal_range)
            ia.edit_traits()
            integrated_spectrum = self_copy
        else:
            integrated_spectrum = self._integrate_in_range_commandline(
                signal_range)
        return integrated_spectrum

    def _integrate_in_range_commandline(self, signal_range):
        e1 = signal_range[0]
        e2 = signal_range[1]
        integrated_spectrum = self[..., e1:e2].integrate1D(-1)
        return(integrated_spectrum)

    @only_interactive
    def calibrate(self):
        """Calibrate the spectral dimension using a gui.

        It displays a window where the new calibration can be set by:
        * Setting the offset, units and scale directly
        * Selection a range by dragging the mouse on the spectrum figure
         and
        setting the new values for the given range limits

        Notes
        -----
        For this method to work the output_dimension must be 1. Set the
        view
        accordingly

        Raises
        ------
        SignalDimensionError if the signal dimension is not 1.

        """
        self._check_signal_dimension_equals_one()
        calibration = SpectrumCalibration(self)
        calibration.edit_traits()

    def smooth_savitzky_golay(self,
                              polynomial_order=None,
                              window_length=None,
                              differential_order=0):
        """Apply a Savitzky-Golay filter to the data in place.

        If `polynomial_order` or `window_length` or `differential_order` are
        None the method is run in interactive mode.

        Parameters
        ----------
        window_length : int
            The length of the filter window (i.e. the number of coefficients).
            `window_length` must be a positive odd integer.
        polynomial_order : int
            The order of the polynomial used to fit the samples.
            `polyorder` must be less than `window_length`.
        differential_order: int, optional
            The order of the derivative to compute.  This must be a
            nonnegative integer.  The default is 0, which means to filter
            the data without differentiating.

        Notes
        -----
        More information about the filter in `scipy.signal.savgol_filter`.

        """
        if not savgol_imported:
            raise ImportError("scipy >= 0.14 needs to be installed to use"
                              "this feature.")
        self._check_signal_dimension_equals_one()
        if (polynomial_order is not None and
                window_length is not None):
            axis = self.axes_manager.signal_axes[0]
            self.data = savgol_filter(
                x=self.data,
                window_length=window_length,
                polyorder=polynomial_order,
                deriv=differential_order,
                delta=axis.scale,
                axis=axis.index_in_array)

        else:
            # Interactive mode
            smoother = SmoothingSavitzkyGolay(self)
            smoother.differential_order = differential_order
            if polynomial_order is not None:
                smoother.polynomial_order = polynomial_order
            if window_length is not None:
                smoother.window_length = window_length
            smoother.edit_traits()

    def smooth_lowess(self,
                      smoothing_parameter=None,
                      number_of_iterations=None,
                      show_progressbar=None):
        """Lowess data smoothing in place.

        If `smoothing_parameter` or `number_of_iterations` are None the method
        is run in interactive mode.

        Parameters
        ----------
        smoothing_parameter: float or None
            Between 0 and 1. The fraction of the data used
            when estimating each y-value.
        number_of_iterations: int or None
            The number of residual-based reweightings
            to perform.
        show_progressbar : None or bool
            If True, display a progress bar. If None the default is set in
            `preferences`.

        Raises
        ------
        SignalDimensionError if the signal dimension is not 1.
        ImportError if statsmodels is not installed.

        Notes
        -----
        This method uses the lowess algorithm from statsmodels. statsmodels
        is required for this method.

        """
        if not statsmodels_installed:
            raise ImportError("statsmodels is not installed. This package is "
                              "required for this feature.")
        self._check_signal_dimension_equals_one()
        if smoothing_parameter is None or number_of_iterations is None:
            smoother = SmoothingLowess(self)
            if smoothing_parameter is not None:
                smoother.smoothing_parameter = smoothing_parameter
            if number_of_iterations is not None:
                smoother.number_of_iterations = number_of_iterations
            smoother.edit_traits()
        else:
            self.map(lowess,
                     exog=self.axes_manager[-1].axis,
                     frac=smoothing_parameter,
                     it=number_of_iterations,
                     is_sorted=True,
                     return_sorted=False,
                     show_progressbar=show_progressbar)

    def smooth_tv(self, smoothing_parameter=None, show_progressbar=None):
        """Total variation data smoothing in place.

        Parameters
        ----------
        smoothing_parameter: float or None
           Denoising weight relative to L2 minimization. If None the method
           is run in interactive mode.
        show_progressbar : None or bool
            If True, display a progress bar. If None the default is set in
            `preferences`.

        Raises
        ------
        SignalDimensionError if the signal dimension is not 1.

        """
        self._check_signal_dimension_equals_one()
        if smoothing_parameter is None:
            smoother = SmoothingTV(self)
            smoother.edit_traits()
        else:
            self.map(_tv_denoise_1d, weight=smoothing_parameter,
                     show_progressbar=show_progressbar)

    def filter_butterworth(self,
                           cutoff_frequency_ratio=None,
                           type='low',
                           order=2):
        """Butterworth filter in place.

        Raises
        ------
        SignalDimensionError if the signal dimension is not 1.

        """
        self._check_signal_dimension_equals_one()
        smoother = ButterworthFilter(self)
        if cutoff_frequency_ratio is not None:
            smoother.cutoff_frequency_ratio = cutoff_frequency_ratio
            smoother.apply()
        else:
            smoother.edit_traits()

    def _remove_background_cli(self, signal_range, background_estimator):
        from hyperspy.model import Model
        model = Model(self)
        model.append(background_estimator)
        background_estimator.estimate_parameters(
            self,
            signal_range[0],
            signal_range[1],
            only_current=False)
        return self - model.as_signal()

    def remove_background(
            self,
            signal_range='interactive',
            background_type='PowerLaw',
            polynomial_order=2):
        """Remove the background, either in place using a gui or returned as a new
        spectrum using the command line.

        Parameters
        ----------
        signal_range : tuple, optional
            If this argument is not specified, the signal range has to be selected
            using a GUI. And the original spectrum will be replaced.
            If tuple is given, the a spectrum will be returned.
        background_type : string
            The type of component which should be used to fit the background.
            Possible components: PowerLaw, Gaussian, Offset, Polynomial
            If Polynomial is used, the polynomial order can be specified
        polynomial_order : int, default 2
            Specify the polynomial order if a Polynomial background is used.

        Examples
        --------
        >>>> s.remove_background() # Using gui, replaces spectrum s
        >>>> s2 = s.remove_background(signal_range=(400,450), background_type='PowerLaw') #Using cli, returns a spectrum

        Raises
        ------
        SignalDimensionError if the signal dimension is not 1.

        """
        self._check_signal_dimension_equals_one()
        if signal_range == 'interactive':
            br = BackgroundRemoval(self)
            br.edit_traits()
        else:
            if background_type == 'PowerLaw':
                background_estimator = components.PowerLaw()
            elif background_type == 'Gaussian':
                background_estimator = components.Gaussian()
            elif background_type == 'Offset':
                background_estimator = components.Offset()
            elif background_type == 'Polynomial':
                background_estimator = components.Polynomial(polynomial_order)
            else:
                raise ValueError(
                    "Background type: " +
                    background_type +
                    " not recognized")

            spectra = self._remove_background_cli(
                signal_range, background_estimator)
            return spectra

    @interactive_range_selector
    def crop_spectrum(self, left_value=None, right_value=None,):
        """Crop in place the spectral dimension.

        Parameters
        ----------
        left_value, righ_value: {int | float | None}
            If int the values are taken as indices. If float they are
            converted to indices using the spectral axis calibration.
            If left_value is None crops from the beginning of the axis.
            If right_value is None crops up to the end of the axis. If
            both are
            None the interactive cropping interface is activated
            enabling
            cropping the spectrum using a span selector in the signal
            plot.

        Raises
        ------
        SignalDimensionError if the signal dimension is not 1.

        """
        self._check_signal_dimension_equals_one()
        self.crop(
            axis=self.axes_manager.signal_axes[0].index_in_axes_manager,
            start=left_value, end=right_value)

    @auto_replot
    def gaussian_filter(self, FWHM):
        """Applies a Gaussian filter in the spectral dimension in place.

        Parameters
        ----------
        FWHM : float
            The Full Width at Half Maximum of the gaussian in the
            spectral axis units

        Raises
        ------
        ValueError if FWHM is equal or less than zero.

        SignalDimensionError if the signal dimension is not 1.

        """
        self._check_signal_dimension_equals_one()
        if FWHM <= 0:
            raise ValueError(
                "FWHM must be greater than zero")
        axis = self.axes_manager.signal_axes[0]
        FWHM *= 1 / axis.scale
        self.data = gaussian_filter1d(
            self.data,
            axis=axis.index_in_array,
            sigma=FWHM / 2.35482)

    @auto_replot
    def hanning_taper(self, side='both', channels=None, offset=0):
        """Apply a hanning taper to the data in place.

        Parameters
        ----------
        side : {'left', 'right', 'both'}
        channels : {None, int}
            The number of channels to taper. If None 5% of the total
            number of channels are tapered.
        offset : int

        Returns
        -------
        channels

        Raises
        ------
        SignalDimensionError if the signal dimension is not 1.

        """
        # TODO: generalize it
        self._check_signal_dimension_equals_one()
        if channels is None:
            channels = int(round(len(self()) * 0.02))
            if channels < 20:
                channels = 20
        dc = self.data
        if side == 'left' or side == 'both':
            dc[..., offset:channels + offset] *= (
                np.hanning(2 * channels)[:channels])
            dc[..., :offset] *= 0.
        if side == 'right' or side == 'both':
            if offset == 0:
                rl = None
            else:
                rl = -offset
            dc[..., -channels - offset:rl] *= (
                np.hanning(2 * channels)[-channels:])
            if offset != 0:
                dc[..., -offset:] *= 0.
        return channels

    def find_peaks1D_ohaver(self, xdim=None, slope_thresh=0, amp_thresh=None,
                            subchannel=True, medfilt_radius=5, maxpeakn=30000,
                            peakgroup=10):
        """Find peaks along a 1D line (peaks in spectrum/spectra).

        Function to locate the positive peaks in a noisy x-y data set.

        Detects peaks by looking for downward zero-crossings in the
        first
        derivative that exceed 'slope_thresh'.

        Returns an array containing position, height, and width of each
        peak.

        'slope_thresh' and 'amp_thresh', control sensitivity: higher
        values will
        neglect smaller features.


        peakgroup is the number of points around the top peak to search
        around

        Parameters
        ---------


        slope_thresh : float (optional)
                       1st derivative threshold to count the peak
                       default is set to 0.5
                       higher values will neglect smaller features.

        amp_thresh : float (optional)
                     intensity threshold above which
                     default is set to 10% of max(y)
                     higher values will neglect smaller features.

        medfilt_radius : int (optional)
                     median filter window to apply to smooth the data
                     (see scipy.signal.medfilt)
                     if 0, no filter will be applied.
                     default is set to 5

        peakgroup : int (optional)
                    number of points around the "top part" of the peak
                    default is set to 10

        maxpeakn : int (optional)
                   number of maximum detectable peaks
                   default is set to 5000

        subpix : bool (optional)
                 default is set to True

        Returns
        -------
        peaks : structured array of shape _navigation_shape_in_array in which
        each cell contains an array that contains as many structured arrays as
        peaks where found at that location and which fields: position, width,
        height contains position, height, and width of each peak.

        Raises
        ------
        SignalDimensionError if the signal dimension is not 1.

        """
        # TODO: add scipy.signal.find_peaks_cwt
        self._check_signal_dimension_equals_one()
        axis = self.axes_manager.signal_axes[0].axis
        arr_shape = (self.axes_manager._navigation_shape_in_array
                     if self.axes_manager.navigation_size > 0
                     else [1, ])
        peaks = np.zeros(arr_shape, dtype=object)
        for y, indices in zip(self._iterate_signal(),
                              self.axes_manager._array_indices_generator()):
            peaks[indices] = find_peaks_ohaver(
                y,
                axis,
                slope_thresh=slope_thresh,
                amp_thresh=amp_thresh,
                medfilt_radius=medfilt_radius,
                maxpeakn=maxpeakn,
                peakgroup=peakgroup,
                subchannel=subchannel)
        return peaks

    def estimate_peak_width(self,
                            factor=0.5,
                            window=None,
                            return_interval=False,
                            show_progressbar=None):
        """Estimate the width of the highest intensity of peak
        of the spectra at a given fraction of its maximum.

        It can be used with asymmetric peaks. For accurate results any
        background must be previously substracted.
        The estimation is performed by interpolation using cubic splines.

        Parameters
        ----------
        factor : 0 < float < 1
            The default, 0.5, estimates the FWHM.
        window : None, float
            The size of the window centred at the peak maximum
            used to perform the estimation.
            The window size must be chosen with care: if it is narrower
            than the width of the peak at some positions or if it is
            so wide that it includes other more intense peaks this
            method cannot compute the width and a NaN is stored instead.
        return_interval: bool
            If True, returns 2 extra signals with the positions of the
            desired height fraction at the left and right of the
            peak.
        show_progressbar : None or bool
            If True, display a progress bar. If None the default is set in
            `preferences`.

        Returns
        -------
        width or [width, left, right], depending on the value of
        `return_interval`.

        """
        if show_progressbar is None:
            show_progressbar = preferences.General.show_progressbar
        self._check_signal_dimension_equals_one()
        if not 0 < factor < 1:
            raise ValueError("factor must be between 0 and 1.")

        left, right = (self._get_navigation_signal(),
                       self._get_navigation_signal())
        # The signals must be of dtype float to contain np.nan
        left.change_dtype('float')
        right.change_dtype('float')
        axis = self.axes_manager.signal_axes[0]
        x = axis.axis
        maxval = self.axes_manager.navigation_size
        if maxval > 0:
            pbar = progressbar(maxval=maxval,
                               disabled=not show_progressbar)
        for i, spectrum in enumerate(self):
            if window is not None:
                vmax = axis.index2value(spectrum.data.argmax())
                spectrum = spectrum[vmax - window / 2.:vmax + window / 2.]
                x = spectrum.axes_manager[0].axis
            spline = scipy.interpolate.UnivariateSpline(
                x,
                spectrum.data - factor * spectrum.data.max(),
                s=0)
            roots = spline.roots()
            if len(roots) == 2:
                left[self.axes_manager.indices] = roots[0]
                right[self.axes_manager.indices] = roots[1]
            else:
                left[self.axes_manager.indices] = np.nan
                right[self.axes_manager.indices] = np.nan
            if maxval > 0:
                pbar.update(i)
        if maxval > 0:
            pbar.finish()
        width = right - left
        if factor == 0.5:
            width.metadata.General.title = (
                self.metadata.General.title + " FWHM")
            left.metadata.General.title = (
                self.metadata.General.title + " FWHM left position")

            right.metadata.General.title = (
                self.metadata.General.title + " FWHM right position")
        else:
            width.metadata.General.title = (
                self.metadata.General.title +
                " full-width at %.1f maximum" % factor)
            left.metadata.General.title = (
                self.metadata.General.title +
                " full-width at %.1f maximum left position" % factor)
            right.metadata.General.title = (
                self.metadata.General.title +
                " full-width at %.1f maximum right position" % factor)
        if return_interval is True:
            return [width, left, right]
        else:
            return width


class MVATools(object):
    # TODO: All of the plotting methods here should move to drawing

    def _plot_factors_or_pchars(self, factors, comp_ids=None,
                                calibrate=True, avg_char=False,
                                same_window=None, comp_label='PC',
                                img_data=None,
                                plot_shifts=True, plot_char=4,
                                cmap=plt.cm.gray, quiver_color='white',
                                vector_scale=1,
                                per_row=3, ax=None):
        """Plot components from PCA or ICA, or peak characteristics

        Parameters
        ----------

        comp_ids : None, int, or list of ints
            if None, returns maps of all components.
            if int, returns maps of components with ids from 0 to given
            int.
            if list of ints, returns maps of components with ids in
            given list.
        calibrate : bool
            if True, plots are calibrated according to the data in the
            axes
            manager.
        same_window : bool
            if True, plots each factor to the same window.  They are
            not scaled.
        comp_label : string, the label that is either the plot title
        (if plotting in
            separate windows) or the label in the legend (if plotting
            in the
            same window)
        cmap : a matplotlib colormap
            The colormap used for factor images or
            any peak characteristic scatter map
            overlay.

        Parameters only valid for peak characteristics (or pk char factors):
        --------------------------------------------------------------------

        img_data - 2D numpy array,
            The array to overlay peak characteristics onto.  If None,
            defaults to the average image of your stack.

        plot_shifts - bool, default is True
            If true, plots a quiver (arrow) plot showing the shifts for
            each
            peak present in the component being plotted.

        plot_char - None or int
            If int, the id of the characteristic to plot as the colored
            scatter plot.
            Possible components are:
               4: peak height
               5: peak orientation
               6: peak eccentricity

       quiver_color : any color recognized by matplotlib
           Determines the color of vectors drawn for
           plotting peak shifts.

       vector_scale : integer or None
           Scales the quiver plot arrows.  The vector
           is defined as one data unit along the X axis.
           If shifts are small, set vector_scale so
           that when they are multiplied by vector_scale,
           they are on the scale of the image plot.
           If None, uses matplotlib's autoscaling.

        """
        if same_window is None:
            same_window = preferences.MachineLearning.same_window
        if comp_ids is None:
            comp_ids = xrange(factors.shape[1])

        elif not hasattr(comp_ids, '__iter__'):
            comp_ids = xrange(comp_ids)

        n = len(comp_ids)
        if same_window:
            rows = int(np.ceil(n / float(per_row)))

        fig_list = []

        if n < per_row:
            per_row = n

        if same_window and self.axes_manager.signal_dimension == 2:
            f = plt.figure(figsize=(4 * per_row, 3 * rows))
        else:
            f = plt.figure()
        for i in xrange(len(comp_ids)):
            if self.axes_manager.signal_dimension == 1:
                if same_window:
                    ax = plt.gca()
                else:
                    if i > 0:
                        f = plt.figure()
                    ax = f.add_subplot(111)
                ax = sigdraw._plot_1D_component(factors=factors,
                                                idx=comp_ids[
                                                    i], axes_manager=self.axes_manager,
                                                ax=ax, calibrate=calibrate,
                                                comp_label=comp_label,
                                                same_window=same_window)
                if same_window:
                    plt.legend(ncol=factors.shape[1] // 2, loc='best')
            elif self.axes_manager.signal_dimension == 2:
                if same_window:
                    ax = f.add_subplot(rows, per_row, i + 1)
                else:
                    if i > 0:
                        f = plt.figure()
                    ax = f.add_subplot(111)

                sigdraw._plot_2D_component(factors=factors,
                                           idx=comp_ids[i],
                                           axes_manager=self.axes_manager,
                                           calibrate=calibrate, ax=ax,
                                           cmap=cmap, comp_label=comp_label)
            if not same_window:
                fig_list.append(f)
        try:
            plt.tight_layout()
        except:
            pass
        if not same_window:
            return fig_list
        else:
            return f

    def _plot_loadings(self, loadings, comp_ids=None, calibrate=True,
                       same_window=None, comp_label=None,
                       with_factors=False, factors=None,
                       cmap=plt.cm.gray, no_nans=False, per_row=3):
        if same_window is None:
            same_window = preferences.MachineLearning.same_window
        if comp_ids is None:
            comp_ids = xrange(loadings.shape[0])

        elif not hasattr(comp_ids, '__iter__'):
            comp_ids = xrange(comp_ids)

        n = len(comp_ids)
        if same_window:
            rows = int(np.ceil(n / float(per_row)))

        fig_list = []

        if n < per_row:
            per_row = n

        if same_window and self.axes_manager.signal_dimension == 2:
            f = plt.figure(figsize=(4 * per_row, 3 * rows))
        else:
            f = plt.figure()

        for i in xrange(n):
            if self.axes_manager.navigation_dimension == 1:
                if same_window:
                    ax = plt.gca()
                else:
                    if i > 0:
                        f = plt.figure()
                    ax = f.add_subplot(111)
            elif self.axes_manager.navigation_dimension == 2:
                if same_window:
                    ax = f.add_subplot(rows, per_row, i + 1)
                else:
                    if i > 0:
                        f = plt.figure()
                    ax = f.add_subplot(111)
            sigdraw._plot_loading(loadings, idx=comp_ids[i],
                                  axes_manager=self.axes_manager,
                                  no_nans=no_nans, calibrate=calibrate,
                                  cmap=cmap, comp_label=comp_label, ax=ax,
                                  same_window=same_window)
            if not same_window:
                fig_list.append(f)
        try:
            plt.tight_layout()
        except:
            pass
        if not same_window:
            if with_factors:
                return fig_list, self._plot_factors_or_pchars(factors,
                                                              comp_ids=comp_ids,
                                                              calibrate=calibrate,
                                                              same_window=same_window,
                                                              comp_label=comp_label,
                                                              per_row=per_row)
            else:
                return fig_list
        else:
            if self.axes_manager.navigation_dimension == 1:
                plt.legend(ncol=loadings.shape[0] // 2, loc='best')
                animate_legend()
            if with_factors:
                return f, self._plot_factors_or_pchars(factors,
                                                       comp_ids=comp_ids,
                                                       calibrate=calibrate,
                                                       same_window=same_window,
                                                       comp_label=comp_label,
                                                       per_row=per_row)
            else:
                return f

    def _export_factors(self,
                        factors,
                        folder=None,
                        comp_ids=None,
                        multiple_files=None,
                        save_figures=False,
                        save_figures_format='png',
                        factor_prefix=None,
                        factor_format=None,
                        comp_label=None,
                        cmap=plt.cm.gray,
                        plot_shifts=True,
                        plot_char=4,
                        img_data=None,
                        same_window=False,
                        calibrate=True,
                        quiver_color='white',
                        vector_scale=1,
                        no_nans=True, per_row=3):

        from hyperspy._signals.image import Image
        from hyperspy._signals.spectrum import Spectrum

        if multiple_files is None:
            multiple_files = preferences.MachineLearning.multiple_files

        if factor_format is None:
            factor_format = preferences.MachineLearning.\
                export_factors_default_file_format

        # Select the desired factors
        if comp_ids is None:
            comp_ids = xrange(factors.shape[1])
        elif not hasattr(comp_ids, '__iter__'):
            comp_ids = range(comp_ids)
        mask = np.zeros(factors.shape[1], dtype=np.bool)
        for idx in comp_ids:
            mask[idx] = 1
        factors = factors[:, mask]

        if save_figures is True:
            plt.ioff()
            fac_plots = self._plot_factors_or_pchars(factors,
                                                     comp_ids=comp_ids,
                                                     same_window=same_window,
                                                     comp_label=comp_label,
                                                     img_data=img_data,
                                                     plot_shifts=plot_shifts,
                                                     plot_char=plot_char,
                                                     cmap=cmap,
                                                     per_row=per_row,
                                                     quiver_color=quiver_color,
                                                     vector_scale=vector_scale)
            for idx in xrange(len(comp_ids)):
                filename = '%s_%02i.%s' % (factor_prefix, comp_ids[idx],
                                           save_figures_format)
                if folder is not None:
                    filename = os.path.join(folder, filename)
                ensure_directory(filename)
                fac_plots[idx].savefig(filename, save_figures_format,
                                       dpi=600)
            plt.ion()

        elif multiple_files is False:
            if self.axes_manager.signal_dimension == 2:
                # factor images
                axes_dicts = []
                axes = self.axes_manager.signal_axes[::-1]
                shape = (axes[1].size, axes[0].size)
                factor_data = np.rollaxis(
                    factors.reshape((shape[0], shape[1], -1)), 2)
                axes_dicts.append(axes[0].get_axis_dictionary())
                axes_dicts.append(axes[1].get_axis_dictionary())
                axes_dicts.append({'name': 'factor_index',
                                   'scale': 1.,
                                   'offset': 0.,
                                   'size': int(factors.shape[1]),
                                   'units': 'factor',
                                   'index_in_array': 0, })
                s = Image(factor_data,
                          axes=axes_dicts,
                          metadata={
                              'General': {'title': '%s from %s' % (
                                  factor_prefix,
                                  self.metadata.General.title),
                              }})
            elif self.axes_manager.signal_dimension == 1:
                axes = []
                axes.append(
                    self.axes_manager.signal_axes[0].get_axis_dictionary())
                axes[0]['index_in_array'] = 1

                axes.append({
                    'name': 'factor_index',
                    'scale': 1.,
                    'offset': 0.,
                    'size': int(factors.shape[1]),
                    'units': 'factor',
                    'index_in_array': 0,
                })
                s = Spectrum(factors.T,
                             axes=axes,
                             metadata={
                                 "General": {'title': '%s from %s' % (
                                     factor_prefix, self.metadata.General.title),
                                 }})
            filename = '%ss.%s' % (factor_prefix, factor_format)
            if folder is not None:
                filename = os.path.join(folder, filename)
            s.save(filename)
        else:  # Separate files
            if self.axes_manager.signal_dimension == 1:

                axis_dict = self.axes_manager.signal_axes[0].\
                    get_axis_dictionary()
                axis_dict['index_in_array'] = 0
                for dim, index in zip(comp_ids, range(len(comp_ids))):
                    s = Spectrum(factors[:, index],
                                 axes=[axis_dict, ],
                                 metadata={
                                     "General": {'title': '%s from %s' % (
                                         factor_prefix,
                                         self.metadata.General.title),
                                     }})
                    filename = '%s-%i.%s' % (factor_prefix,
                                             dim,
                                             factor_format)
                    if folder is not None:
                        filename = os.path.join(folder, filename)
                    s.save(filename)

            if self.axes_manager.signal_dimension == 2:
                axes = self.axes_manager.signal_axes
                axes_dicts = []
                axes_dicts.append(axes[0].get_axis_dictionary())
                axes_dicts.append(axes[1].get_axis_dictionary())
                axes_dicts[0]['index_in_array'] = 0
                axes_dicts[1]['index_in_array'] = 1

                factor_data = factors.reshape(
                    self.axes_manager._signal_shape_in_array + [-1, ])

                for dim, index in zip(comp_ids, range(len(comp_ids))):
                    im = Image(factor_data[..., index],
                               axes=axes_dicts,
                               metadata={
                                   "General": {'title': '%s from %s' % (
                                       factor_prefix,
                                       self.metadata.General.title),
                                   }})
                    filename = '%s-%i.%s' % (factor_prefix,
                                             dim,
                                             factor_format)
                    if folder is not None:
                        filename = os.path.join(folder, filename)
                    im.save(filename)

    def _export_loadings(self,
                         loadings,
                         folder=None,
                         comp_ids=None,
                         multiple_files=None,
                         loading_prefix=None,
                         loading_format=None,
                         save_figures_format='png',
                         comp_label=None,
                         cmap=plt.cm.gray,
                         save_figures=False,
                         same_window=False,
                         calibrate=True,
                         no_nans=True,
                         per_row=3):

        from hyperspy._signals.image import Image
        from hyperspy._signals.spectrum import Spectrum

        if multiple_files is None:
            multiple_files = preferences.MachineLearning.multiple_files

        if loading_format is None:
            loading_format = preferences.MachineLearning.\
                export_loadings_default_file_format

        if comp_ids is None:
            comp_ids = range(loadings.shape[0])
        elif not hasattr(comp_ids, '__iter__'):
            comp_ids = range(comp_ids)
        mask = np.zeros(loadings.shape[0], dtype=np.bool)
        for idx in comp_ids:
            mask[idx] = 1
        loadings = loadings[mask]

        if save_figures is True:
            plt.ioff()
            sc_plots = self._plot_loadings(loadings, comp_ids=comp_ids,
                                           calibrate=calibrate,
                                           same_window=same_window,
                                           comp_label=comp_label,
                                           cmap=cmap, no_nans=no_nans,
                                           per_row=per_row)
            for idx in xrange(len(comp_ids)):
                filename = '%s_%02i.%s' % (loading_prefix, comp_ids[idx],
                                           save_figures_format)
                if folder is not None:
                    filename = os.path.join(folder, filename)
                ensure_directory(filename)
                sc_plots[idx].savefig(filename, dpi=600)
            plt.ion()
        elif multiple_files is False:
            if self.axes_manager.navigation_dimension == 2:
                axes_dicts = []
                axes = self.axes_manager.navigation_axes[::-1]
                shape = (axes[1].size, axes[0].size)
                loading_data = loadings.reshape((-1, shape[0], shape[1]))
                axes_dicts.append(axes[0].get_axis_dictionary())
                axes_dicts[0]['index_in_array'] = 1
                axes_dicts.append(axes[1].get_axis_dictionary())
                axes_dicts[1]['index_in_array'] = 2
                axes_dicts.append({'name': 'loading_index',
                                   'scale': 1.,
                                   'offset': 0.,
                                   'size': int(loadings.shape[0]),
                                   'units': 'factor',
                                   'index_in_array': 0, })
                s = Image(loading_data,
                          axes=axes_dicts,
                          metadata={
                              "General": {'title': '%s from %s' % (
                                  loading_prefix,
                                  self.metadata.General.title),
                              }})
            elif self.axes_manager.navigation_dimension == 1:
                cal_axis = self.axes_manager.navigation_axes[0].\
                    get_axis_dictionary()
                cal_axis['index_in_array'] = 1
                axes = []
                axes.append({'name': 'loading_index',
                             'scale': 1.,
                             'offset': 0.,
                             'size': int(loadings.shape[0]),
                             'units': 'comp_id',
                             'index_in_array': 0, })
                axes.append(cal_axis)
                s = Image(loadings,
                          axes=axes,
                          metadata={
                              "General": {'title': '%s from %s' % (
                                  loading_prefix,
                                  self.metadata.General.title),
                              }})
            filename = '%ss.%s' % (loading_prefix, loading_format)
            if folder is not None:
                filename = os.path.join(folder, filename)
            s.save(filename)
        else:  # Separate files
            if self.axes_manager.navigation_dimension == 1:
                axis_dict = self.axes_manager.navigation_axes[0].\
                    get_axis_dictionary()
                axis_dict['index_in_array'] = 0
                for dim, index in zip(comp_ids, range(len(comp_ids))):
                    s = Spectrum(loadings[index],
                                 axes=[axis_dict, ])
                    filename = '%s-%i.%s' % (loading_prefix,
                                             dim,
                                             loading_format)
                    if folder is not None:
                        filename = os.path.join(folder, filename)
                    s.save(filename)
            elif self.axes_manager.navigation_dimension == 2:
                axes_dicts = []
                axes = self.axes_manager.navigation_axes[::-1]
                shape = (axes[0].size, axes[1].size)
                loading_data = loadings.reshape((-1, shape[0], shape[1]))
                axes_dicts.append(axes[0].get_axis_dictionary())
                axes_dicts[0]['index_in_array'] = 0
                axes_dicts.append(axes[1].get_axis_dictionary())
                axes_dicts[1]['index_in_array'] = 1
                for dim, index in zip(comp_ids, range(len(comp_ids))):
                    s = Image(loading_data[index, ...],
                              axes=axes_dicts,
                              metadata={
                                  "General": {'title': '%s from %s' % (
                                      loading_prefix,
                                      self.metadata.General.title),
                                  }})
                    filename = '%s-%i.%s' % (loading_prefix,
                                             dim,
                                             loading_format)
                    if folder is not None:
                        filename = os.path.join(folder, filename)
                    s.save(filename)

    def plot_decomposition_factors(self,
                                   comp_ids=None,
                                   calibrate=True,
                                   same_window=None,
                                   comp_label='Decomposition factor',
                                   per_row=3):
        """Plot factors from a decomposition.

        Parameters
        ----------

        comp_ids : None, int, or list of ints
            if None, returns maps of all components.
            if int, returns maps of components with ids from 0 to given
            int.
            if list of ints, returns maps of components with ids in
            given list.

        calibrate : bool
            if True, calibrates plots where calibration is available
            from
            the axes_manager.  If False, plots are in pixels/channels.

        same_window : bool
            if True, plots each factor to the same window.  They are
            not scaled.

        comp_label : string, the label that is either the plot title
        (if plotting in
            separate windows) or the label in the legend (if plotting
            in the
            same window)

        cmap : The colormap used for the factor image, or for peak
            characteristics, the colormap used for the scatter plot of
            some peak characteristic.

        per_row : int, the number of plots in each row, when the
        same_window
            parameter is True.

        See Also
        --------
        plot_decomposition_loadings, plot_decomposition_results.

        """
        if self.axes_manager.signal_dimension > 2:
            raise NotImplementedError("This method cannot plot factors of "
                                      "signals of dimension higher than 2."
                                      "You can use "
                                      "`plot_decomposition_results` instead.")
        if same_window is None:
            same_window = preferences.MachineLearning.same_window
        factors = self.learning_results.factors
        if comp_ids is None:
            comp_ids = self.learning_results.output_dimension

        return self._plot_factors_or_pchars(factors,
                                            comp_ids=comp_ids,
                                            calibrate=calibrate,
                                            same_window=same_window,
                                            comp_label=comp_label,
                                            per_row=per_row)

    def plot_bss_factors(self, comp_ids=None, calibrate=True,
                         same_window=None, comp_label='BSS factor',
                         per_row=3):
        """Plot factors from blind source separation results.

        Parameters
        ----------

        comp_ids : None, int, or list of ints
            if None, returns maps of all components.
            if int, returns maps of components with ids from 0 to
            given int.
            if list of ints, returns maps of components with ids in
            given list.

        calibrate : bool
            if True, calibrates plots where calibration is available
            from
            the axes_manager.  If False, plots are in pixels/channels.

        same_window : bool
            if True, plots each factor to the same window.  They are
            not scaled.

        comp_label : string, the label that is either the plot title
        (if plotting in
            separate windows) or the label in the legend (if plotting
            in the
            same window)

        cmap : The colormap used for the factor image, or for peak
            characteristics, the colormap used for the scatter plot of
            some peak characteristic.

        per_row : int, the number of plots in each row, when the
        same_window
            parameter is True.

        See Also
        --------
        plot_bss_loadings, plot_bss_results.

        """
        if self.axes_manager.signal_dimension > 2:
            raise NotImplementedError("This method cannot plot factors of "
                                      "signals of dimension higher than 2."
                                      "You can use "
                                      "`plot_decomposition_results` instead.")

        if same_window is None:
            same_window = preferences.MachineLearning.same_window
        factors = self.learning_results.bss_factors
        return self._plot_factors_or_pchars(factors,
                                            comp_ids=comp_ids,
                                            calibrate=calibrate,
                                            same_window=same_window,
                                            comp_label=comp_label,
                                            per_row=per_row)

    def plot_decomposition_loadings(self,
                                    comp_ids=None,
                                    calibrate=True,
                                    same_window=None,
                                    comp_label='Decomposition loading',
                                    with_factors=False,
                                    cmap=plt.cm.gray,
                                    no_nans=False,
                                    per_row=3):
        """Plot loadings from PCA.

        Parameters
        ----------

        comp_ids : None, int, or list of ints
            if None, returns maps of all components.
            if int, returns maps of components with ids from 0 to
            given int.
            if list of ints, returns maps of components with ids in
            given list.

        calibrate : bool
            if True, calibrates plots where calibration is available
            from
            the axes_manager.  If False, plots are in pixels/channels.

        same_window : bool
            if True, plots each factor to the same window.  They are
            not scaled.

        comp_label : string,
            The label that is either the plot title (if plotting in
            separate windows) or the label in the legend (if plotting
            in the same window). In this case, each loading line can be
            toggled on and off by clicking on the legended line.

        with_factors : bool
            If True, also returns figure(s) with the factors for the
            given comp_ids.

        cmap : matplotlib colormap
            The colormap used for the factor image, or for peak
            characteristics, the colormap used for the scatter plot of
            some peak characteristic.

        no_nans : bool
            If True, removes NaN's from the loading plots.

        per_row : int
            the number of plots in each row, when the same_window
            parameter is True.

        See Also
        --------
        plot_decomposition_factors, plot_decomposition_results.

        """
        if self.axes_manager.navigation_dimension > 2:
            raise NotImplementedError("This method cannot plot loadings of "
                                      "dimension higher than 2."
                                      "You can use "
                                      "`plot_decomposition_results` instead.")
        if same_window is None:
            same_window = preferences.MachineLearning.same_window
        loadings = self.learning_results.loadings.T
        if with_factors:
            factors = self.learning_results.factors
        else:
            factors = None

        if comp_ids is None:
            comp_ids = self.learning_results.output_dimension
        return self._plot_loadings(
            loadings,
            comp_ids=comp_ids,
            with_factors=with_factors,
            factors=factors,
            same_window=same_window,
            comp_label=comp_label,
            cmap=cmap,
            no_nans=no_nans,
            per_row=per_row)

    def plot_bss_loadings(self, comp_ids=None, calibrate=True,
                          same_window=None, comp_label='BSS loading',
                          with_factors=False, cmap=plt.cm.gray,
                          no_nans=False, per_row=3):
        """Plot loadings from ICA

        Parameters
        ----------

        comp_ids : None, int, or list of ints
            if None, returns maps of all components.
            if int, returns maps of components with ids from 0 to
            given int.
            if list of ints, returns maps of components with ids in
            given list.

        calibrate : bool
            if True, calibrates plots where calibration is available
            from
            the axes_manager.  If False, plots are in pixels/channels.

        same_window : bool
            if True, plots each factor to the same window.  They are
            not scaled.

        comp_label : string,
            The label that is either the plot title (if plotting in
            separate windows) or the label in the legend (if plotting
            in the same window). In this case, each loading line can be
            toggled on and off by clicking on the legended line.

        with_factors : bool
            If True, also returns figure(s) with the factors for the
            given comp_ids.

        cmap : matplotlib colormap
            The colormap used for the factor image, or for peak
            characteristics, the colormap used for the scatter plot of
            some peak characteristic.

        no_nans : bool
            If True, removes NaN's from the loading plots.

        per_row : int
            the number of plots in each row, when the same_window
            parameter is True.

        See Also
        --------
        plot_bss_factors, plot_bss_results.

        """
        if self.axes_manager.navigation_dimension > 2:
            raise NotImplementedError("This method cannot plot loadings of "
                                      "dimension higher than 2."
                                      "You can use "
                                      "`plot_bss_results` instead.")
        if same_window is None:
            same_window = preferences.MachineLearning.same_window
        loadings = self.learning_results.bss_loadings.T
        if with_factors:
            factors = self.learning_results.bss_factors
        else:
            factors = None
        return self._plot_loadings(
            loadings,
            comp_ids=comp_ids,
            with_factors=with_factors,
            factors=factors,
            same_window=same_window,
            comp_label=comp_label,
            cmap=cmap,
            no_nans=no_nans,
            per_row=per_row)

    def export_decomposition_results(self, comp_ids=None,
                                     folder=None,
                                     calibrate=True,
                                     factor_prefix='factor',
                                     factor_format=None,
                                     loading_prefix='loading',
                                     loading_format=None,
                                     comp_label=None,
                                     cmap=plt.cm.gray,
                                     same_window=False,
                                     multiple_files=None,
                                     no_nans=True,
                                     per_row=3,
                                     save_figures=False,
                                     save_figures_format='png'):
        """Export results from a decomposition to any of the supported
        formats.

        Parameters
        ----------
        comp_ids : None, int, or list of ints
            if None, returns all components/loadings.
            if int, returns components/loadings with ids from 0 to
            given int.
            if list of ints, returns components/loadings with ids in
            given list.
        folder : str or None
            The path to the folder where the file will be saved.
            If `None` the
            current folder is used by default.
        factor_prefix : string
            The prefix that any exported filenames for
            factors/components
            begin with
        factor_format : string
            The extension of the format that you wish to save to.
        loading_prefix : string
            The prefix that any exported filenames for
            factors/components
            begin with
        loading_format : string
            The extension of the format that you wish to save to.
            Determines
            the kind of output.
                - For image formats (tif, png, jpg, etc.), plots are
                created
                  using the plotting flags as below, and saved at
                  600 dpi.
                  One plot per loading is saved.
                - For multidimensional formats (rpl, hdf5), arrays are
                saved
                  in single files.  All loadings are contained in the
                  one
                  file.
                - For spectral formats (msa), each loading is saved to a
                  separate file.
        multiple_files : Bool
            If True, on exporting a file per factor and per loading will
             be
            created. Otherwise only two files will be created, one for
            the
            factors and another for the loadings. The default value can
            be
            chosen in the preferences.
        save_figures : Bool
            If True the same figures that are obtained when using the
            plot
            methods will be saved with 600 dpi resolution

        Plotting options (for save_figures = True ONLY)
        ----------------------------------------------

        calibrate : bool
            if True, calibrates plots where calibration is available
            from
            the axes_manager.  If False, plots are in pixels/channels.
        same_window : bool
            if True, plots each factor to the same window.
        comp_label : string, the label that is either the plot title
            (if plotting in separate windows) or the label in the legend
            (if plotting in the same window)
        cmap : The colormap used for the factor image, or for peak
            characteristics, the colormap used for the scatter plot of
            some peak characteristic.
        per_row : int, the number of plots in each row, when the
        same_window
            parameter is True.
        save_figures_format : str
            The image format extension.

        See Also
        --------
        get_decomposition_factors,
        get_decomposition_loadings.

        """

        factors = self.learning_results.factors
        loadings = self.learning_results.loadings.T
        self._export_factors(
            factors,
            folder=folder,
            comp_ids=comp_ids,
            calibrate=calibrate,
            multiple_files=multiple_files,
            factor_prefix=factor_prefix,
            factor_format=factor_format,
            comp_label=comp_label,
            save_figures=save_figures,
            cmap=cmap,
            no_nans=no_nans,
            same_window=same_window,
            per_row=per_row,
            save_figures_format=save_figures_format)
        self._export_loadings(
            loadings,
            comp_ids=comp_ids, folder=folder,
            calibrate=calibrate,
            multiple_files=multiple_files,
            loading_prefix=loading_prefix,
            loading_format=loading_format,
            comp_label=comp_label,
            cmap=cmap,
            save_figures=save_figures,
            same_window=same_window,
            no_nans=no_nans,
            per_row=per_row)

    def export_bss_results(self,
                           comp_ids=None,
                           folder=None,
                           calibrate=True,
                           multiple_files=None,
                           save_figures=False,
                           factor_prefix='bss_factor',
                           factor_format=None,
                           loading_prefix='bss_loading',
                           loading_format=None,
                           comp_label=None, cmap=plt.cm.gray,
                           same_window=False,
                           no_nans=True,
                           per_row=3,
                           save_figures_format='png'):
        """Export results from ICA to any of the supported formats.

        Parameters
        ----------
        comp_ids : None, int, or list of ints
            if None, returns all components/loadings.
            if int, returns components/loadings with ids from 0 to given
             int.
            if list of ints, returns components/loadings with ids in
            iven list.
        folder : str or None
            The path to the folder where the file will be saved. If
            `None` the
            current folder is used by default.
        factor_prefix : string
            The prefix that any exported filenames for
            factors/components
            begin with
        factor_format : string
            The extension of the format that you wish to save to.
            Determines
            the kind of output.
                - For image formats (tif, png, jpg, etc.), plots are
                created
                  using the plotting flags as below, and saved at
                  600 dpi.
                  One plot per factor is saved.
                - For multidimensional formats (rpl, hdf5), arrays are
                saved
                  in single files.  All factors are contained in the one
                  file.
                - For spectral formats (msa), each factor is saved to a
                  separate file.

        loading_prefix : string
            The prefix that any exported filenames for
            factors/components
            begin with
        loading_format : string
            The extension of the format that you wish to save to.
        multiple_files : Bool
            If True, on exporting a file per factor and per loading
            will be
            created. Otherwise only two files will be created, one
            for the
            factors and another for the loadings. The default value
            can be
            chosen in the preferences.
        save_figures : Bool
            If True the same figures that are obtained when using the
            plot
            methods will be saved with 600 dpi resolution

        Plotting options (for save_figures = True ONLY)
        ----------------------------------------------
        calibrate : bool
            if True, calibrates plots where calibration is available
            from
            the axes_manager.  If False, plots are in pixels/channels.
        same_window : bool
            if True, plots each factor to the same window.
        comp_label : string
            the label that is either the plot title (if plotting in
            separate windows) or the label in the legend (if plotting
            in the
            same window)
        cmap : The colormap used for the factor image, or for peak
            characteristics, the colormap used for the scatter plot of
            some peak characteristic.
        per_row : int, the number of plots in each row, when the
        same_window
            parameter is True.
        save_figures_format : str
            The image format extension.

        See Also
        --------
        get_bss_factors,
        get_bss_loadings.

        """

        factors = self.learning_results.bss_factors
        loadings = self.learning_results.bss_loadings.T
        self._export_factors(factors,
                             folder=folder,
                             comp_ids=comp_ids,
                             calibrate=calibrate,
                             multiple_files=multiple_files,
                             factor_prefix=factor_prefix,
                             factor_format=factor_format,
                             comp_label=comp_label,
                             save_figures=save_figures,
                             cmap=cmap,
                             no_nans=no_nans,
                             same_window=same_window,
                             per_row=per_row,
                             save_figures_format=save_figures_format)

        self._export_loadings(loadings,
                              comp_ids=comp_ids,
                              folder=folder,
                              calibrate=calibrate,
                              multiple_files=multiple_files,
                              loading_prefix=loading_prefix,
                              loading_format=loading_format,
                              comp_label=comp_label,
                              cmap=cmap,
                              save_figures=save_figures,
                              same_window=same_window,
                              no_nans=no_nans,
                              per_row=per_row,
                              save_figures_format=save_figures_format)

    def _get_loadings(self, loadings):
        from hyperspy.hspy import signals
        data = loadings.T.reshape(
            (-1,) + self.axes_manager.navigation_shape[::-1])
        signal = signals.Signal(data,
                                axes=([{"size": data.shape[0],
                                        "navigate": True}] +
                                      self.axes_manager._get_navigation_axes_dicts()))
        signal.set_signal_origin(self.metadata.Signal.signal_origin)
        for axis in signal.axes_manager._axes[1:]:
            axis.navigate = False
        return signal

    def _get_factors(self, factors):
        signal = self.__class__(factors.T.reshape((-1,) +
                                                  self.axes_manager.signal_shape[::-1]),
                                axes=[{"size": factors.shape[-1],
                                       "navigate": True}] +
                                self.axes_manager._get_signal_axes_dicts())
        signal.set_signal_origin(self.metadata.Signal.signal_origin)
        signal.set_signal_type(self.metadata.Signal.signal_type)
        for axis in signal.axes_manager._axes[1:]:
            axis.navigate = False
        return signal

    def get_decomposition_loadings(self):
        """Return the decomposition loadings as a Signal.

        See Also
        -------
        get_decomposition_factors, export_decomposition_results.

        """
        signal = self._get_loadings(self.learning_results.loadings)
        signal.axes_manager._axes[0].name = "Decomposition component index"
        signal.metadata.General.title = "Decomposition loadings of " + \
            self.metadata.General.title
        return signal

    def get_decomposition_factors(self):
        """Return the decomposition factors as a Signal.

        See Also
        -------
        get_decomposition_loadings, export_decomposition_results.

        """
        signal = self._get_factors(self.learning_results.factors)
        signal.axes_manager._axes[0].name = "Decomposition component index"
        signal.metadata.General.title = ("Decomposition factors of " +
                                         self.metadata.General.title)
        return signal

    def get_bss_loadings(self):
        """Return the blind source separtion loadings as a Signal.

        See Also
        -------
        get_bss_factors, export_bss_results.

        """
        signal = self._get_loadings(
            self.learning_results.bss_loadings)
        signal.axes_manager[0].name = "BSS component index"
        signal.metadata.General.title = ("BSS loadings of " +
                                         self.metadata.General.title)
        return signal

    def get_bss_factors(self):
        """Return the blind source separtion factors as a Signal.

        See Also
        -------
        get_bss_loadings, export_bss_results.

        """
        signal = self._get_factors(self.learning_results.bss_factors)
        signal.axes_manager[0].name = "BSS component index"
        signal.metadata.General.title = ("BSS factors of " +
                                         self.metadata.General.title)
        return signal

    def plot_bss_results(self,
                         factors_navigator="auto",
                         loadings_navigator="auto",
                         factors_dim=2,
                         loadings_dim=2,):
        """Plot the blind source separation factors and loadings.

        Unlike `plot_bss_factors` and `plot_bss_loadings`, this method displays
        one component at a time. Therefore it provides a more compact
        visualization than then other two methods.  The loadings and factors
        are displayed in different windows and each has its own
        navigator/sliders to navigate them if they are multidimensional. The
        component index axis is syncronize between the two.

        Parameters
        ----------
        factor_navigator, loadings_navigator : {"auto", None, "spectrum",
        Signal}
            See `plot` documentation for details.
        factors_dim, loadings_dim: int
            Currently HyperSpy cannot plot signals of dimension higher than
            two. Therefore, to visualize the BSS results when the
            factors or the loadings have signal dimension greater than 2
            we can view the data as spectra(images) by setting this parameter
            to 1(2). (Default 2)

        See Also
        --------
        plot_bss_factors, plot_bss_loadings, plot_decomposition_results.

        """
        factors = self.get_bss_factors()
        loadings = self.get_bss_loadings()
        factors.axes_manager._axes[0] = loadings.axes_manager._axes[0]
        if loadings.axes_manager.signal_dimension > 2:
            loadings.axes_manager.set_signal_dimension(loadings_dim)
        if factors.axes_manager.signal_dimension > 2:
            factors.axes_manager.set_signal_dimension(factors_dim)
        loadings.plot(navigator=loadings_navigator)
        factors.plot(navigator=factors_navigator)

    def plot_decomposition_results(self,
                                   factors_navigator="auto",
                                   loadings_navigator="auto",
                                   factors_dim=2,
                                   loadings_dim=2):
        """Plot the decompostion factors and loadings.

        Unlike `plot_factors` and `plot_loadings`, this method displays
        one component at a time. Therefore it provides a more compact
        visualization than then other two methods.  The loadings and factors
        are displayed in different windows and each has its own
        navigator/sliders to navigate them if they are multidimensional. The
        component index axis is syncronize between the two.

        Parameters
        ----------
        factor_navigator, loadings_navigator : {"auto", None, "spectrum",
        Signal}
            See `plot` documentation for details.
        factors_dim, loadings_dim : int
            Currently HyperSpy cannot plot signals of dimension higher than
            two. Therefore, to visualize the BSS results when the
            factors or the loadings have signal dimension greater than 2
            we can view the data as spectra(images) by setting this parameter
            to 1(2). (Default 2)

        See Also
        --------
        plot_factors, plot_loadings, plot_bss_results.

        """
        factors = self.get_decomposition_factors()
        loadings = self.get_decomposition_loadings()
        factors.axes_manager._axes[0] = loadings.axes_manager._axes[0]
        if loadings.axes_manager.signal_dimension > 2:
            loadings.axes_manager.set_signal_dimension(loadings_dim)
        if factors.axes_manager.signal_dimension > 2:
            factors.axes_manager.set_signal_dimension(factors_dim)
        loadings.plot(navigator=loadings_navigator)
        factors.plot(navigator=factors_navigator)


class Signal(MVA,
             MVATools,
             Signal1DTools,
             Signal2DTools,):

    _record_by = ""
    _signal_type = ""
    _signal_origin = ""

    def __init__(self, data, **kwds):
        """Create a Signal from a numpy array.

        Parameters
        ----------
        data : numpy array
           The signal data. It can be an array of any dimensions.
        axes : dictionary (optional)
            Dictionary to define the axes (see the
            documentation of the AxesManager class for more details).
        attributes : dictionary (optional)
            A dictionary whose items are stored as attributes.
        metadata : dictionary (optional)
            A dictionary containing a set of parameters
            that will to stores in the `metadata` attribute.
            Some parameters might be mandatory in some cases.
        original_metadata : dictionary (optional)
            A dictionary containing a set of parameters
            that will to stores in the `original_metadata` attribute. It
            typically contains all the parameters that has been
            imported from the original data file.

        """

        self._create_metadata()
        self.learning_results = LearningResults()
        kwds['data'] = data
        self._load_dictionary(kwds)
        self._plot = None
        self.signal_callback = None
        self.auto_replot = True
        self.inav = SpecialSlicers(self, True)
        self.isig = SpecialSlicers(self, False)
        self.events = Events()
        self.events.data_changed = Event()
        self.events.axes_changed = Event()

    @property
    def mapped_parameters(self):
        # Deprecated added for HSpy 0.7
        warnings.warn('This attribute has been renamed to `metadata` '
                      'and will be removed in the next HyperSpy version. '
                      'Please use `metadata` instead',
                      DeprecationWarning)
        if hasattr(self, "metadata"):
            return self.metadata
        else:
            return None

    @property
    def original_parameters(self):
        # Deprecated added for HSpy 0.7
        warnings.warn('This attribute has been renamed to `original_metadata` '
                      'and will be removed in the next HyperSpy version. '
                      'Please use `original_metadata` instead',
                      DeprecationWarning)
        if hasattr(self, "original_metadata"):
            return self.original_metadata
        else:
            return None

    @property
    def navigation_indexer(self):
        warnings.warn(
            "`navigation_indexer` has been renamed to `inav` and"
            " it will be removed in the next version. ",
            DeprecationWarning)
        return self.inav

    @property
    def signal_indexer(self):
        warnings.warn(
            "`navigation_indexer` has been renamed to `isig` and"
            " it will be removed in the next version. ",
            DeprecationWarning)
        return self.isig

    def _create_metadata(self):
        self.metadata = DictionaryTreeBrowser()
        mp = self.metadata
        mp.add_node("_HyperSpy")
        mp.add_node("General")
        mp.add_node("Signal")
        mp._HyperSpy.add_node("Folding")
        folding = mp._HyperSpy.Folding
        folding.unfolded = False
        folding.original_shape = None
        folding.original_axes_manager = None
        mp.Signal.binned = False
        self.original_metadata = DictionaryTreeBrowser()
        self.tmp_parameters = DictionaryTreeBrowser()

    def __repr__(self):
        if self.metadata._HyperSpy.Folding.unfolded:
            unfolded = "unfolded "
        else:
            unfolded = ""
        string = '<'
        string += self.__class__.__name__
        string += ", title: %s" % self.metadata.General.title
        string += ", %sdimensions: %s" % (
            unfolded,
            self.axes_manager._get_dimension_str())

        string += '>'

        return string.encode('utf8')

    def __getitem__(self, slices, isNavigation=None, out=None):
        try:
            len(slices)
        except TypeError:
            slices = (slices,)
        _orig_slices = slices

        has_nav = True if isNavigation is None else isNavigation
        has_signal = True if isNavigation is None else not isNavigation

        # Create a deepcopy of self that contains a view of self.data
        if out is None:
            _signal = self._deepcopy_with_new_data(self.data)
        else:
            out.data = self.data
            out.axes_manager.update_from(self.axes_manager,
                                         fields=('offset', 'scale', 'size'),
                                         add_missing=True)
            _signal = out

        nav_idx = [el.index_in_array for el in
                   _signal.axes_manager.navigation_axes]
        signal_idx = [el.index_in_array for el in
                      _signal.axes_manager.signal_axes]

        if not has_signal:
            idx = nav_idx
        elif not has_nav:
            idx = signal_idx
        else:
            idx = nav_idx + signal_idx

        # Add support for Ellipsis
        if Ellipsis in _orig_slices:
            _orig_slices = list(_orig_slices)
            # Expand the first Ellipsis
            ellipsis_index = _orig_slices.index(Ellipsis)
            _orig_slices.remove(Ellipsis)
            _orig_slices = (_orig_slices[:ellipsis_index] +
                            [slice(None), ] * max(0, len(idx) - len(_orig_slices)) +
                            _orig_slices[ellipsis_index:])
            # Replace all the following Ellipses by :
            while Ellipsis in _orig_slices:
                _orig_slices[_orig_slices.index(Ellipsis)] = slice(None)
            _orig_slices = tuple(_orig_slices)

        if len(_orig_slices) > len(idx):
            raise IndexError("too many indices")

        slices = np.array([slice(None,)] *
                          len(_signal.axes_manager._axes))

        slices[idx] = _orig_slices + (slice(None),) * max(
            0, len(idx) - len(_orig_slices))

        array_slices = []
        for slice_, axis in zip(slices, _signal.axes_manager._axes):
            if (isinstance(slice_, slice) or
                    len(_signal.axes_manager._axes) < 2):
                array_slices.append(axis._slice_me(slice_))
            else:
                if isinstance(slice_, float):
                    slice_ = axis.value2index(slice_)
                array_slices.append(slice_)
                _signal._remove_axis(axis.index_in_axes_manager)

        _signal.data = _signal.data[array_slices]
        if self.metadata.has_item('Signal.Noise_properties.variance'):
            if isinstance(
                    self.metadata.Signal.Noise_properties.variance, Signal):
                _signal.metadata.Signal.Noise_properties.variance = self.metadata.Signal.Noise_properties.variance.__getitem__(
                    _orig_slices,
                    isNavigation)
        _signal.get_dimensions_from_data()

        if out is None:
            return _signal
        else:
<<<<<<< HEAD
=======
            out.events.axes_changed.trigger()
>>>>>>> c0541111
            out.events.data_changed.trigger()

    def __setitem__(self, i, j):
        """x.__setitem__(i, y) <==> x[i]=y

        """
        if isinstance(j, Signal):
            j = j.data
        self.__getitem__(i).data[:] = j

    def _binary_operator_ruler(self, other, op_name):
        exception_message = (
            "Invalid dimensions for this operation")
        if isinstance(other, Signal):
            if other.data.shape != self.data.shape:
                # Are they aligned?
                are_aligned = array_tools.are_aligned(self.data.shape,
                                                      other.data.shape)
                if are_aligned is True:
                    sdata, odata = array_tools.homogenize_ndim(self.data,
                                                               other.data)
                else:
                    # Let's align them if possible
                    sig_and_nav = [s for s in [self, other] if
                                   s.axes_manager.signal_size > 1 and
                                   s.axes_manager.navigation_size > 1]

                    sig = [s for s in [self, other] if
                           s.axes_manager.signal_size > 1 and
                           s.axes_manager.navigation_size == 0]

                    if sig_and_nav and sig:
                        self = sig_and_nav[0]
                        other = sig[0]
                        if (self.axes_manager.signal_shape ==
                                other.axes_manager.signal_shape):
                            sdata = self.data
                            other_new_shape = [
                                axis.size if axis.navigate is False
                                else 1
                                for axis in self.axes_manager._axes]
                            odata = other.data.reshape(
                                other_new_shape)
                        elif (self.axes_manager.navigation_shape ==
                                other.axes_manager.signal_shape):
                            sdata = self.data
                            other_new_shape = [
                                axis.size if axis.navigate is True
                                else 1
                                for axis in self.axes_manager._axes]
                            odata = other.data.reshape(
                                other_new_shape)
                        else:
                            raise ValueError(exception_message)
                    elif len(sig) == 2:
                        sdata = self.data.reshape(
                            (1,) * other.axes_manager.signal_dimension
                            + self.data.shape)
                        odata = other.data.reshape(
                            other.data.shape +
                            (1,) * self.axes_manager.signal_dimension)
                    else:
                        raise ValueError(exception_message)

                # The data are now aligned but the shapes are not the
                # same and therefore we have to calculate the resulting
                # axes
                ref_axes = self if (
                    len(self.axes_manager._axes) >
                    len(other.axes_manager._axes)) else other

                new_axes = []
                for i, (ssize, osize) in enumerate(
                        zip(sdata.shape, odata.shape)):
                    if ssize > osize:
                        if are_aligned or len(sig) != 2:
                            new_axes.append(
                                self.axes_manager._axes[i].copy())
                        else:
                            new_axes.append(self.axes_manager._axes[
                                i - other.axes_manager.signal_dimension
                            ].copy())

                    elif ssize < osize:
                        new_axes.append(
                            other.axes_manager._axes[i].copy())

                    else:
                        new_axes.append(
                            ref_axes.axes_manager._axes[i].copy())

            else:
                sdata = self.data
                odata = other.data
                new_axes = [axis.copy()
                            for axis in self.axes_manager._axes]
            exec("result = sdata.%s(odata)" % op_name)
            new_signal = self._deepcopy_with_new_data(result)
            new_signal.axes_manager._axes = new_axes
            new_signal.axes_manager.set_signal_dimension(
                self.axes_manager.signal_dimension)
            return new_signal
        else:
            exec("result = self.data.%s(other)" % op_name)
            return self._deepcopy_with_new_data(result)

    def _unary_operator_ruler(self, op_name):
        exec("result = self.data.%s()" % op_name)
        return self._deepcopy_with_new_data(result)

    def _check_signal_dimension_equals_one(self):
        if self.axes_manager.signal_dimension != 1:
            raise SignalDimensionError(self.axes_manager.signal_dimension, 1)

    def _check_signal_dimension_equals_two(self):
        if self.axes_manager.signal_dimension != 2:
            raise SignalDimensionError(self.axes_manager.signal_dimension, 2)

    def _deepcopy_with_new_data(self, data=None):
        """Returns a deepcopy of itself replacing the data.

        This method has the advantage over deepcopy that it does not
        copy the data what can save precious memory

        Parameters
        ---------
        data : {None | np.array}

        Returns
        -------
        ns : Signal

        """
        try:
            old_data = self.data
            self.data = None
            old_plot = self._plot
            self._plot = None
            ns = self.deepcopy()
            ns.data = data
            return ns
        finally:
            self.data = old_data
            self._plot = old_plot

    def _print_summary(self):
        string = "\n\tTitle: "
        string += self.metadata.General.title.decode('utf8')
        if self.metadata.has_item("Signal.signal_type"):
            string += "\n\tSignal type: "
            string += self.metadata.Signal.signal_type
        string += "\n\tData dimensions: "
        string += str(self.axes_manager.shape)
        if self.metadata.has_item('Signal.record_by'):
            string += "\n\tData representation: "
            string += self.metadata.Signal.record_by
            string += "\n\tData type: "
            string += str(self.data.dtype)
        print string

    def _load_dictionary(self, file_data_dict):
        """Load data from dictionary.

        Parameters
        ----------
        file_data_dict : dictionary
            A dictionary containing at least a 'data' keyword with an array of
            arbitrary dimensions. Additionally the dictionary can contain the
            following items:
            data : numpy array
               The signal data. It can be an array of any dimensions.
            axes : dictionary (optional)
                Dictionary to define the axes (see the
                documentation of the AxesManager class for more details).
            attributes : dictionary (optional)
                A dictionary whose items are stored as attributes.
            metadata : dictionary (optional)
                A dictionary containing a set of parameters
                that will to stores in the `metadata` attribute.
                Some parameters might be mandatory in some cases.
            original_metadata : dictionary (optional)
                A dictionary containing a set of parameters
                that will to stores in the `original_metadata` attribute. It
                typically contains all the parameters that has been
                imported from the original data file.

        """

        self.data = np.asanyarray(file_data_dict['data'])
        if 'axes' not in file_data_dict:
            file_data_dict['axes'] = self._get_undefined_axes_list()
        self.axes_manager = AxesManager(
            file_data_dict['axes'])
        if not 'metadata' in file_data_dict:
            file_data_dict['metadata'] = {}
        if not 'original_metadata' in file_data_dict:
            file_data_dict['original_metadata'] = {}
        if 'attributes' in file_data_dict:
            for key, value in file_data_dict['attributes'].iteritems():
                if hasattr(self, key):
                    if isinstance(value, dict):
                        for k, v in value.iteritems():
                            eval('self.%s.__setattr__(k,v)' % key)
                    else:
                        self.__setattr__(key, value)
        self.original_metadata.add_dictionary(
            file_data_dict['original_metadata'])
        self.metadata.add_dictionary(
            file_data_dict['metadata'])
        if "title" not in self.metadata.General:
            self.metadata.General.title = ''
        if (self._record_by or
                "Signal.record_by" not in self.metadata):
            self.metadata.Signal.record_by = self._record_by
        if (self._signal_origin or
                "Signal.signal_origin" not in self.metadata):
            self.metadata.Signal.signal_origin = self._signal_origin
        if (self._signal_type or
                not self.metadata.has_item("Signal.signal_type")):
            self.metadata.Signal.signal_type = self._signal_type

    def squeeze(self):
        """Remove single-dimensional entries from the shape of an array
        and the axes.

        """
        # We deepcopy everything but data
        self = self._deepcopy_with_new_data(self.data)
        for axis in self.axes_manager._axes:
            if axis.size == 1:
                self._remove_axis(axis.index_in_axes_manager)
        self.data = self.data.squeeze()
        return self

    def _to_dictionary(self, add_learning_results=True):
        """Returns a dictionary that can be used to recreate the signal.

        All items but `data` are copies.

        Parameters
        ----------
        add_learning_results : bool

        Returns
        -------
        dic : dictionary

        """
        dic = {}
        dic['data'] = self.data
        dic['axes'] = self.axes_manager._get_axes_dicts()
        dic['metadata'] = \
            self.metadata.deepcopy().as_dictionary()
        dic['original_metadata'] = \
            self.original_metadata.deepcopy().as_dictionary()
        dic['tmp_parameters'] = \
            self.tmp_parameters.deepcopy().as_dictionary()
        if add_learning_results and hasattr(self, 'learning_results'):
            dic['learning_results'] = copy.deepcopy(
                self.learning_results.__dict__)
        return dic

    def _get_undefined_axes_list(self):
        axes = []
        for i in xrange(len(self.data.shape)):
            axes.append({'size': int(self.data.shape[i]), })
        return axes

    def __call__(self, axes_manager=None):
        if axes_manager is None:
            axes_manager = self.axes_manager
        
        if self.signal_callback is None:
            return np.atleast_1d(
                self.data.__getitem__(axes_manager._getitem_tuple)) 
        else:
            return np.atleast_1d(self.signal_callback(axes_manager))
        

    def plot(self, navigator="auto", axes_manager=None):
        """Plot the signal at the current coordinates.

        For multidimensional datasets an optional figure,
        the "navigator", with a cursor to navigate that data is
        raised. In any case it is possible to navigate the data using
        the sliders. Currently only signals with signal_dimension equal to
        0, 1 and 2 can be plotted.

        Parameters
        ----------
        navigator : {"auto", None, "slider", "spectrum", Signal}
            If "auto", if navigation_dimension > 0, a navigator is
            provided to explore the data.
            If navigation_dimension is 1 and the signal is an image
            the navigator is a spectrum obtained by integrating
            over the signal axes (the image).
            If navigation_dimension is 1 and the signal is a spectrum
            the navigator is an image obtained by stacking horizontally
            all the spectra in the dataset.
            If navigation_dimension is > 1, the navigator is an image
            obtained by integrating the data over the signal axes.
            Additionaly, if navigation_dimension > 2 a window
            with one slider per axis is raised to navigate the data.
            For example,
            if the dataset consists of 3 navigation axes X, Y, Z and one
            signal axis, E, the default navigator will be an image
            obtained by integrating the data over E at the current Z
            index and a window with sliders for the X, Y and Z axes
            will be raised. Notice that changing the Z-axis index
            changes the navigator in this case.
            If "slider" and the navigation dimension > 0 a window
            with one slider per axis is raised to navigate the data.
            If "spectrum" and navigation_dimension > 0 the navigator
            is always a spectrum obtained by integrating the data
            over all other axes.
            If None, no navigator will be provided.
            Alternatively a Signal instance can be provided. The signal
            dimension must be 1 (for a spectrum navigator) or 2 (for a
            image navigator) and navigation_shape must be 0 (for a static
            navigator) or navigation_shape + signal_shape must be equal
            to the navigator_shape of the current object (for a dynamic
            navigator).
            If the signal dtype is RGB or RGBA this parameters has no
            effect and is always "slider".

        axes_manager : {None, axes_manager}
            If None `axes_manager` is used.

        """

        if self._plot is not None:
            try:
                self._plot.close()
            except:
                # If it was already closed it will raise an exception,
                # but we want to carry on...
                pass

        if axes_manager is None:
            axes_manager = self.axes_manager
        if self.is_rgbx is True:
            if axes_manager.navigation_size < 2:
                navigator = None
            else:
                navigator = "slider"
        if axes_manager.signal_dimension == 0:
            self._plot = mpl_he.MPL_HyperExplorer()
        elif axes_manager.signal_dimension == 1:
            # Hyperspectrum
            self._plot = mpl_hse.MPL_HyperSpectrum_Explorer()
        elif axes_manager.signal_dimension == 2:
            self._plot = mpl_hie.MPL_HyperImage_Explorer()
        else:
            raise ValueError('Plotting is not supported for this view')

        self._plot.axes_manager = axes_manager
        self._plot.signal_data_function = self.__call__
        if self.metadata.General.title:
            self._plot.signal_title = self.metadata.General.title
        elif self.tmp_parameters.has_item('filename'):
            self._plot.signal_title = self.tmp_parameters.filename

        def get_static_explorer_wrapper(*args, **kwargs):
            return navigator()

        def get_1D_sum_explorer_wrapper(*args, **kwargs):
            navigator = self
            # Sum over all but the first navigation axis.
            while len(navigator.axes_manager.shape) > 1:
                navigator = navigator.sum(-1)
            return np.nan_to_num(navigator.data).squeeze()

        def get_dynamic_explorer_wrapper(*args, **kwargs):
            navigator.axes_manager.indices = self.axes_manager.indices[
                navigator.axes_manager.signal_dimension:]
            return navigator()

        if not isinstance(navigator, Signal) and navigator == "auto":
            if (self.axes_manager.navigation_dimension == 1 and
                    self.axes_manager.signal_dimension == 1):
                navigator = "data"
            elif self.axes_manager.navigation_dimension > 0:
                if self.axes_manager.signal_dimension == 0:
                    navigator = self.deepcopy()
                else:
                    navigator = self
                    while navigator.axes_manager.signal_dimension > 0:
                        navigator = navigator.sum(-1)
                if navigator.axes_manager.navigation_dimension == 1:
                    navigator = navigator.as_spectrum(0)
                else:
                    navigator = navigator.as_image((0, 1))
            else:
                navigator = None
        # Navigator properties
        if axes_manager.navigation_axes:
            if navigator is "slider":
                self._plot.navigator_data_function = "slider"
            elif navigator is None:
                self._plot.navigator_data_function = None
            elif isinstance(navigator, Signal):
                # Dynamic navigator
                if (axes_manager.navigation_shape ==
                        navigator.axes_manager.signal_shape +
                        navigator.axes_manager.navigation_shape):
                    self._plot.navigator_data_function = \
                        get_dynamic_explorer_wrapper

                elif (axes_manager.navigation_shape ==
                        navigator.axes_manager.signal_shape or
                        axes_manager.navigation_shape[:2] ==
                        navigator.axes_manager.signal_shape or
                        (axes_manager.navigation_shape[0],) ==
                        navigator.axes_manager.signal_shape):
                    self._plot.navigator_data_function = \
                        get_static_explorer_wrapper
                else:
                    raise ValueError(
                        "The navigator dimensions are not compatible with "
                        "those of self.")
            elif navigator == "data":
                self._plot.navigator_data_function = \
                    lambda axes_manager=None: self.data
            elif navigator == "spectrum":
                self._plot.navigator_data_function = \
                    get_1D_sum_explorer_wrapper
            else:
                raise ValueError(
                    "navigator must be one of \"spectrum\",\"auto\","
                    " \"slider\", None, a Signal instance")

        self._plot.plot()

    def save(self, filename=None, overwrite=None, extension=None,
             **kwds):
        """Saves the signal in the specified format.

        The function gets the format from the extension.:
            - hdf5 for HDF5
            - rpl for Ripple (useful to export to Digital Micrograph)
            - msa for EMSA/MSA single spectrum saving.
            - Many image formats such as png, tiff, jpeg...

        If no extension is provided the default file format as defined
        in the `preferences` is used.
        Please note that not all the formats supports saving datasets of
        arbitrary dimensions, e.g. msa only supports 1D data.

        Each format accepts a different set of parameters. For details
        see the specific format documentation.

        Parameters
        ----------
        filename : str or None
            If None (default) and tmp_parameters.filename and
            `tmp_paramters.folder` are defined, the
            filename and path will be taken from there. A valid
            extension can be provided e.g. "my_file.rpl", see `extension`.
        overwrite : None, bool
            If None, if the file exists it will query the user. If
            True(False) it (does not) overwrites the file if it exists.
        extension : {None, 'hdf5', 'rpl', 'msa',common image extensions e.g. 'tiff', 'png'}
            The extension of the file that defines the file format.
            If None, the extension is taken from the first not None in the following list:
            i) the filename
            ii)  `tmp_parameters.extension`
            iii) `preferences.General.default_file_format` in this order.

        """
        if filename is None:
            if (self.tmp_parameters.has_item('filename') and
                    self.tmp_parameters.has_item('folder')):
                filename = os.path.join(
                    self.tmp_parameters.folder,
                    self.tmp_parameters.filename)
                extesion = (self.tmp_parameters.extension
                            if not extension
                            else extension)
            elif self.metadata.has_item('General.original_filename'):
                filename = self.metadata.General.original_filename
            else:
                raise ValueError('File name not defined')
        if extension is not None:
            basename, ext = os.path.splitext(filename)
            filename = basename + '.' + extension
        io.save(filename, self, overwrite=overwrite, **kwds)

    def _replot(self):
        if self._plot is not None:
            if self._plot.is_active() is True:
                self.plot()

    def update_plot(self):
        if self._plot is not None:
            if self._plot.is_active() is True:
                if self._plot.signal_plot is not None:
                    self._plot.signal_plot.update()
                if self._plot.navigator_plot is not None:
                    self._plot.navigator_plot.update()

    @auto_replot
    def get_dimensions_from_data(self):
        """Get the dimension parameters from the data_cube. Useful when
        the data_cube was externally modified, or when the SI was not
        loaded from a file

        """
        dc = self.data
        for axis in self.axes_manager._axes:
            axis.size = int(dc.shape[axis.index_in_array])

    def crop(self, axis, start=None, end=None):
        """Crops the data in a given axis. The range is given in pixels

        Parameters
        ----------
        axis : {int | string}
            Specify the data axis in which to perform the cropping
            operation. The axis can be specified using the index of the
            axis in `axes_manager` or the axis name.
        start, end : {int | float | None}
            The beginning and end of the cropping interval. If int
            the value is taken as the axis index. If float the index
            is calculated using the axis calibration. If start/end is
            None crop from/to the low/high end of the axis.

        """
        axis = self.axes_manager[axis]
        i1, i2 = axis._get_index(start), axis._get_index(end)
        if i1 is not None:
            new_offset = axis.axis[i1]
        # We take a copy to guarantee the continuity of the data
        self.data = self.data[
            (slice(None),) * axis.index_in_array + (slice(i1, i2),
                                                    Ellipsis)]

        if i1 is not None:
            axis.offset = new_offset
        self.get_dimensions_from_data()
        self.squeeze()

    def swap_axes(self, axis1, axis2):
        """Swaps the axes.

        Parameters
        ----------
        axis1, axis2 : {int | str}
            Specify the data axes in which to perform the operation.
            The axis can be specified using the index of the
            axis in `axes_manager` or the axis name.

        Returns
        -------
        s : a copy of the object with the axes swapped.

        """
        axis1 = self.axes_manager[axis1].index_in_array
        axis2 = self.axes_manager[axis2].index_in_array
        s = self._deepcopy_with_new_data(self.data.swapaxes(axis1, axis2))
        c1 = s.axes_manager._axes[axis1]
        c2 = s.axes_manager._axes[axis2]
        s.axes_manager._axes[axis1] = c2
        s.axes_manager._axes[axis2] = c1
        s.axes_manager._update_attributes()
        s._make_sure_data_is_contiguous()
        return s

    def rollaxis(self, axis, to_axis):
        """Roll the specified axis backwards, until it lies in a given position.

        Parameters
        ----------
        axis : {int, str}
            The axis to roll backwards.  The positions of the other axes do not
            change relative to one another.
        to_axis : {int, str}
            The axis is rolled until it lies before this other axis.

        Returns
        -------
        s : Signal or subclass
            Output signal.

        See Also
        --------
        roll : swap_axes

        Examples
        --------
        >>> s = signals.Spectrum(np.ones((5,4,3,6)))
        >>> s
        <Spectrum, title: , dimensions: (3, 4, 5, 6)>
        >>> s.rollaxis(3, 1)
        <Spectrum, title: , dimensions: (3, 4, 5, 6)>
        >>> s.rollaxis(2,0)
        <Spectrum, title: , dimensions: (5, 3, 4, 6)>

        """
        axis = self.axes_manager[axis].index_in_array
        to_index = self.axes_manager[to_axis].index_in_array
        if axis == to_index:
            return self.deepcopy()
        new_axes_indices = hyperspy.misc.utils.rollelem(
            [axis_.index_in_array for axis_ in self.axes_manager._axes],
            index=axis,
            to_index=to_index)

        s = self._deepcopy_with_new_data(self.data.transpose(new_axes_indices))
        s.axes_manager._axes = hyperspy.misc.utils.rollelem(
            s.axes_manager._axes,
            index=axis,
            to_index=to_index)
        s.axes_manager._update_attributes()
        s._make_sure_data_is_contiguous()
        return s

    def rebin(self, new_shape):
        """Returns the object with the data rebinned.

        Parameters
        ----------
        new_shape: tuple of ints
            The new shape must be a divisor of the original shape

        Returns
        -------
        s : Signal subclass

        """
        if len(new_shape) != len(self.data.shape):
            raise ValueError("Wrong shape size")
        new_shape_in_array = []
        for axis in self.axes_manager._axes:
            new_shape_in_array.append(
                new_shape[axis.index_in_axes_manager])
        factors = (np.array(self.data.shape) /
                   np.array(new_shape_in_array))
        s = self._deepcopy_with_new_data(
            array_tools.rebin(self.data, new_shape_in_array))
        for axis in s.axes_manager._axes:
            axis.scale *= factors[axis.index_in_array]
        s.get_dimensions_from_data()
        return s

    def split(self,
              axis='auto',
              number_of_parts='auto',
              step_sizes='auto'):
        """Splits the data into several signals.

        The split can be defined by giving the number_of_parts, a homogeneous
        step size or a list of customized step sizes. By default ('auto'),
        the function is the reverse of utils.stack().

        Parameters
        ----------
        axis : {'auto' | int | string}
            Specify the data axis in which to perform the splitting
            operation.  The axis can be specified using the index of the
            axis in `axes_manager` or the axis name.
            - If 'auto' and if the object has been created with utils.stack,
            split will return the former list of signals
            (options stored in 'metadata._HyperSpy.Stacking_history'
             else the last navigation axis will be used.
        number_of_parts : {'auto' | int}
            Number of parts in which the SI will be splitted. The
            splitting is homegenous. When the axis size is not divisible
            by the number_of_parts the reminder data is lost without
            warning. If number_of_parts and step_sizes is 'auto',
            number_of_parts equals the length of the axis,
            step_sizes equals one  and the axis is supress from each sub_spectra.
        step_sizes : {'auto' | list of ints | int}
            Size of the splitted parts. If 'auto', the step_sizes equals one.
            If int, the splitting is homogenous.

        Examples
        --------
        >>> s=signals.Spectrum(random.random([4,3,2]))
        >>> s
            <Spectrum, title: , dimensions: (3, 4|2)>
        >>> s.split()
            [<Spectrum, title: , dimensions: (3 |2)>,
            <Spectrum, title: , dimensions: (3 |2)>,
            <Spectrum, title: , dimensions: (3 |2)>,
            <Spectrum, title: , dimensions: (3 |2)>]
        >>> s.split(step_sizes=2)
            [<Spectrum, title: , dimensions: (3, 2|2)>,
            <Spectrum, title: , dimensions: (3, 2|2)>]
        >>> s.split(step_sizes=[1,2])
            [<Spectrum, title: , dimensions: (3, 1|2)>,
            <Spectrum, title: , dimensions: (3, 2|2)>]

        Returns
        -------
        list of the splitted signals
        """

        shape = self.data.shape
        signal_dict = self._to_dictionary(add_learning_results=False)

        if axis == 'auto':
            mode = 'auto'
            if hasattr(self.metadata._HyperSpy, 'Stacking_history'):
                axis_in_manager = self.metadata._HyperSpy.Stacking_history.axis
                step_sizes = self.metadata._HyperSpy.Stacking_history.step_sizes
            else:
                axis_in_manager = self.axes_manager[-1 +
                                                    1j].index_in_axes_manager
        else:
            mode = 'manual'
            axis_in_manager = self.axes_manager[axis].index_in_axes_manager

        axis = self.axes_manager[axis_in_manager].index_in_array
        len_axis = self.axes_manager[axis_in_manager].size

        if number_of_parts is 'auto' and step_sizes is 'auto':
            step_sizes = 1
            number_of_parts = len_axis
        elif number_of_parts is not 'auto' and step_sizes is not 'auto':
            raise ValueError(
                "You can define step_sizes or number_of_parts "
                "but not both.")
        elif step_sizes is 'auto':
            if number_of_parts > shape[axis]:
                raise ValueError(
                    "The number of parts is greater than "
                    "the axis size.")
            else:
                step_sizes = ([shape[axis] // number_of_parts, ] *
                              number_of_parts)

        if isinstance(step_sizes, int):
            step_sizes = [step_sizes] * int(len_axis / step_sizes)

        splitted = []
        cut_index = np.array([0] + step_sizes).cumsum()

        axes_dict = signal_dict['axes']
        for i in xrange(len(cut_index) - 1):
            axes_dict[axis]['offset'] = \
                self.axes_manager._axes[axis].index2value(cut_index[i])
            axes_dict[axis]['size'] = cut_index[i + 1] - cut_index[i]
            data = self.data[
                (slice(None), ) * axis +
                (slice(cut_index[i], cut_index[i + 1]), Ellipsis)]
            signal_dict['data'] = data
            splitted += self.__class__(**signal_dict),

        if number_of_parts == len_axis \
                or step_sizes == [1] * len_axis:
            for i, spectrum in enumerate(splitted):
                spectrum.data = spectrum.data[
                    spectrum.axes_manager._get_data_slice([(axis, 0)])]
                spectrum._remove_axis(axis_in_manager)

        if mode == 'auto' and hasattr(
                self.original_metadata, 'stack_elements'):
            for i, spectrum in enumerate(splitted):
                spectrum.metadata = copy.deepcopy(
                    self.original_metadata.stack_elements[
                        'element' +
                        str(i)]['metadata'])
                spectrum.original_metadata = copy.deepcopy(self.original_metadata.stack_elements['element' +
                                                                                                 str(i)]['original_metadata'])
                spectrum.metadata.General.title = self.original_metadata.stack_elements['element' +
                                                                                        str(i)].metadata.General.title

        return splitted

    def unfold_if_multidim(self):
        """Unfold the datacube if it is >2D

        Returns
        -------

        Boolean. True if the data was unfolded by the function.
        """
        if len(self.axes_manager._axes) > 2:
            print "Automatically unfolding the data"
            self.unfold()
            return True
        else:
            return False

    @auto_replot
    def _unfold(self, steady_axes, unfolded_axis):
        """Modify the shape of the data by specifying the axes the axes which
        dimension do not change and the axis over which the remaining axes will
        be unfolded

        Parameters
        ----------
        steady_axes : list
            The indices of the axes which dimensions do not change
        unfolded_axis : int
            The index of the axis over which all the rest of the axes (except
            the steady axes) will be unfolded

        See also
        --------
        fold
        """

        # It doesn't make sense unfolding when dim < 3
        if len(self.data.squeeze().shape) < 3:
            return False

        # We need to store the original shape and coordinates to be used
        # by
        # the fold function only if it has not been already stored by a
        # previous unfold
        folding = self.metadata._HyperSpy.Folding
        if folding.unfolded is False:
            folding.original_shape = self.data.shape
            folding.original_axes_manager = self.axes_manager
            folding.unfolded = True

        new_shape = [1] * len(self.data.shape)
        for index in steady_axes:
            new_shape[index] = self.data.shape[index]
        new_shape[unfolded_axis] = -1
        self.data = self.data.reshape(new_shape)
        self.axes_manager = self.axes_manager.deepcopy()
        uname = ''
        uunits = ''
        to_remove = []
        for axis, dim in zip(self.axes_manager._axes, new_shape):
            if dim == 1:
                uname += ',' + unicode(axis)
                uunits = ',' + unicode(axis.units)
                to_remove.append(axis)
        ua = self.axes_manager._axes[unfolded_axis]
        ua.name = unicode(ua) + uname
        ua.units = unicode(ua.units) + uunits
        ua.size = self.data.shape[unfolded_axis]
        for axis in to_remove:
            self.axes_manager.remove(axis.index_in_axes_manager)
        self.data = self.data.squeeze()
        if self.metadata.has_item('Signal.Noise_properties.variance'):
            variance = self.metadata.Signal.Noise_properties.variance
            if isinstance(variance, Signal):
                variance._unfold(steady_axes, unfolded_axis)

    def unfold(self):
        """Modifies the shape of the data by unfolding the signal and
        navigation dimensions separaterly

        """
        self.unfold_navigation_space()
        self.unfold_signal_space()

    def unfold_navigation_space(self):
        """Modify the shape of the data to obtain a navigation space of
        dimension 1
        """

        if self.axes_manager.navigation_dimension < 2:
            return False
        steady_axes = [
            axis.index_in_array for axis in
            self.axes_manager.signal_axes]
        unfolded_axis = (
            self.axes_manager.navigation_axes[0].index_in_array)
        self._unfold(steady_axes, unfolded_axis)

    def unfold_signal_space(self):
        """Modify the shape of the data to obtain a signal space of
        dimension 1
        """
        if self.axes_manager.signal_dimension < 2:
            return False
        steady_axes = [
            axis.index_in_array for axis in
            self.axes_manager.navigation_axes]
        unfolded_axis = self.axes_manager.signal_axes[0].index_in_array
        self._unfold(steady_axes, unfolded_axis)

    @auto_replot
    def fold(self):
        """If the signal was previously unfolded, folds it back"""
        folding = self.metadata._HyperSpy.Folding
        # Note that == must be used instead of is True because
        # if the value was loaded from a file its type can be np.bool_
        if folding.unfolded is True:
            self.data = self.data.reshape(folding.original_shape)
            self.axes_manager = folding.original_axes_manager
            folding.original_shape = None
            folding.original_axes_manager = None
            folding.unfolded = False
            if self.metadata.has_item('Signal.Noise_properties.variance'):
                variance = self.metadata.Signal.Noise_properties.variance
                if isinstance(variance, Signal):
                    variance.fold()

    def _make_sure_data_is_contiguous(self):
        if self.data.flags['C_CONTIGUOUS'] is False:
            self.data = np.ascontiguousarray(self.data)

    def _iterate_signal(self):
        """Iterates over the signal data.

        It is faster than using the signal iterator.

        """
        if self.axes_manager.navigation_size < 2:
            yield self()
            return
        self._make_sure_data_is_contiguous()
        axes = [axis.index_in_array for
                axis in self.axes_manager.signal_axes]
        unfolded_axis = (
            self.axes_manager.navigation_axes[0].index_in_array)
        new_shape = [1] * len(self.data.shape)
        for axis in axes:
            new_shape[axis] = self.data.shape[axis]
        new_shape[unfolded_axis] = -1
        # Warning! if the data is not contigous it will make a copy!!
        data = self.data.reshape(new_shape)
        for i in xrange(data.shape[unfolded_axis]):
            getitem = [0] * len(data.shape)
            for axis in axes:
                getitem[axis] = slice(None)
            getitem[unfolded_axis] = i
            yield(data[getitem])

    def _remove_axis(self, axis):
        axis = self.axes_manager[axis]
        self.axes_manager.remove(axis.index_in_axes_manager)
        if axis.navigate is False:  # The removed axis is a signal axis
            if self.axes_manager.signal_dimension == 2:
                self._record_by = "image"
            elif self.axes_manager.signal_dimension == 1:
                self._record_by = "spectrum"
            elif self.axes_manager.signal_dimension == 0:
                self._record_by = ""
            else:
                return
            self.metadata.Signal.record_by = self._record_by
            self._assign_subclass()

    def _apply_function_on_data_and_remove_axis(self, function, axis,
                                                out=None):
        if out is not None:
            oldshape = out.data.shape
        if axis not in ("navigation", "signal"):
            if out is None:
                s = self._deepcopy_with_new_data(None)
            else:
                s = out
            s.data = function(self.data,
                            axis=self.axes_manager[axis].index_in_array)
            if out is None:
                s._remove_axis(axis)
                return s
            else:
                if oldshape != out.data.shape:
                    out.get_dimensions_from_data()
                out.events.data_changed.trigger()
                return

        if axis == "navigation":
            if out is None:
                s = self.get_current_signal(auto_filename=False,
                                            auto_title=False)
                s.data = s.data.copy() # Don't overwrite self.data 
            else:
                s = out
            iaxes = sorted([ax.index_in_array
                           for ax in self.axes_manager.navigation_axes])
        elif axis == "signal":
            if out is None:
                s = self._get_navigation_signal()
            else:
                s = out
            iaxes = sorted([ax.index_in_array
                            for ax in self.axes_manager.signal_axes])
        data = self.data
        while iaxes:
            data = function(data,
                            axis=iaxes.pop())
        s.data[:] = data
        if out is None:
            return s
        else:
            if oldshape != out.data.shape:
                out.get_dimensions_from_data()
            out.events.data_changed.trigger()

    def sum(self, axis="navigation", out=None):
        """Sum the data over the given axis.

        Parameters
        ----------
        axis : {int, string}
           The axis can be specified using the index of the axis in
           `axes_manager` or the axis name.

        Returns
        -------
        s : Signal

        See also
        --------
        sum_in_mask, mean

        Examples
        --------
        >>> import numpy as np
        >>> s = Signal(np.random.random((64,64,1024)))
        >>> s.data.shape
        (64,64,1024)
        >>> s.sum(-1).data.shape
        (64,64)
        # If we just want to plot the result of the operation
        s.sum(-1, True).plot()

        """
        return self._apply_function_on_data_and_remove_axis(np.sum, axis,
                                                            out=out)

    def max(self, axis="navigation", out=None):
        """Returns a signal with the maximum of the signal along an axis.

        Parameters
        ----------
        axis : {int | string}
           The axis can be specified using the index of the axis in
           `axes_manager` or the axis name.

        Returns
        -------
        s : Signal

        See also
        --------
        sum, mean, min

        Examples
        --------
        >>> import numpy as np
        >>> s = Signal(np.random.random((64,64,1024)))
        >>> s.data.shape
        (64,64,1024)
        >>> s.max(-1).data.shape
        (64,64)

        """
        return self._apply_function_on_data_and_remove_axis(np.max, axis,
                                                            out=out)

    def min(self, axis="navigation", out=None):
        """Returns a signal with the minimum of the signal along an axis.

        Parameters
        ----------
        axis : {int | string}
           The axis can be specified using the index of the axis in
           `axes_manager` or the axis name.

        Returns
        -------
        s : Signal

        See also
        --------
        sum, mean, max, std, var

        Examples
        --------
        >>> import numpy as np
        >>> s = Signal(np.random.random((64,64,1024)))
        >>> s.data.shape
        (64,64,1024)
        >>> s.min(-1).data.shape
        (64,64)

        """

        return self._apply_function_on_data_and_remove_axis(np.min, axis,
                                                            out=out)

    def mean(self, axis="navigation", out=None):
        """Returns a signal with the average of the signal along an axis.

        Parameters
        ----------
        axis : {int | string}
           The axis can be specified using the index of the axis in
           `axes_manager` or the axis name.

        Returns
        -------
        s : Signal

        See also
        --------
        sum_in_mask, mean

        Examples
        --------
        >>> import numpy as np
        >>> s = Signal(np.random.random((64,64,1024)))
        >>> s.data.shape
        (64,64,1024)
        >>> s.mean(-1).data.shape
        (64,64)

        """
        return self._apply_function_on_data_and_remove_axis(np.mean, axis,
                                                            out=out)

    def std(self, axis="navigation", out=None):
        """Returns a signal with the standard deviation of the signal along
        an axis.

        Parameters
        ----------
        axis : {int | string}
           The axis can be specified using the index of the axis in
           `axes_manager` or the axis name.

        Returns
        -------
        s : Signal

        See also
        --------
        sum_in_mask, mean

        Examples
        --------
        >>> import numpy as np
        >>> s = Signal(np.random.random((64,64,1024)))
        >>> s.data.shape
        (64,64,1024)
        >>> s.std(-1).data.shape
        (64,64)

        """
        return self._apply_function_on_data_and_remove_axis(np.std, axis,
                                                            out=out)

    def var(self, axis="navigation", out=None):
        """Returns a signal with the variances of the signal along an axis.

        Parameters
        ----------
        axis : {int | string}
           The axis can be specified using the index of the axis in
           `axes_manager` or the axis name.

        Returns
        -------
        s : Signal

        See also
        --------
        sum_in_mask, mean

        Examples
        --------
        >>> import numpy as np
        >>> s = Signal(np.random.random((64,64,1024)))
        >>> s.data.shape
        (64,64,1024)
        >>> s.var(-1).data.shape
        (64,64)

        """
        return self._apply_function_on_data_and_remove_axis(np.var, axis,
                                                            out=out)

    def diff(self, axis, order=1):
        """Returns a signal with the n-th order discrete difference along
        given axis.

        Parameters
        ----------
        axis : {int | string}
           The axis can be specified using the index of the axis in
           `axes_manager` or the axis name.
        order: the order of the derivative

        See also
        --------
        mean, sum

        Examples
        --------
        >>> import numpy as np
        >>> s = Signal(np.random.random((64,64,1024)))
        >>> s.data.shape
        (64,64,1024)
        >>> s.diff(-1).data.shape
        (64,64,1023)

        """

        s = self._deepcopy_with_new_data(
            np.diff(self.data, order, axis))
        axis = s.axes_manager._axes[axis]
        axis.offset += (axis.scale / 2)
        s.get_dimensions_from_data()
        return s

    def integrate_simpson(self, axis):
        """Returns a signal with the result of calculating the integral
        of the signal along an axis using Simpson's rule.

        Parameters
        ----------
        axis : {int | string}
           The axis can be specified using the index of the axis in
           `axes_manager` or the axis name.

        Returns
        -------
        s : Signal

        See also
        --------
        sum_in_mask, mean

        Examples
        --------
        >>> import numpy as np
        >>> s = Signal(np.random.random((64,64,1024)))
        >>> s.data.shape
        (64,64,1024)
        >>> s.var(-1).data.shape
        (64,64)

        """
        axis = self.axes_manager[axis]
        s = self._deepcopy_with_new_data(
            sp.integrate.simps(y=self.data,
                               x=axis.axis,
                               axis=axis.index_in_array))
        s._remove_axis(axis.index_in_axes_manager)
        return s

    def integrate1D(self, axis):
        """Integrate the signal over the given axis.

        The integration is performed using Simpson's rule if
        `metadata.Signal.binned` is False and summation over the given axis if
        True.

        Parameters
        ----------
        axis : {int | string}
           The axis can be specified using the index of the axis in
           `axes_manager` or the axis name.

        Returns
        -------
        s : Signal

        See also
        --------
        sum_in_mask, mean

        Examples
        --------
        >>> import numpy as np
        >>> s = Signal(np.random.random((64,64,1024)))
        >>> s.data.shape
        (64,64,1024)
        >>> s.var(-1).data.shape
        (64,64)

        """
        if self.metadata.Signal.binned is False:
            return self.integrate_simpson(axis)
        else:
            return self.sum(axis)

    def indexmax(self, axis="navigation", out=None):
        """Returns a signal with the index of the maximum along an axis.

        Parameters
        ----------
        axis : {int | string}
           The axis can be specified using the index of the axis in
           `axes_manager` or the axis name.

        Returns
        -------
        s : Signal
            The data dtype is always int.

        See also
        --------
        sum, mean, min

        Usage
        -----
        >>> import numpy as np
        >>> s = Signal(np.random.random((64,64,1024)))
        >>> s.data.shape
        (64,64,1024)
        >>> s.indexmax(-1).data.shape
        (64,64)

        """
        return self._apply_function_on_data_and_remove_axis(np.argmax, axis,
                                                            out=out)

    def valuemax(self, axis):
        """Returns a signal with the value of the maximum along an axis.

        Parameters
        ----------
        axis : {int | string}
           The axis can be specified using the index of the axis in
           `axes_manager` or the axis name.

        Returns
        -------
        s : Signal
            The data dtype is always int.

        See also
        --------
        sum, mean, min

        Usage
        -----
        >>> import numpy as np
        >>> s = Signal(np.random.random((64,64,1024)))
        >>> s.data.shape
        (64,64,1024)
        >>> s.valuemax(-1).data.shape
        (64,64)

        """
        s = self.indexmax(axis)
        s.data = self.axes_manager[axis].index2value(s.data)
        return s

    def get_histogram(img, bins='freedman', range_bins=None, **kwargs):
        """Return a histogram of the signal data.

        More sophisticated algorithms for determining bins can be used.
        Aside from the `bins` argument allowing a string specified how bins
        are computed, the parameters are the same as numpy.histogram().

        Parameters
        ----------
        bins : int or list or str, optional
            If bins is a string, then it must be one of:
            'knuth' : use Knuth's rule to determine bins
            'scotts' : use Scott's rule to determine bins
            'freedman' : use the Freedman-diaconis rule to determine bins
            'blocks' : use bayesian blocks for dynamic bin widths
        range_bins : tuple or None, optional
            the minimum and maximum range for the histogram. If not specified,
            it will be (x.min(), x.max())
        **kwargs
            other keyword arguments (weight and density) are described in
            np.histogram().

        Returns
        -------
        hist_spec : An 1D spectrum instance containing the histogram.

        See Also
        --------
        print_summary_statistics
        astroML.density_estimation.histogram, numpy.histogram : these are the
            functions that hyperspy uses to compute the histogram.

        Notes
        -----
        The number of bins estimators are taken from AstroML. Read
        their documentation for more info.

        Examples
        --------
        >>> s = signals.Spectrum(np.random.normal(size=(10, 100)))
        Plot the data histogram
        >>> s.get_histogram().plot()
        Plot the histogram of the signal at the current coordinates
        >>> s.get_current_signal().get_histogram().plot()

        """
        from hyperspy import signals

        hist, bin_edges = histogram(img.data.flatten(),
                                    bins=bins,
                                    range=range_bins,
                                    **kwargs)
        hist_spec = signals.Spectrum(hist)
        if bins == 'blocks':
            hist_spec.axes_manager.signal_axes[0].axis = bin_edges[:-1]
            warnings.warn(
                "The options `bins = 'blocks'` is not fully supported in this "
                "versions of hyperspy. It should be used for plotting purpose"
                "only.")
        else:
            hist_spec.axes_manager[0].scale = bin_edges[1] - bin_edges[0]
            hist_spec.axes_manager[0].offset = bin_edges[0]

        hist_spec.axes_manager[0].name = 'value'
        hist_spec.metadata.General.title = (img.metadata.General.title +
                                            " histogram")
        hist_spec.metadata.Signal.binned = True
        return hist_spec

    def map(self, function,
            show_progressbar=None, **kwargs):
        """Apply a function to the signal data at all the coordinates.

        The function must operate on numpy arrays and the output *must have the
        same dimensions as the input*. The function is applied to the data at
        each coordinate and the result is stored in the current signal i.e.
        this method operates *in-place*.  Any extra keyword argument is passed
        to the function. The keywords can take different values at different
        coordinates. If the function takes an `axis` or `axes` argument, the
        function is assumed to be vectorial and the signal axes are assigned to
        `axis` or `axes`.  Otherwise, the signal is iterated over the
        navigation axes and a progress bar is displayed to monitor the
        progress.

        Parameters
        ----------

        function : function
            A function that can be applied to the signal.
        show_progressbar : None or bool
            If True, display a progress bar. If None the default is set in
            `preferences`.
        keyword arguments : any valid keyword argument
            All extra keyword arguments are passed to the

        Notes
        -----
        This method is similar to Python's :func:`map` that can also be utilize
        with a :class:`Signal` instance for similar purposes. However, this
        method has the advantage of being faster because it iterates the numpy
        array instead of the :class:`Signal`.

        Examples
        --------
        Apply a gaussian filter to all the images in the dataset. The sigma
        parameter is constant.

        >>> import scipy.ndimage
        >>> im = signals.Image(np.random.random((10, 64, 64)))
        >>> im.map(scipy.ndimage.gaussian_filter, sigma=2.5)

        Apply a gaussian filter to all the images in the dataset. The sigmal
        parameter is variable.

        >>> im = signals.Image(np.random.random((10, 64, 64)))
        >>> sigmas = signals.Signal(np.linspace(2,5,10))
        >>> sigmas.axes_manager.set_signal_dimension(0)
        >>> im.map(scipy.ndimage.gaussian_filter, sigma=sigmas)

        """
        if show_progressbar is None:
            show_progressbar = preferences.General.show_progressbar
        # Sepate ndkwargs
        ndkwargs = ()
        for key, value in kwargs.iteritems():
            if isinstance(value, Signal):
                ndkwargs += ((key, value),)

        # Check if the signal axes have inhomogenous scales and/or units and
        # display in warning if yes.
        scale = set()
        units = set()
        for i in range(len(self.axes_manager.signal_axes)):
            scale.add(self.axes_manager[i].scale)
            units.add(self.axes_manager[i].units)
        if len(units) != 1 or len(scale) != 1:
            warnings.warn("The function you applied does not take into "
                          "account the difference of units and of scales in-between"
                          " axes.")
        # If the function has an axis argument and the signal dimension is 1,
        # we suppose that it can operate on the full array and we don't
        # interate over the coordinates.
        try:
            fargs = inspect.getargspec(function).args
        except TypeError:
            # This is probably a Cython function that is not supported by
            # inspect.
            fargs = []

        if not ndkwargs and (self.axes_manager.signal_dimension == 1 and
                             "axis" in fargs):
            kwargs['axis'] = \
                self.axes_manager.signal_axes[-1].index_in_array

            self.data = function(self.data, **kwargs)
        # If the function has an axes argument
        # we suppose that it can operate on the full array and we don't
        # interate over the coordinates.
        elif not ndkwargs and "axes" in fargs:
            kwargs['axes'] = tuple([axis.index_in_array for axis in
                                    self.axes_manager.signal_axes])
            self.data = function(self.data, **kwargs)
        else:
            # Iteration over coordinates.
            pbar = progressbar(
                maxval=self.axes_manager.navigation_size,
                disabled=not show_progressbar)
            iterators = [signal[1]._iterate_signal() for signal in ndkwargs]
            iterators = tuple([self._iterate_signal()] + iterators)
            for data in zip(*iterators):
                for (key, value), datum in zip(ndkwargs, data[1:]):
                    kwargs[key] = datum[0]
                data[0][:] = function(data[0], **kwargs)
                pbar.next()
            pbar.finish()

    def copy(self):
        try:
            backup_plot = self._plot
            self._plot = None
            return copy.copy(self)
        finally:
            self._plot = backup_plot

    def __deepcopy__(self, memo):
        dc = type(self)(**self._to_dictionary())
        if dc.data is not None:
            dc.data = dc.data.copy()
        # The Signal subclasses might change the view on init
        # The following code just copies the original view
        for oaxis, caxis in zip(self.axes_manager._axes,
                                dc.axes_manager._axes):
            caxis.navigate = oaxis.navigate
        return dc

    def deepcopy(self):
        return copy.deepcopy(self)

    def change_dtype(self, dtype):
        """Change the data type.

        Parameters
        ----------
        dtype : str or dtype
            Typecode or data-type to which the array is cast. In
            addition to all standard numpy dtypes HyperSpy
            supports four extra dtypes for RGB images:
            "rgb8", "rgba8", "rgb16" and "rgba16". Changing from
            and to any rgbx dtype is more constrained than most
            other dtype conversions. To change to a rgbx dtype
            the signal `record_by` must be "spectrum",
            `signal_dimension` must be 3(4) for rgb(rgba) dtypes
            and the dtype must be uint8(uint16) for rgbx8(rgbx16).
            After conversion `record_by` becomes `image` and the
            spectra dimension is removed. The dtype of images of
            dtype rgbx8(rgbx16) can only be changed to uint8(uint16)
            and the `record_by` becomes "spectrum".


        Examples
        --------
        >>> import numpy as np
        >>> from hyperspy.signals import Spectrum
        >>> s = signals.Spectrum(np.array([1,2,3,4,5]))
        >>> s.data
        array([1, 2, 3, 4, 5])
        >>> s.change_dtype('float')
        >>> s.data
        array([ 1.,  2.,  3.,  4.,  5.])

        """
        if not isinstance(dtype, np.dtype):
            if dtype in rgb_tools.rgb_dtypes:
                if self.metadata.Signal.record_by != "spectrum":
                    raise AttributeError("Only spectrum signals can be converted "
                                         "to RGB images.")
                    if "rgba" in dtype:
                        if self.axes_manager.signal_size != 4:
                            raise AttributeError(
                                "Only spectra with signal_size equal to 4 can be"
                                "converted to RGBA images")
                    else:
                        if self.axes_manager.signal_size != 3:
                            raise AttributeError(
                                "Only spectra with signal_size equal to 3 can be"
                                " converted to RGBA images")
                if "8" in dtype and self.data.dtype.name != "uint8":
                    raise AttributeError(
                        "Only signals with dtype uint8 can be converted to rgb8 images")
                elif "16" in dtype and self.data.dtype.name != "uint16":
                    raise AttributeError(
                        "Only signals with dtype uint16 can be converted to rgb16 images")
                dtype = rgb_tools.rgb_dtypes[dtype]
                self.data = rgb_tools.regular_array2rgbx(self.data)
                self.axes_manager.remove(-1)
                self.metadata.Signal.record_by = "image"
                self._assign_subclass()
                return
            else:
                dtype = np.dtype(dtype)
        if rgb_tools.is_rgbx(self.data) is True:
            ddtype = self.data.dtype.fields["B"][0]

            if ddtype != dtype:
                raise ValueError(
                    "It is only possibile to change to %s." %
                    ddtype)
            self.data = rgb_tools.rgbx2regular_array(self.data)
            self.get_dimensions_from_data()
            self.metadata.Signal.record_by = "spectrum"
            self.axes_manager[-1 + 2j].name = "RGB index"
            self._assign_subclass()
            return
        else:
            self.data = self.data.astype(dtype)

    def estimate_poissonian_noise_variance(self,
                                           expected_value=None,
                                           gain_factor=None,
                                           gain_offset=None,
                                           correlation_factor=None):
        """Estimate the poissonian noise variance of the signal.

        The variance is stored in the
        ``metadata.Signal.Noise_properties.variance`` attribute.

        A poissonian noise  variance is equal to the expected value. With the
        default arguments, this method simply sets the variance attribute to
        the given `expected_value`. However, more generally (although then
        noise is not strictly poissonian), the variance may be proportional to
        the expected value. Moreover, when the noise is a mixture of white
        (gaussian) and poissonian noise, the variance is described by the
        following linear model:

            .. math::

                \mathrm{Var}[X] = (a * \mathrm{E}[X] + b) * c

        Where `a` is the `gain_factor`, `b` is the `gain_offset` (the gaussian
        noise variance) and `c` the `correlation_factor`. The correlation
        factor accounts for correlation of adjacent signal elements that can
        be modeled as a convolution with a gaussian point spread function.


        Parameters
        ----------
        expected_value : None or Signal instance.
            If None, the signal data is taken as the expected value. Note that
            this may be inaccurate where `data` is small.
        gain_factor, gain_offset, correlation_factor: None or float.
            All three must be positive. If None, take the values from
            ``metadata.Signal.Noise_properties.Variance_linear_model`` if
            defined. Otherwise suppose poissonian noise i.e. ``gain_factor=1``,
            ``gain_offset=0``, ``correlation_factor=1``. If not None, the
            values are stored in
            ``metadata.Signal.Noise_properties.Variance_linear_model``.

        """
        if expected_value is None:
            dc = self.data.copy()
        else:
            dc = expected_value.data.copy()
        if self.metadata.has_item(
                "Signal.Noise_properties.Variance_linear_model"):
            vlm = self.metadata.Signal.Noise_properties.Variance_linear_model
        else:
            self.metadata.add_node(
                "Signal.Noise_properties.Variance_linear_model")
            vlm = self.metadata.Signal.Noise_properties.Variance_linear_model

        if gain_factor is None:
            if not vlm.has_item("gain_factor"):
                vlm.gain_factor = 1
            gain_factor = vlm.gain_factor

        if gain_offset is None:
            if not vlm.has_item("gain_offset"):
                vlm.gain_offset = 0
            gain_offset = vlm.gain_offset

        if correlation_factor is None:
            if not vlm.has_item("correlation_factor"):
                vlm.correlation_factor = 1
            correlation_factor = vlm.correlation_factor

        if gain_offset < 0:
            raise ValueError("`gain_offset` must be positive.")
        if gain_factor < 0:
            raise ValueError("`gain_factor` must be positive.")
        if correlation_factor < 0:
            raise ValueError("`correlation_factor` must be positive.")

        variance = (dc * gain_factor + gain_offset) * correlation_factor
        # The lower bound of the variance is the gaussian noise.
        variance = np.clip(variance, gain_offset * correlation_factor, np.inf)
        variance = type(self)(variance,
                              axes=self.axes_manager._get_axes_dicts())
        variance.metadata.General.title = ("Variance of " +
                                           self.metadata.General.title)
        self.metadata.set_item(
            "Signal.Noise_properties.variance", variance)

    def get_current_signal(self, auto_title=True, auto_filename=True):
        """Returns the data at the current coordinates as a Signal subclass.

        The signal subclass is the same as that of the current object. All the
        axes navigation attribute are set to False.

        Parameters
        ----------
        auto_title : bool
            If True an space followed by the current indices in parenthesis
            are appended to the title.
        auto_filename : bool
            If True and `tmp_parameters.filename` is defined
            (what is always the case when the Signal has been read from a file),
            the filename is modified by appending an underscore and a parenthesis
            containing the current indices.

        Returns
        -------
        cs : Signal subclass instance.

        Examples
        --------
        >>> im = signals.Image(np.zeros((2,3, 32,32)))
        >>> im
        <Image, title: , dimensions: (3, 2, 32, 32)>
        >>> im.axes_manager.indices = 2,1
        >>> im.get_current_signal()
        <Image, title:  (2, 1), dimensions: (32, 32)>

        """
        cs = self.__class__(
            self(),
            axes=self.axes_manager._get_signal_axes_dicts(),
            metadata=self.metadata.as_dictionary(),)

        if auto_filename is True and self.tmp_parameters.has_item('filename'):
            cs.tmp_parameters.filename = (self.tmp_parameters.filename +
                                          '_' +
                                          str(self.axes_manager.indices))
            cs.tmp_parameters.extension = self.tmp_parameters.extension
            cs.tmp_parameters.folder = self.tmp_parameters.folder
        if auto_title is True:
            cs.metadata.General.title = (cs.metadata.General.title +
                                         ' ' + str(self.axes_manager.indices))
        cs.axes_manager._set_axis_attribute_values("navigate", False)
        return cs

    def _get_navigation_signal(self):
        if self.axes_manager.navigation_dimension == 0:
            return self.__class__(np.array([0, ]).astype(self.data.dtype))
        elif self.axes_manager.navigation_dimension == 1:
            from hyperspy._signals.spectrum import Spectrum
            s = Spectrum(
                np.zeros(self.axes_manager._navigation_shape_in_array,
                         dtype=self.data.dtype),
                axes=self.axes_manager._get_navigation_axes_dicts())
        elif self.axes_manager.navigation_dimension == 2:
            from hyperspy._signals.image import Image
            s = Image(np.zeros(self.axes_manager._navigation_shape_in_array,
                               dtype=self.data.dtype),
                      axes=self.axes_manager._get_navigation_axes_dicts())
        else:
            s = Signal(np.zeros(self.axes_manager._navigation_shape_in_array,
                                dtype=self.data.dtype),
                       axes=self.axes_manager._get_navigation_axes_dicts())
        return s

    def __iter__(self):
        # Reset AxesManager iteration index
        self.axes_manager.__iter__()
        return self

    def next(self):
        self.axes_manager.next()
        return self.get_current_signal()

    def __len__(self):
        nitem = int(self.axes_manager.navigation_size)
        nitem = nitem if nitem > 0 else 1
        return nitem

    def as_spectrum(self, spectral_axis):
        """Return the Signal as a spectrum.

        The chosen spectral axis is moved to the last index in the
        array and the data is made contiguous for effecient
        iteration over spectra.


        Parameters
        ----------
        spectral_axis : {int, complex, str}
            Select the spectral axis to-be using its index or name.

        Examples
        --------
        >>> img = signals.Image(np.ones((3,4,5,6)))
        >>> img
        <Image, title: , dimensions: (4, 3, 6, 5)>
        >>> img.to_spectrum(-1+1j)
        <Spectrum, title: , dimensions: (6, 5, 4, 3)>
        >>> img.to_spectrum(0)
        <Spectrum, title: , dimensions: (6, 5, 3, 4)>

        """
        # Roll the spectral axis to-be to the latex index in the array
        sp = self.rollaxis(spectral_axis, -1 + 3j)
        sp.metadata.Signal.record_by = "spectrum"
        sp._assign_subclass()
        return sp

    def as_image(self, image_axes):
        """Convert signal to image.

        The chosen image axes are moved to the last indices in the
        array and the data is made contiguous for effecient
        iteration over images.

        Parameters
        ----------
        image_axes : tuple of {int, complex, str}
            Select the image axes. Note that the order of the axes matters
            and it is given in the "natural" i.e. X, Y, Z... order.

        Examples
        --------
        >>> s = signals.Spectrum(np.ones((2,3,4,5)))
        >>> s
        <Spectrum, title: , dimensions: (4, 3, 2, 5)>
        >>> s.as_image((0,1))
        <Image, title: , dimensions: (5, 2, 4, 3)>

        >>> s.to_image((1,2))
        <Image, title: , dimensions: (4, 5, 3, 2)>

        Raises
        ------
        DataDimensionError : when data.ndim < 2

        """
        if self.data.ndim < 2:
            raise DataDimensionError(
                "A Signal dimension must be >= 2 to be converted to an Image")
        axes = (self.axes_manager[image_axes[0]],
                self.axes_manager[image_axes[1]])
        iaxes = [axis.index_in_array for axis in axes]
        im = self.rollaxis(iaxes[0] + 3j, -1 + 3j).rollaxis(
            iaxes[1] - np.argmax(iaxes) + 3j, -2 + 3j)
        im.metadata.Signal.record_by = "image"
        im._assign_subclass()
        return im

    def _assign_subclass(self):
        mp = self.metadata
        current_class = self.__class__
        self.__class__ = hyperspy.io.assign_signal_subclass(
            record_by=mp.Signal.record_by
            if "Signal.record_by" in mp
            else self._record_by,
            signal_type=mp.Signal.signal_type
            if "Signal.signal_type" in mp
            else self._signal_type,
            signal_origin=mp.Signal.signal_origin
            if "Signal.signal_origin" in mp
            else self._signal_origin)
        self.__init__(**self._to_dictionary())

    def set_signal_type(self, signal_type):
        """Set the signal type and change the current class
        accordingly if pertinent.

        The signal_type attribute specifies the kind of data that the signal
        containts e.g. "EELS" for electron energy-loss spectroscopy,
        "PES" for photoemission spectroscopy. There are some methods that are
        only available for certain kind of signals, so setting this
        parameter can enable/disable features.

        Parameters
        ----------
        signal_type : {"EELS", "EDS_TEM", "EDS_SEM", "DielectricFunction"}
            Currently there are special features for "EELS" (electron
            energy-loss spectroscopy), "EDS_TEM" (energy dispersive X-rays of
            thin samples, normally obtained in a transmission electron
            microscope), "EDS_SEM" (energy dispersive X-rays of thick samples,
            normally obtained in a scanning electron microscope) and
            "DielectricFuction". Setting the signal_type to the correct acronym
            is highly advisable when analyzing any signal for which HyperSpy
            provides extra features. Even if HyperSpy does not provide extra
            features for the signal that you are analyzing, it is good practice
            to set signal_type to a value that best describes the data signal
            type.

        """
        self.metadata.Signal.signal_type = signal_type
        self._assign_subclass()

    def set_signal_origin(self, origin):
        """Set the origin of the signal and change the current class
        accordingly if pertinent.

        The signal_origin attribute specifies if the data was obtained
        through experiment or simulation. There are some methods that are
        only available for experimental or simulated data, so setting this
        parameter can enable/disable features.


        Parameters
        ----------
        origin : {'experiment', 'simulation', None, ""}
            None an the empty string mean that the signal origin is uknown.

        Raises
        ------
        ValueError if origin is not 'experiment' or 'simulation'

        """
        if origin not in ['experiment', 'simulation', "", None]:
            raise ValueError("`origin` must be one of: experiment, simulation")
        if origin is None:
            origin = ""
        self.metadata.Signal.signal_origin = origin
        self._assign_subclass()

    def print_summary_statistics(self, formatter="%.3f"):
        """Prints the five-number summary statistics of the data, the mean and
        the standard deviation.

        Prints the mean, standandard deviation (std), maximum (max), minimum
        (min), first quartile (Q1), median and third quartile. nans are
        removed from the calculations.

        Parameters
        ----------
        formatter : bool
           Number formatter.

        See Also
        --------
        get_histogram

        """
        data = self.data
        # To make it work with nans
        data = data[~np.isnan(data)]
        print(underline("Summary statistics"))
        print("mean:\t" + formatter % data.mean())
        print("std:\t" + formatter % data.std())
        print
        print("min:\t" + formatter % data.min())
        print("Q1:\t" + formatter % np.percentile(data,
                                                  25))
        print("median:\t" + formatter % np.median(data))
        print("Q3:\t" + formatter % np.percentile(data,
                                                  75))
        print("max:\t" + formatter % data.max())

    @property
    def is_rgba(self):
        return rgb_tools.is_rgba(self.data)

    @property
    def is_rgb(self):
        return rgb_tools.is_rgb(self.data)

    @property
    def is_rgbx(self):
        return rgb_tools.is_rgbx(self.data)

# Implement binary operators
for name in (
    # Arithmetic operators
    "__add__",
    "__sub__",
    "__mul__",
    "__floordiv__",
    "__mod__",
    "__divmod__",
    "__pow__",
    "__lshift__",
    "__rshift__",
    "__and__",
    "__xor__",
    "__or__",
    "__div__",
    "__truediv__",
    # Comparison operators
    "__lt__",
    "__le__",
    "__eq__",
    "__ne__",
    "__ge__",
    "__gt__",
):
    exec(
        ("def %s(self, other):\n" % name) +
        ("   return self._binary_operator_ruler(other, \'%s\')\n" %
         name))
    exec("%s.__doc__ = int.%s.__doc__" % (name, name))
    exec("setattr(Signal, \'%s\', %s)" % (name, name))
    # The following commented line enables the operators with swapped
    # operands. They should be defined only for commutative operators
    # but for simplicity we don't support this at all atm.

    # exec("setattr(Signal, \'%s\', %s)" % (name[:2] + "r" + name[2:],
    # name))

# Implement unary arithmetic operations
for name in (
        "__neg__",
        "__pos__",
        "__abs__",
        "__invert__",):
    exec(
        ("def %s(self):" % name) +
        ("   return self._unary_operator_ruler(\'%s\')" % name))
    exec("%s.__doc__ = int.%s.__doc__" % (name, name))
    exec("setattr(Signal, \'%s\', %s)" % (name, name))


class SpecialSlicers:

    def __init__(self, signal, isNavigation):
        self.isNavigation = isNavigation
        self.signal = signal

    def __getitem__(self, slices):
        return self.signal.__getitem__(slices, self.isNavigation)

    def __setitem__(self, i, j):
        """x.__setitem__(i, y) <==> x[i]=y
        """
        if isinstance(j, Signal):
            j = j.data
        self.signal.__getitem__(i, self.isNavigation).data[:] = j

    def __len__(self):
        return self.signal.axes_manager.signal_shape[0]<|MERGE_RESOLUTION|>--- conflicted
+++ resolved
@@ -2681,10 +2681,7 @@
         if out is None:
             return _signal
         else:
-<<<<<<< HEAD
-=======
             out.events.axes_changed.trigger()
->>>>>>> c0541111
             out.events.data_changed.trigger()
 
     def __setitem__(self, i, j):
