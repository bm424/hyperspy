# -*- coding: utf-8 -*-
# Copyright 2007-2016 The HyperSpy developers
#
# This file is part of  HyperSpy.
#
#  HyperSpy is free software: you can redistribute it and/or modify
# it under the terms of the GNU General Public License as published by
# the Free Software Foundation, either version 3 of the License, or
# (at your option) any later version.
#
#  HyperSpy is distributed in the hope that it will be useful,
# but WITHOUT ANY WARRANTY; without even the implied warranty of
# MERCHANTABILITY or FITNESS FOR A PARTICULAR PURPOSE.  See the
# GNU General Public License for more details.
#
# You should have received a copy of the GNU General Public License
# along with  HyperSpy.  If not, see <http://www.gnu.org/licenses/>.

import copy
import h5py
import os.path
import warnings
import math
import inspect
from contextlib import contextmanager
from datetime import datetime

import numpy as np
import numpy.ma as ma
import scipy.interpolate
try:
    from scipy.signal import savgol_filter
    savgol_imported = True
except ImportError:
    savgol_imported = False
import scipy as sp
from matplotlib import pyplot as plt
try:
    from statsmodels.nonparametric.smoothers_lowess import lowess
    statsmodels_installed = True
except:
    statsmodels_installed = False

from hyperspy.axes import AxesManager
from hyperspy import io
from hyperspy.drawing import mpl_hie, mpl_hse, mpl_he
from hyperspy.learn.mva import MVA, LearningResults
import hyperspy.misc.utils
from hyperspy.misc.utils import DictionaryTreeBrowser
from hyperspy.drawing import signal as sigdraw
from hyperspy.decorators import auto_replot
from hyperspy.defaults_parser import preferences
from hyperspy.misc.io.tools import ensure_directory
from hyperspy.external.progressbar import progressbar
from hyperspy.gui.tools import (
    SpectrumCalibration,
    SmoothingSavitzkyGolay,
    SmoothingLowess,
    SmoothingTV,
    ButterworthFilter)
from hyperspy.misc.tv_denoise import _tv_denoise_1d
from hyperspy.gui.egerton_quantification import BackgroundRemoval
from hyperspy.decorators import only_interactive
from hyperspy.decorators import interactive_range_selector
from scipy.ndimage.filters import gaussian_filter1d
from hyperspy.misc.spectrum_tools import find_peaks_ohaver
from hyperspy.misc.image_tools import (shift_image, estimate_image_shift)
from hyperspy.misc.math_tools import symmetrize, antisymmetrize
from hyperspy.exceptions import SignalDimensionError, DataDimensionError
from hyperspy.misc import array_tools
from hyperspy.misc import spectrum_tools
from hyperspy.misc import rgb_tools
from hyperspy.gui.tools import IntegrateArea
from hyperspy import components
from hyperspy.misc.utils import underline
from hyperspy.external.astroML.histtools import histogram
from hyperspy.drawing.utils import animate_legend
from hyperspy.misc.slicing import SpecialSlicers, FancySlicing
from hyperspy.misc.utils import slugify
from hyperspy.docstrings.signal import (
    ONE_AXIS_PARAMETER, MANY_AXIS_PARAMETER, OUT_ARG)
from hyperspy.events import Events, Event
from hyperspy.interactive import interactive
from hyperspy.misc.hspy_warnings import VisibleDeprecationWarning
from hyperspy.misc.signal_tools import are_signals_aligned


class ModelManager(object):

    """Container for models
    """

    class ModelStub(object):

        def __init__(self, mm, name):
            self._name = name
            self._mm = mm
            self.restore = lambda: mm.restore(self._name)
            self.remove = lambda: mm.remove(self._name)
            self.pop = lambda: mm.pop(self._name)
            self.restore.__doc__ = "Returns the stored model"
            self.remove.__doc__ = "Removes the stored model"
            self.pop.__doc__ = \
                "Returns the stored model and removes it from storage"

        def __repr__(self):
            return repr(self._mm._models[self._name])

    def __init__(self, signal, dictionary=None):
        self._signal = signal
        self._models = DictionaryTreeBrowser()
        self._add_dictionary(dictionary)

    def _add_dictionary(self, dictionary=None):
        if dictionary is not None:
            for k, v in dictionary.iteritems():
                if k.startswith('_') or k in ['restore', 'remove']:
                    raise KeyError("Can't add dictionary with key '%s'" % k)
                k = slugify(k, True)
                self._models.set_item(k, v)
                setattr(self, k, self.ModelStub(self, k))

    def _set_nice_description(self, node, names):
        ans = {'date': datetime.now().strftime('%Y-%m-%d %H:%M:%S'),
               'dimensions': self._signal.axes_manager._get_dimension_str(),
               }
        node.add_dictionary(ans)
        for n in names:
            node.add_node('components.' + n)

    def _save(self, name, dictionary):

        from itertools import product
        _abc = 'abcdefghijklmnopqrstuvwxyz'

        def get_letter(models):
            howmany = len(models)
            if not howmany:
                return 'a'
            order = int(np.log(howmany) / np.log(26)) + 1
            letters = [_abc, ] * order
            for comb in product(*letters):
                guess = "".join(comb)
                if guess not in models.keys():
                    return guess

        if name is None:
            name = get_letter(self._models)
        else:
            name = self._check_name(name)

        if name in self._models:
            self.remove(name)

        self._models.add_node(name)
        node = self._models.get_item(name)
        names = [c['name'] for c in dictionary['components']]
        self._set_nice_description(node, names)

        node.set_item('_dict', dictionary)
        setattr(self, name, self.ModelStub(self, name))

    def store(self, model, name=None):
        """If the given model was created from this signal, stores it

        Parameters
        ----------
        model : model
            the model to store in the signal
        name : {string, None}
            the name for the model to be stored with

        See Also
        --------
        remove
        restore
        pop
        """
        if model.signal is self._signal:
            self._save(name, model.as_dictionary())
        else:
            raise ValueError("The model is created from a different signal, "
                             "you should store it there")

    def _check_name(self, name, existing=False):
        if not isinstance(name, basestring):
            raise KeyError('Name has to be a string')
        if name.startswith('_'):
            raise KeyError('Name cannot start with "_" symbol')
        if '.' in name:
            raise KeyError('Name cannot contain dots (".")')
        name = slugify(name, True)
        if existing:
            if name not in self._models:
                raise KeyError(
                    "Model named '%s' is not currently stored" %
                    name)
        return name

    def remove(self, name):
        """Removes the given model

        Parameters
        ----------
        name : string
            the name of the model to remove

        See Also
        --------
        restore
        store
        pop
        """
        name = self._check_name(name, True)
        delattr(self, name)
        self._models.__delattr__(name)

    def pop(self, name):
        """Returns the restored model and removes it from storage

        Parameters
        ----------
        name : string
            the name of the model to restore and remove

        See Also
        --------
        restore
        store
        remove
        """
        name = self._check_name(name, True)
        model = self.restore(name)
        self.remove(name)
        return model

    def restore(self, name):
        """Returns the restored model

        Parameters
        ----------
        name : string
            the name of the model to restore

        See Also
        --------
        remove
        store
        pop
        """
        name = self._check_name(name, True)
        d = self._models.get_item(name + '._dict').as_dictionary()
        return self._signal.create_model(dictionary=copy.deepcopy(d))

    def __repr__(self):
        return repr(self._models)

    def __len__(self):
        return len(self._models)

    def __getitem__(self, name):
        name = self._check_name(name, True)
        return getattr(self, name)


class Signal2DTools(object):

    def estimate_shift2D(self,
                         reference='current',
                         correlation_threshold=None,
                         chunk_size=30,
                         roi=None,
                         normalize_corr=False,
                         sobel=True,
                         medfilter=True,
                         hanning=True,
                         plot=False,
                         dtype='float',
                         show_progressbar=None):
        """Estimate the shifts in a image using phase correlation

        This method can only estimate the shift by comparing
        bidimensional features that should not change position
        between frames. To decrease the memory usage, the time of
        computation and the accuracy of the results it is convenient
        to select a region of interest by setting the roi keyword.

        Parameters
        ----------

        reference : {'current', 'cascade' ,'stat'}
            If 'current' (default) the image at the current
            coordinates is taken as reference. If 'cascade' each image
            is aligned with the previous one. If 'stat' the translation
            of every image with all the rest is estimated and by
            performing statistical analysis on the result the
            translation is estimated.
        correlation_threshold : {None, 'auto', float}
            This parameter is only relevant when `reference` is 'stat'.
            If float, the shift estimations with a maximum correlation
            value lower than the given value are not used to compute
            the estimated shifts. If 'auto' the threshold is calculated
            automatically as the minimum maximum correlation value
            of the automatically selected reference image.
        chunk_size: {None, int}
            If int and `reference`=='stat' the number of images used
            as reference are limited to the given value.
        roi : tuple of ints or floats (left, right, top bottom)
             Define the region of interest. If int(float) the position
             is given axis index(value).
        sobel : bool
            apply a sobel filter for edge enhancement
        medfilter :  bool
            apply a median filter for noise reduction
        hanning : bool
            Apply a 2d hanning filter
        plot : bool
            If True plots the images after applying the filters and
            the phase correlation
        dtype : str or dtype
            Typecode or data-type in which the calculations must be
            performed.
        show_progressbar : None or bool
            If True, display a progress bar. If None the default is set in
            `preferences`.

        Returns
        -------

        list of applied shifts

        Notes
        -----

        The statistical analysis approach to the translation estimation
        when using `reference`='stat' roughly follows [1]_ . If you use
        it please cite their article.

        References
        ----------

        .. [1] Schaffer, Bernhard, Werner Grogger, and Gerald
        Kothleitner. “Automated Spatial Drift Correction for EFTEM
        Image Series.”
        Ultramicroscopy 102, no. 1 (December 2004): 27–36.

        """
        if show_progressbar is None:
            show_progressbar = preferences.General.show_progressbar
        self._check_signal_dimension_equals_two()
        if roi is not None:
            # Get the indices of the roi
            yaxis = self.axes_manager.signal_axes[1]
            xaxis = self.axes_manager.signal_axes[0]
            roi = tuple([xaxis._get_index(i) for i in roi[2:]] +
                        [yaxis._get_index(i) for i in roi[:2]])

        ref = None if reference == 'cascade' else \
            self.__call__().copy()
        shifts = []
        nrows = None
        images_number = self.axes_manager._max_index + 1
        if reference == 'stat':
            nrows = images_number if chunk_size is None else \
                min(images_number, chunk_size)
            pcarray = ma.zeros((nrows, self.axes_manager._max_index + 1,
                                ),
                               dtype=np.dtype([('max_value', np.float),
                                               ('shift', np.int32,
                                                (2,))]))
            nshift, max_value = estimate_image_shift(
                self(),
                self(),
                roi=roi,
                sobel=sobel,
                medfilter=medfilter,
                hanning=hanning,
                normalize_corr=normalize_corr,
                plot=plot,
                dtype=dtype)
            np.fill_diagonal(pcarray['max_value'], max_value)
            pbar = progressbar(maxval=nrows * images_number,
                               disabled=not show_progressbar)
        else:
            pbar = progressbar(maxval=images_number,
                               disabled=not show_progressbar)

        # Main iteration loop. Fills the rows of pcarray when reference
        # is stat
        for i1, im in enumerate(self._iterate_signal()):
            if reference in ['current', 'cascade']:
                if ref is None:
                    ref = im.copy()
                    shift = np.array([0, 0])
                nshift, max_val = estimate_image_shift(
                    ref, im, roi=roi, sobel=sobel, medfilter=medfilter,
                    hanning=hanning, plot=plot,
                    normalize_corr=normalize_corr, dtype=dtype)
                if reference == 'cascade':
                    shift += nshift
                    ref = im.copy()
                else:
                    shift = nshift
                shifts.append(shift.copy())
                pbar.update(i1 + 1)
            elif reference == 'stat':
                if i1 == nrows:
                    break
                # Iterate to fill the columns of pcarray
                for i2, im2 in enumerate(
                        self._iterate_signal()):
                    if i2 > i1:
                        nshift, max_value = estimate_image_shift(
                            im,
                            im2,
                            roi=roi,
                            sobel=sobel,
                            medfilter=medfilter,
                            hanning=hanning,
                            normalize_corr=normalize_corr,
                            plot=plot,
                            dtype=dtype)

                        pcarray[i1, i2] = max_value, nshift
                    del im2
                    pbar.update(i2 + images_number * i1 + 1)
                del im
        if reference == 'stat':
            # Select the reference image as the one that has the
            # higher max_value in the row
            sqpcarr = pcarray[:, :nrows]
            sqpcarr['max_value'][:] = symmetrize(sqpcarr['max_value'])
            sqpcarr['shift'][:] = antisymmetrize(sqpcarr['shift'])
            ref_index = np.argmax(pcarray['max_value'].min(1))
            self.ref_index = ref_index
            shifts = (pcarray['shift'] +
                      pcarray['shift'][ref_index, :nrows][:, np.newaxis])
            if correlation_threshold is not None:
                if correlation_threshold == 'auto':
                    correlation_threshold = \
                        (pcarray['max_value'].min(0)).max()
                    print("Correlation threshold = %1.2f" %
                          correlation_threshold)
                shifts[pcarray['max_value'] <
                       correlation_threshold] = ma.masked
                shifts.mask[ref_index, :] = False

            shifts = shifts.mean(0)
        else:
            shifts = np.array(shifts)
            del ref
        return shifts

    def align2D(self, crop=True, fill_value=np.nan, shifts=None, expand=False,
                roi=None,
                sobel=True,
                medfilter=True,
                hanning=True,
                plot=False,
                normalize_corr=False,
                reference='current',
                dtype='float',
                correlation_threshold=None,
                chunk_size=30,
                interpolation_order=1):
        """Align the images in place using user provided shifts or by
        estimating the shifts.

        Please, see `estimate_shift2D` docstring for details
        on the rest of the parameters not documented in the following
        section

        Parameters
        ----------
        crop : bool
            If True, the data will be cropped not to include regions
            with missing data
        fill_value : int, float, nan
            The areas with missing data are filled with the given value.
            Default is nan.
        shifts : None or list of tuples
            If None the shifts are estimated using
            `estimate_shift2D`.
<<<<<<< HEAD
        expand : bool
            If True, the data will be expanded to fit all data after alignment.
            Overrides `crop`.
=======
        interpolation_order: int, default 1.
            The order of the spline interpolation. Default is 1, linear
            interpolation.
>>>>>>> dfb67401

        Returns
        -------
        shifts : np.array
            The shifts are returned only if `shifts` is None

        Notes
        -----

        The statistical analysis approach to the translation estimation
        when using `reference`='stat' roughly follows [1]_ . If you use
        it please cite their article.

        References
        ----------

        .. [1] Schaffer, Bernhard, Werner Grogger, and Gerald
        Kothleitner. “Automated Spatial Drift Correction for EFTEM
        Image Series.”
        Ultramicroscopy 102, no. 1 (December 2004): 27–36.

        """
        self._check_signal_dimension_equals_two()
        if shifts is None:
            shifts = self.estimate_shift2D(
                roi=roi,
                sobel=sobel,
                medfilter=medfilter,
                hanning=hanning,
                plot=plot,
                reference=reference,
                dtype=dtype,
                correlation_threshold=correlation_threshold,
                normalize_corr=normalize_corr,
                chunk_size=chunk_size)
            return_shifts = True
        else:
            return_shifts = False
        if not np.any(shifts):
            # The shift array if filled with zeros, nothing to do.
            return

        if expand:
            # Expand to fit all valid data
            left, right = (int(np.floor(shifts[:, 1].min())) if
                           shifts[:, 1].min() < 0 else 0,
                           int(np.ceil(shifts[:, 1].max())) if
                           shifts[:, 1].max() > 0 else 0)
            top, bottom = (int(np.floor(shifts[:, 0].min())) if
                           shifts[:, 0].min() < 0 else 0,
                           int(np.ceil(shifts[:, 0].max())) if
                           shifts[:, 0].max() > 0 else 0)
            xaxis = self.axes_manager.signal_axes[0]
            yaxis = self.axes_manager.signal_axes[1]
            padding = []
            for i in xrange(self.data.ndim):
                if i == xaxis.index_in_array:
                    padding.append((right, -left))
                elif i == yaxis.index_in_array:
                    padding.append((bottom, -top))
                else:
                    padding.append((0, 0))
            self.data = np.pad(self.data, padding, mode='constant',
                               constant_values=(fill_value,))
            if left < 0:
                xaxis.offset += left * xaxis.scale
            if np.any((left < 0, right > 0)):
                xaxis.size += right - left
            if top < 0:
                yaxis.offset += top * yaxis.scale
            if np.any((top < 0, bottom > 0)):
                yaxis.size += bottom - top

        # Translate with sub-pixel precision if necesary
        for im, shift in zip(self._iterate_signal(),
                             shifts):
            if np.any(shift):
                shift_image(im, -shift,
                            fill_value=fill_value,
                            interpolation_order=interpolation_order)
                del im

        if crop and not expand:
            # Crop the image to the valid size
            shifts = -shifts
            bottom, top = (int(np.floor(shifts[:, 0].min())) if
                           shifts[:, 0].min() < 0 else None,
                           int(np.ceil(shifts[:, 0].max())) if
                           shifts[:, 0].max() > 0 else 0)
            right, left = (int(np.floor(shifts[:, 1].min())) if
                           shifts[:, 1].min() < 0 else None,
                           int(np.ceil(shifts[:, 1].max())) if
                           shifts[:, 1].max() > 0 else 0)
            self.crop_image(top, bottom, left, right)
            shifts = -shifts

        self.events.data_changed.trigger(obj=self)
        if return_shifts:
            return shifts

    def crop_image(self, top=None, bottom=None,
                   left=None, right=None):
        """Crops an image in place.

        top, bottom, left, right : int or float

            If int the values are taken as indices. If float the values are
            converted to indices.

        See also:
        ---------
        crop

        """
        self._check_signal_dimension_equals_two()
        self.crop(self.axes_manager.signal_axes[1].index_in_axes_manager,
                  top,
                  bottom)
        self.crop(self.axes_manager.signal_axes[0].index_in_axes_manager,
                  left,
                  right)


class Signal1DTools(object):

    def shift1D(self,
                shift_array,
                interpolation_method='linear',
                crop=True,
                expand=False,
                fill_value=np.nan,
                show_progressbar=None):
        """Shift the data in place over the signal axis by the amount specified
        by an array.

        Parameters
        ----------
        shift_array : numpy array
            An array containing the shifting amount. It must have
            `axes_manager._navigation_shape_in_array` shape.
        interpolation_method : str or int
            Specifies the kind of interpolation as a string ('linear',
            'nearest', 'zero', 'slinear', 'quadratic, 'cubic') or as an
            integer specifying the order of the spline interpolator to
            use.
        crop : bool
            If True automatically crop the signal axis at both ends if
            needed.
        expand : bool
            If True, the data will be expanded to fit all data after alignment.
            Overrides `crop`.
        fill_value : float
            If crop is False fill the data outside of the original
            interval with the given value where needed.
        show_progressbar : None or bool
            If True, display a progress bar. If None the default is set in
            `preferences`.

        Raises
        ------
        SignalDimensionError if the signal dimension is not 1.

        """
        if not np.any(shift_array):
            # Nothing to do, the shift array if filled with zeros
            return
        if show_progressbar is None:
            show_progressbar = preferences.General.show_progressbar
        self._check_signal_dimension_equals_one()
        axis = self.axes_manager.signal_axes[0]
        pbar = progressbar(
            maxval=self.axes_manager.navigation_size,
            disabled=not show_progressbar)

        # Figure out min/max shifts, and translate to shifts in index as well
        minimum, maximum = np.nanmin(shift_array), np.nanmax(shift_array)
        if minimum < 0:
            ihigh = 1 + axis.value2index(
                axis.high_value + minimum,
                rounding=math.floor)
        else:
            ihigh = axis.high_index + 1
        if maximum > 0:
            ilow = axis.value2index(axis.offset + maximum,
                                    rounding=math.ceil)
        else:
            ilow = axis.low_index
        if expand:
            padding = []
            for i in xrange(self.data.ndim):
                if i == axis.index_in_array:
                    padding.append(
                        (axis.high_index - ihigh + 1, ilow - axis.low_index))
                else:
                    padding.append((0, 0))
            self.data = np.pad(self.data, padding, mode='constant',
                               constant_values=(fill_value,))
            axis.offset += minimum
            axis.size += axis.high_index - ihigh + 1 + ilow - axis.low_index
        offset = axis.offset
        original_axis = axis.axis.copy()
        for i, (dat, shift) in enumerate(zip(
                self._iterate_signal(),
                shift_array.ravel(()))):
            if np.isnan(shift):
                continue
            si = sp.interpolate.interp1d(original_axis,
                                         dat,
                                         bounds_error=False,
                                         fill_value=fill_value,
                                         kind=interpolation_method)
            axis.offset = float(offset - shift)
            dat[:] = si(axis.axis)
            pbar.update(i + 1)

        axis.offset = offset

        if crop and not expand:
            self.crop(axis.index_in_axes_manager,
                      ilow,
                      ihigh)

        self.events.data_changed.trigger(obj=self)

    def interpolate_in_between(self, start, end, delta=3,
                               show_progressbar=None, **kwargs):
        """Replace the data in a given range by interpolation.

        The operation is performed in place.

        Parameters
        ----------
        start, end : {int | float}
            The limits of the interval. If int they are taken as the
            axis index. If float they are taken as the axis value.

        delta : {int | float}
            The windows around the (start, end) to use for interpolation

        show_progressbar : None or bool
            If True, display a progress bar. If None the default is set in
            `preferences`.

        All extra keyword arguments are passed to
        scipy.interpolate.interp1d. See the function documentation
        for details.

        Raises
        ------
        SignalDimensionError if the signal dimension is not 1.

        """
        if show_progressbar is None:
            show_progressbar = preferences.General.show_progressbar
        self._check_signal_dimension_equals_one()
        axis = self.axes_manager.signal_axes[0]
        i1 = axis._get_index(start)
        i2 = axis._get_index(end)
        if isinstance(delta, float):
            delta = int(delta / axis.scale)
        i0 = int(np.clip(i1 - delta, 0, np.inf))
        i3 = int(np.clip(i2 + delta, 0, axis.size))
        pbar = progressbar(
            maxval=self.axes_manager.navigation_size,
            disabled=not show_progressbar)
        for i, dat in enumerate(self._iterate_signal()):
            dat_int = sp.interpolate.interp1d(
                range(i0, i1) + range(i2, i3),
                dat[i0:i1].tolist() + dat[i2:i3].tolist(),
                **kwargs)
            dat[i1:i2] = dat_int(range(i1, i2))
            pbar.update(i + 1)
        self.events.data_changed.trigger(obj=self)

    def _check_navigation_mask(self, mask):
        if mask is not None:
            if not isinstance(mask, Signal):
                raise ValueError("mask must be a Signal instance.")
            elif mask.axes_manager.signal_dimension not in (0, 1):
                raise ValueError("mask must be a Signal with signal_dimension "
                                 "equal to 1")
            elif (mask.axes_manager.navigation_dimension !=
                  self.axes_manager.navigation_dimension):
                raise ValueError("mask must be a Signal with the same "
                                 "navigation_dimension as the current signal.")

    def estimate_shift1D(self,
                         start=None,
                         end=None,
                         reference_indices=None,
                         max_shift=None,
                         interpolate=True,
                         number_of_interpolation_points=5,
                         mask=None,
                         show_progressbar=None):
        """Estimate the shifts in the current signal axis using
         cross-correlation.

        This method can only estimate the shift by comparing
        unidimensional features that should not change the position in
        the signal axis. To decrease the memory usage, the time of
        computation and the accuracy of the results it is convenient to
        select the feature of interest providing sensible values for
        `start` and `end`. By default interpolation is used to obtain
        subpixel precision.

        Parameters
        ----------
        start, end : {int | float | None}
            The limits of the interval. If int they are taken as the
            axis index. If float they are taken as the axis value.
        reference_indices : tuple of ints or None
            Defines the coordinates of the spectrum that will be used
            as eference. If None the spectrum at the current
            coordinates is used for this purpose.
        max_shift : int
            "Saturation limit" for the shift.
        interpolate : bool
            If True, interpolation is used to provide sub-pixel
            accuracy.
        number_of_interpolation_points : int
            Number of interpolation points. Warning: making this number
            too big can saturate the memory
        mask : Signal of bool data type.
            It must have signal_dimension = 0 and navigation_shape equal to the
            current signal. Where mask is True the shift is not computed
            and set to nan.
        show_progressbar : None or bool
            If True, display a progress bar. If None the default is set in
            `preferences`.

        Returns
        -------
        An array with the result of the estimation in the axis units.

        Raises
        ------
        SignalDimensionError if the signal dimension is not 1.

        """
        if show_progressbar is None:
            show_progressbar = preferences.General.show_progressbar
        self._check_signal_dimension_equals_one()
        ip = number_of_interpolation_points + 1
        axis = self.axes_manager.signal_axes[0]
        self._check_navigation_mask(mask)
        if reference_indices is None:
            reference_indices = self.axes_manager.indices

        i1, i2 = axis._get_index(start), axis._get_index(end)
        shift_array = np.zeros(self.axes_manager._navigation_shape_in_array,
                               dtype=float)
        ref = self.inav[reference_indices].data[i1:i2]
        if interpolate is True:
            ref = spectrum_tools.interpolate1D(ip, ref)
        pbar = progressbar(
            maxval=self.axes_manager.navigation_size,
            disabled=not show_progressbar)
        for i, (dat, indices) in enumerate(zip(
                self._iterate_signal(),
                self.axes_manager._array_indices_generator())):
            if mask is not None and bool(mask.data[indices]) is True:
                shift_array[indices] = np.nan
            else:
                dat = dat[i1:i2]
                if interpolate is True:
                    dat = spectrum_tools.interpolate1D(ip, dat)
                shift_array[indices] = np.argmax(
                    np.correlate(ref, dat, 'full')) - len(ref) + 1
            pbar.update(i + 1)
        pbar.finish()

        if max_shift is not None:
            if interpolate is True:
                max_shift *= ip
            shift_array.clip(-max_shift, max_shift)
        if interpolate is True:
            shift_array /= ip
        shift_array *= axis.scale
        return shift_array

    def align1D(self,
                start=None,
                end=None,
                reference_indices=None,
                max_shift=None,
                interpolate=True,
                number_of_interpolation_points=5,
                interpolation_method='linear',
                crop=True,
                expand=False,
                fill_value=np.nan,
                also_align=[],
                mask=None,
                show_progressbar=None):
        """Estimate the shifts in the signal axis using
        cross-correlation and use the estimation to align the data in place.

        This method can only estimate the shift by comparing
        unidimensional
        features that should not change the position.
        To decrease memory usage, time of computation and improve
        accuracy it is convenient to select the feature of interest
        setting the `start` and `end` keywords. By default interpolation is
        used to obtain subpixel precision.

        Parameters
        ----------
        start, end : {int | float | None}
            The limits of the interval. If int they are taken as the
            axis index. If float they are taken as the axis value.
        reference_indices : tuple of ints or None
            Defines the coordinates of the spectrum that will be used
            as eference. If None the spectrum at the current
            coordinates is used for this purpose.
        max_shift : int
            "Saturation limit" for the shift.
        interpolate : bool
            If True, interpolation is used to provide sub-pixel
            accuracy.
        number_of_interpolation_points : int
            Number of interpolation points. Warning: making this number
            too big can saturate the memory
        interpolation_method : str or int
            Specifies the kind of interpolation as a string ('linear',
            'nearest', 'zero', 'slinear', 'quadratic, 'cubic') or as an
            integer specifying the order of the spline interpolator to
            use.
        crop : bool
            If True automatically crop the signal axis at both ends if
            needed.
        expand : bool
            If True, the data will be expanded to fit all data after alignment.
            Overrides `crop`.
        fill_value : float
            If crop is False fill the data outside of the original
            interval with the given value where needed.
        also_align : list of signals
            A list of Signal instances that has exactly the same
            dimensions
            as this one and that will be aligned using the shift map
            estimated using the this signal.
        mask : Signal of bool data type.
            It must have signal_dimension = 0 and navigation_shape equal to the
            current signal. Where mask is True the shift is not computed
            and set to nan.
        show_progressbar : None or bool
            If True, display a progress bar. If None the default is set in
            `preferences`.

        Returns
        -------
        An array with the result of the estimation. The shift will be

        Raises
        ------
        SignalDimensionError if the signal dimension is not 1.

        See also
        --------
        estimate_shift1D

        """
        if also_align is None:
            also_align = []
        self._check_signal_dimension_equals_one()
        shift_array = self.estimate_shift1D(
            start=start,
            end=end,
            reference_indices=reference_indices,
            max_shift=max_shift,
            interpolate=interpolate,
            number_of_interpolation_points=number_of_interpolation_points,
            mask=mask,
            show_progressbar=show_progressbar)
        for signal in also_align + [self]:
            signal.shift1D(shift_array=shift_array,
                           interpolation_method=interpolation_method,
                           crop=crop,
                           fill_value=fill_value,
                           expand=expand,
                           show_progressbar=show_progressbar)

    def integrate_in_range(self, signal_range='interactive'):
        """ Sums the spectrum over an energy range, giving the integrated
        area.

        The energy range can either be selected through a GUI or the command
        line.

        Parameters
        ----------
        signal_range : {a tuple of this form (l, r), "interactive"}
            l and r are the left and right limits of the range. They can be
            numbers or None, where None indicates the extremes of the interval.
            If l and r are floats the `signal_range` will be in axis units (for
            example eV). If l and r are integers the `signal_range` will be in
            index units. When `signal_range` is "interactive" (default) the
            range is selected using a GUI.

        Returns
        -------
        integrated_spectrum : Signal subclass

        See Also
        --------
        integrate_simpson

        Examples
        --------

        Using the GUI

        >>> s.integrate_in_range()

        Using the CLI

        >>> s_int = s.integrate_in_range(signal_range=(560,None))

        Selecting a range in the axis units, by specifying the
        signal range with floats.

        >>> s_int = s.integrate_in_range(signal_range=(560.,590.))

        Selecting a range using the index, by specifying the
        signal range with integers.

        >>> s_int = s.integrate_in_range(signal_range=(100,120))

        """

        if signal_range == 'interactive':
            self_copy = self.deepcopy()
            ia = IntegrateArea(self_copy, signal_range)
            ia.edit_traits()
            integrated_spectrum = self_copy
        else:
            integrated_spectrum = self._integrate_in_range_commandline(
                signal_range)
        return integrated_spectrum

    def _integrate_in_range_commandline(self, signal_range):
        e1 = signal_range[0]
        e2 = signal_range[1]
        integrated_spectrum = self.isig[e1:e2].integrate1D(-1)
        return integrated_spectrum

    @only_interactive
    def calibrate(self):
        """Calibrate the spectral dimension using a gui.

        It displays a window where the new calibration can be set by:
        * Setting the offset, units and scale directly
        * Selection a range by dragging the mouse on the spectrum figure
         and
        setting the new values for the given range limits

        Notes
        -----
        For this method to work the output_dimension must be 1. Set the
        view
        accordingly

        Raises
        ------
        SignalDimensionError if the signal dimension is not 1.

        """
        self._check_signal_dimension_equals_one()
        calibration = SpectrumCalibration(self)
        calibration.edit_traits()

    def smooth_savitzky_golay(self,
                              polynomial_order=None,
                              window_length=None,
                              differential_order=0):
        """Apply a Savitzky-Golay filter to the data in place.

        If `polynomial_order` or `window_length` or `differential_order` are
        None the method is run in interactive mode.

        Parameters
        ----------
        window_length : int
            The length of the filter window (i.e. the number of coefficients).
            `window_length` must be a positive odd integer.
        polynomial_order : int
            The order of the polynomial used to fit the samples.
            `polyorder` must be less than `window_length`.
        differential_order: int, optional
            The order of the derivative to compute.  This must be a
            nonnegative integer.  The default is 0, which means to filter
            the data without differentiating.

        Notes
        -----
        More information about the filter in `scipy.signal.savgol_filter`.

        """
        if not savgol_imported:
            raise ImportError("scipy >= 0.14 needs to be installed to use"
                              "this feature.")
        self._check_signal_dimension_equals_one()
        if (polynomial_order is not None and
                window_length is not None):
            axis = self.axes_manager.signal_axes[0]
            self.data = savgol_filter(
                x=self.data,
                window_length=window_length,
                polyorder=polynomial_order,
                deriv=differential_order,
                delta=axis.scale,
                axis=axis.index_in_array)
            self.events.data_changed.trigger(obj=self)
        else:
            # Interactive mode
            smoother = SmoothingSavitzkyGolay(self)
            smoother.differential_order = differential_order
            if polynomial_order is not None:
                smoother.polynomial_order = polynomial_order
            if window_length is not None:
                smoother.window_length = window_length
            smoother.edit_traits()

    def smooth_lowess(self,
                      smoothing_parameter=None,
                      number_of_iterations=None,
                      show_progressbar=None):
        """Lowess data smoothing in place.

        If `smoothing_parameter` or `number_of_iterations` are None the method
        is run in interactive mode.

        Parameters
        ----------
        smoothing_parameter: float or None
            Between 0 and 1. The fraction of the data used
            when estimating each y-value.
        number_of_iterations: int or None
            The number of residual-based reweightings
            to perform.
        show_progressbar : None or bool
            If True, display a progress bar. If None the default is set in
            `preferences`.

        Raises
        ------
        SignalDimensionError if the signal dimension is not 1.
        ImportError if statsmodels is not installed.

        Notes
        -----
        This method uses the lowess algorithm from statsmodels. statsmodels
        is required for this method.

        """
        if not statsmodels_installed:
            raise ImportError("statsmodels is not installed. This package is "
                              "required for this feature.")
        self._check_signal_dimension_equals_one()
        if smoothing_parameter is None or number_of_iterations is None:
            smoother = SmoothingLowess(self)
            if smoothing_parameter is not None:
                smoother.smoothing_parameter = smoothing_parameter
            if number_of_iterations is not None:
                smoother.number_of_iterations = number_of_iterations
            smoother.edit_traits()
        else:
            self.map(lowess,
                     exog=self.axes_manager[-1].axis,
                     frac=smoothing_parameter,
                     it=number_of_iterations,
                     is_sorted=True,
                     return_sorted=False,
                     show_progressbar=show_progressbar)

    def smooth_tv(self, smoothing_parameter=None, show_progressbar=None):
        """Total variation data smoothing in place.

        Parameters
        ----------
        smoothing_parameter: float or None
           Denoising weight relative to L2 minimization. If None the method
           is run in interactive mode.
        show_progressbar : None or bool
            If True, display a progress bar. If None the default is set in
            `preferences`.

        Raises
        ------
        SignalDimensionError if the signal dimension is not 1.

        """
        self._check_signal_dimension_equals_one()
        if smoothing_parameter is None:
            smoother = SmoothingTV(self)
            smoother.edit_traits()
        else:
            self.map(_tv_denoise_1d, weight=smoothing_parameter,
                     show_progressbar=show_progressbar)

    def filter_butterworth(self,
                           cutoff_frequency_ratio=None,
                           type='low',
                           order=2):
        """Butterworth filter in place.

        Raises
        ------
        SignalDimensionError if the signal dimension is not 1.

        """
        self._check_signal_dimension_equals_one()
        smoother = ButterworthFilter(self)
        if cutoff_frequency_ratio is not None:
            smoother.cutoff_frequency_ratio = cutoff_frequency_ratio
            smoother.apply()
        else:
            smoother.edit_traits()

    def _remove_background_cli(
            self, signal_range, background_estimator, estimate_background=True,
            show_progressbar=None):
        from hyperspy.models.model1D import Model1D
        model = Model1D(self)
        model.append(background_estimator)
        if estimate_background:
            background_estimator.estimate_parameters(
                self,
                signal_range[0],
                signal_range[1],
                only_current=False)
        else:
            model.set_signal_range(signal_range[0], signal_range[1])
            model.multifit(show_progressbar=show_progressbar)
        return self - model.as_signal(show_progressbar=show_progressbar)

    def remove_background(
            self,
            signal_range='interactive',
            background_type='PowerLaw',
            polynomial_order=2,
            estimate_background=True,
            show_progressbar=None):
        """Remove the background, either in place using a gui or returned as a new
        spectrum using the command line.

        Parameters
        ----------
        signal_range : tuple, optional
            If this argument is not specified, the signal range has to be
            selected using a GUI. And the original spectrum will be replaced.
            If tuple is given, the a spectrum will be returned.
        background_type : string
            The type of component which should be used to fit the background.
            Possible components: PowerLaw, Gaussian, Offset, Polynomial
            If Polynomial is used, the polynomial order can be specified
        polynomial_order : int, default 2
            Specify the polynomial order if a Polynomial background is used.
        estimate_background : bool
            If True, estimate the background. If False, the signal is fitted
            using a full model. This is slower compared to the estimation but
            possibly more accurate.
        show_progressbar : None or bool
            If True, display a progress bar. If None the default is set in
            `preferences`.

        Examples
        --------

        Using gui, replaces spectrum s

        >>>> s.remove_background()

        Using command line, returns a spectrum

        >>>> s = s.remove_background(signal_range=(400,450), background_type='PowerLaw')

        Using a full model to fit the background

        >>>> s = s.remove_background(signal_range=(400,450), estimate_background=False)

        Raises
        ------
        SignalDimensionError if the signal dimension is not 1.

        """
        self._check_signal_dimension_equals_one()
        if signal_range == 'interactive':
            br = BackgroundRemoval(self)
            br.edit_traits()
        else:
            if background_type == 'PowerLaw':
                background_estimator = components.PowerLaw()
            elif background_type == 'Gaussian':
                background_estimator = components.Gaussian()
            elif background_type == 'Offset':
                background_estimator = components.Offset()
            elif background_type == 'Polynomial':
                background_estimator = components.Polynomial(polynomial_order)
            else:
                raise ValueError(
                    "Background type: " +
                    background_type +
                    " not recognized")

            spectra = self._remove_background_cli(
                signal_range, background_estimator, estimate_background,
                show_progressbar=show_progressbar)
            return spectra

    @interactive_range_selector
    def crop_spectrum(self, left_value=None, right_value=None,):
        """Crop in place the spectral dimension.

        Parameters
        ----------
        left_value, righ_value: {int | float | None}
            If int the values are taken as indices. If float they are
            converted to indices using the spectral axis calibration.
            If left_value is None crops from the beginning of the axis.
            If right_value is None crops up to the end of the axis. If
            both are
            None the interactive cropping interface is activated
            enabling
            cropping the spectrum using a span selector in the signal
            plot.

        Raises
        ------
        SignalDimensionError if the signal dimension is not 1.

        """
        self._check_signal_dimension_equals_one()
        self.crop(
            axis=self.axes_manager.signal_axes[0].index_in_axes_manager,
            start=left_value, end=right_value)

    @auto_replot
    def gaussian_filter(self, FWHM):
        """Applies a Gaussian filter in the spectral dimension in place.

        Parameters
        ----------
        FWHM : float
            The Full Width at Half Maximum of the gaussian in the
            spectral axis units

        Raises
        ------
        ValueError if FWHM is equal or less than zero.

        SignalDimensionError if the signal dimension is not 1.

        """
        self._check_signal_dimension_equals_one()
        if FWHM <= 0:
            raise ValueError(
                "FWHM must be greater than zero")
        axis = self.axes_manager.signal_axes[0]
        FWHM *= 1 / axis.scale
        self.data = gaussian_filter1d(
            self.data,
            axis=axis.index_in_array,
            sigma=FWHM / 2.35482)
        self.events.data_changed.trigger(obj=self)

    @auto_replot
    def hanning_taper(self, side='both', channels=None, offset=0):
        """Apply a hanning taper to the data in place.

        Parameters
        ----------
        side : {'left', 'right', 'both'}
        channels : {None, int}
            The number of channels to taper. If None 5% of the total
            number of channels are tapered.
        offset : int

        Returns
        -------
        channels

        Raises
        ------
        SignalDimensionError if the signal dimension is not 1.

        """
        # TODO: generalize it
        self._check_signal_dimension_equals_one()
        if channels is None:
            channels = int(round(len(self()) * 0.02))
            if channels < 20:
                channels = 20
        dc = self.data
        if side == 'left' or side == 'both':
            dc[..., offset:channels + offset] *= (
                np.hanning(2 * channels)[:channels])
            dc[..., :offset] *= 0.
        if side == 'right' or side == 'both':
            if offset == 0:
                rl = None
            else:
                rl = -offset
            dc[..., -channels - offset:rl] *= (
                np.hanning(2 * channels)[-channels:])
            if offset != 0:
                dc[..., -offset:] *= 0.
        self.events.data_changed.trigger(obj=self)
        return channels

    def find_peaks1D_ohaver(self, xdim=None, slope_thresh=0, amp_thresh=None,
                            subchannel=True, medfilt_radius=5, maxpeakn=30000,
                            peakgroup=10):
        """Find peaks along a 1D line (peaks in spectrum/spectra).

        Function to locate the positive peaks in a noisy x-y data set.

        Detects peaks by looking for downward zero-crossings in the
        first derivative that exceed 'slope_thresh'.

        Returns an array containing position, height, and width of each
        peak.

        'slope_thresh' and 'amp_thresh', control sensitivity: higher
        values will
        neglect smaller features.


        peakgroup is the number of points around the top peak to search
        around

        Parameters
        ---------


        slope_thresh : float (optional)
                       1st derivative threshold to count the peak
                       default is set to 0.5
                       higher values will neglect smaller features.

        amp_thresh : float (optional)
                     intensity threshold above which
                     default is set to 10% of max(y)
                     higher values will neglect smaller features.

        medfilt_radius : int (optional)
                     median filter window to apply to smooth the data
                     (see scipy.signal.medfilt)
                     if 0, no filter will be applied.
                     default is set to 5

        peakgroup : int (optional)
                    number of points around the "top part" of the peak
                    default is set to 10

        maxpeakn : int (optional)
                   number of maximum detectable peaks
                   default is set to 5000

        subpix : bool (optional)
                 default is set to True

        Returns
        -------
        peaks : structured array of shape _navigation_shape_in_array in which
        each cell contains an array that contains as many structured arrays as
        peaks where found at that location and which fields: position, height,
        width, contains position, height, and width of each peak.

        Raises
        ------
        SignalDimensionError if the signal dimension is not 1.

        """
        # TODO: add scipy.signal.find_peaks_cwt
        self._check_signal_dimension_equals_one()
        axis = self.axes_manager.signal_axes[0].axis
        arr_shape = (self.axes_manager._navigation_shape_in_array
                     if self.axes_manager.navigation_size > 0
                     else [1, ])
        peaks = np.zeros(arr_shape, dtype=object)
        for y, indices in zip(self._iterate_signal(),
                              self.axes_manager._array_indices_generator()):
            peaks[indices] = find_peaks_ohaver(
                y,
                axis,
                slope_thresh=slope_thresh,
                amp_thresh=amp_thresh,
                medfilt_radius=medfilt_radius,
                maxpeakn=maxpeakn,
                peakgroup=peakgroup,
                subchannel=subchannel)
        return peaks

    def estimate_peak_width(self,
                            factor=0.5,
                            window=None,
                            return_interval=False,
                            show_progressbar=None):
        """Estimate the width of the highest intensity of peak
        of the spectra at a given fraction of its maximum.

        It can be used with asymmetric peaks. For accurate results any
        background must be previously substracted.
        The estimation is performed by interpolation using cubic splines.

        Parameters
        ----------
        factor : 0 < float < 1
            The default, 0.5, estimates the FWHM.
        window : None, float
            The size of the window centred at the peak maximum
            used to perform the estimation.
            The window size must be chosen with care: if it is narrower
            than the width of the peak at some positions or if it is
            so wide that it includes other more intense peaks this
            method cannot compute the width and a NaN is stored instead.
        return_interval: bool
            If True, returns 2 extra signals with the positions of the
            desired height fraction at the left and right of the
            peak.
        show_progressbar : None or bool
            If True, display a progress bar. If None the default is set in
            `preferences`.

        Returns
        -------
        width or [width, left, right], depending on the value of
        `return_interval`.

        """
        if show_progressbar is None:
            show_progressbar = preferences.General.show_progressbar
        self._check_signal_dimension_equals_one()
        if not 0 < factor < 1:
            raise ValueError("factor must be between 0 and 1.")

        left, right = (self._get_navigation_signal(),
                       self._get_navigation_signal())
        # The signals must be of dtype float to contain np.nan
        left.change_dtype('float')
        right.change_dtype('float')
        axis = self.axes_manager.signal_axes[0]
        x = axis.axis
        maxval = self.axes_manager.navigation_size
        if maxval > 0:
            pbar = progressbar(maxval=maxval,
                               disabled=not show_progressbar)
        for i, spectrum in enumerate(self):
            if window is not None:
                vmax = axis.index2value(spectrum.data.argmax())
                spectrum = spectrum.isig[vmax - window / 2.:vmax + window / 2.]
                x = spectrum.axes_manager[0].axis
            spline = scipy.interpolate.UnivariateSpline(
                x,
                spectrum.data - factor * spectrum.data.max(),
                s=0)
            roots = spline.roots()
            if len(roots) == 2:
                left.isig[self.axes_manager.indices] = roots[0]
                right.isig[self.axes_manager.indices] = roots[1]
            else:
                left.isig[self.axes_manager.indices] = np.nan
                right.isig[self.axes_manager.indices] = np.nan
            if maxval > 0:
                pbar.update(i)
        if maxval > 0:
            pbar.finish()
        width = right - left
        if factor == 0.5:
            width.metadata.General.title = (
                self.metadata.General.title + " FWHM")
            left.metadata.General.title = (
                self.metadata.General.title + " FWHM left position")

            right.metadata.General.title = (
                self.metadata.General.title + " FWHM right position")
        else:
            width.metadata.General.title = (
                self.metadata.General.title +
                " full-width at %.1f maximum" % factor)
            left.metadata.General.title = (
                self.metadata.General.title +
                " full-width at %.1f maximum left position" % factor)
            right.metadata.General.title = (
                self.metadata.General.title +
                " full-width at %.1f maximum right position" % factor)
        if return_interval is True:
            return [width, left, right]
        else:
            return width


class MVATools(object):
    # TODO: All of the plotting methods here should move to drawing

    def _plot_factors_or_pchars(self, factors, comp_ids=None,
                                calibrate=True, avg_char=False,
                                same_window=None, comp_label='PC',
                                img_data=None,
                                plot_shifts=True, plot_char=4,
                                cmap=plt.cm.gray, quiver_color='white',
                                vector_scale=1,
                                per_row=3, ax=None):
        """Plot components from PCA or ICA, or peak characteristics

        Parameters
        ----------

        comp_ids : None, int, or list of ints
            if None, returns maps of all components.
            if int, returns maps of components with ids from 0 to given
            int.
            if list of ints, returns maps of components with ids in
            given list.
        calibrate : bool
            if True, plots are calibrated according to the data in the
            axes
            manager.
        same_window : bool
            if True, plots each factor to the same window.  They are
            not scaled.
        comp_label : string, the label that is either the plot title
        (if plotting in
            separate windows) or the label in the legend (if plotting
            in the
            same window)
        cmap : a matplotlib colormap
            The colormap used for factor images or
            any peak characteristic scatter map
            overlay.

        Parameters only valid for peak characteristics (or pk char factors):
        --------------------------------------------------------------------

        img_data - 2D numpy array,
            The array to overlay peak characteristics onto.  If None,
            defaults to the average image of your stack.

        plot_shifts - bool, default is True
            If true, plots a quiver (arrow) plot showing the shifts for
            each
            peak present in the component being plotted.

        plot_char - None or int
            If int, the id of the characteristic to plot as the colored
            scatter plot.
            Possible components are:
               4: peak height
               5: peak orientation
               6: peak eccentricity

       quiver_color : any color recognized by matplotlib
           Determines the color of vectors drawn for
           plotting peak shifts.

       vector_scale : integer or None
           Scales the quiver plot arrows.  The vector
           is defined as one data unit along the X axis.
           If shifts are small, set vector_scale so
           that when they are multiplied by vector_scale,
           they are on the scale of the image plot.
           If None, uses matplotlib's autoscaling.

        """
        if same_window is None:
            same_window = preferences.MachineLearning.same_window
        if comp_ids is None:
            comp_ids = xrange(factors.shape[1])

        elif not hasattr(comp_ids, '__iter__'):
            comp_ids = xrange(comp_ids)

        n = len(comp_ids)
        if same_window:
            rows = int(np.ceil(n / float(per_row)))

        fig_list = []

        if n < per_row:
            per_row = n

        if same_window and self.axes_manager.signal_dimension == 2:
            f = plt.figure(figsize=(4 * per_row, 3 * rows))
        else:
            f = plt.figure()
        for i in xrange(len(comp_ids)):
            if self.axes_manager.signal_dimension == 1:
                if same_window:
                    ax = plt.gca()
                else:
                    if i > 0:
                        f = plt.figure()
                    ax = f.add_subplot(111)
                ax = sigdraw._plot_1D_component(
                    factors=factors,
                    idx=comp_ids[i],
                    axes_manager=self.axes_manager,
                    ax=ax,
                    calibrate=calibrate,
                    comp_label=comp_label,
                    same_window=same_window)
                if same_window:
                    plt.legend(ncol=factors.shape[1] // 2, loc='best')
            elif self.axes_manager.signal_dimension == 2:
                if same_window:
                    ax = f.add_subplot(rows, per_row, i + 1)
                else:
                    if i > 0:
                        f = plt.figure()
                    ax = f.add_subplot(111)

                sigdraw._plot_2D_component(factors=factors,
                                           idx=comp_ids[i],
                                           axes_manager=self.axes_manager,
                                           calibrate=calibrate, ax=ax,
                                           cmap=cmap, comp_label=comp_label)
            if not same_window:
                fig_list.append(f)
        try:
            plt.tight_layout()
        except:
            pass
        if not same_window:
            return fig_list
        else:
            return f

    def _plot_loadings(self, loadings, comp_ids=None, calibrate=True,
                       same_window=None, comp_label=None,
                       with_factors=False, factors=None,
                       cmap=plt.cm.gray, no_nans=False, per_row=3):
        if same_window is None:
            same_window = preferences.MachineLearning.same_window
        if comp_ids is None:
            comp_ids = xrange(loadings.shape[0])

        elif not hasattr(comp_ids, '__iter__'):
            comp_ids = xrange(comp_ids)

        n = len(comp_ids)
        if same_window:
            rows = int(np.ceil(n / float(per_row)))

        fig_list = []

        if n < per_row:
            per_row = n

        if same_window and self.axes_manager.signal_dimension == 2:
            f = plt.figure(figsize=(4 * per_row, 3 * rows))
        else:
            f = plt.figure()

        for i in xrange(n):
            if self.axes_manager.navigation_dimension == 1:
                if same_window:
                    ax = plt.gca()
                else:
                    if i > 0:
                        f = plt.figure()
                    ax = f.add_subplot(111)
            elif self.axes_manager.navigation_dimension == 2:
                if same_window:
                    ax = f.add_subplot(rows, per_row, i + 1)
                else:
                    if i > 0:
                        f = plt.figure()
                    ax = f.add_subplot(111)
            sigdraw._plot_loading(
                loadings, idx=comp_ids[i], axes_manager=self.axes_manager,
                no_nans=no_nans, calibrate=calibrate, cmap=cmap,
                comp_label=comp_label, ax=ax, same_window=same_window)
            if not same_window:
                fig_list.append(f)
        try:
            plt.tight_layout()
        except:
            pass
        if not same_window:
            if with_factors:
                return fig_list, self._plot_factors_or_pchars(
                    factors, comp_ids=comp_ids, calibrate=calibrate,
                    same_window=same_window, comp_label=comp_label,
                    per_row=per_row)
            else:
                return fig_list
        else:
            if self.axes_manager.navigation_dimension == 1:
                plt.legend(ncol=loadings.shape[0] // 2, loc='best')
                animate_legend()
            if with_factors:
                return f, self._plot_factors_or_pchars(factors,
                                                       comp_ids=comp_ids,
                                                       calibrate=calibrate,
                                                       same_window=same_window,
                                                       comp_label=comp_label,
                                                       per_row=per_row)
            else:
                return f

    def _export_factors(self,
                        factors,
                        folder=None,
                        comp_ids=None,
                        multiple_files=None,
                        save_figures=False,
                        save_figures_format='png',
                        factor_prefix=None,
                        factor_format=None,
                        comp_label=None,
                        cmap=plt.cm.gray,
                        plot_shifts=True,
                        plot_char=4,
                        img_data=None,
                        same_window=False,
                        calibrate=True,
                        quiver_color='white',
                        vector_scale=1,
                        no_nans=True, per_row=3):

        from hyperspy._signals.image import Image
        from hyperspy._signals.spectrum import Spectrum

        if multiple_files is None:
            multiple_files = preferences.MachineLearning.multiple_files

        if factor_format is None:
            factor_format = preferences.MachineLearning.\
                export_factors_default_file_format

        # Select the desired factors
        if comp_ids is None:
            comp_ids = xrange(factors.shape[1])
        elif not hasattr(comp_ids, '__iter__'):
            comp_ids = range(comp_ids)
        mask = np.zeros(factors.shape[1], dtype=np.bool)
        for idx in comp_ids:
            mask[idx] = 1
        factors = factors[:, mask]

        if save_figures is True:
            plt.ioff()
            fac_plots = self._plot_factors_or_pchars(factors,
                                                     comp_ids=comp_ids,
                                                     same_window=same_window,
                                                     comp_label=comp_label,
                                                     img_data=img_data,
                                                     plot_shifts=plot_shifts,
                                                     plot_char=plot_char,
                                                     cmap=cmap,
                                                     per_row=per_row,
                                                     quiver_color=quiver_color,
                                                     vector_scale=vector_scale)
            for idx in xrange(len(comp_ids)):
                filename = '%s_%02i.%s' % (factor_prefix, comp_ids[idx],
                                           save_figures_format)
                if folder is not None:
                    filename = os.path.join(folder, filename)
                ensure_directory(filename)
                _args = {'dpi': 600,
                         'format': save_figures_format}
                fac_plots[idx].savefig(filename, **_args)
            plt.ion()

        elif multiple_files is False:
            if self.axes_manager.signal_dimension == 2:
                # factor images
                axes_dicts = []
                axes = self.axes_manager.signal_axes[::-1]
                shape = (axes[1].size, axes[0].size)
                factor_data = np.rollaxis(
                    factors.reshape((shape[0], shape[1], -1)), 2)
                axes_dicts.append(axes[0].get_axis_dictionary())
                axes_dicts.append(axes[1].get_axis_dictionary())
                axes_dicts.append({'name': 'factor_index',
                                   'scale': 1.,
                                   'offset': 0.,
                                   'size': int(factors.shape[1]),
                                   'units': 'factor',
                                   'index_in_array': 0, })
                s = Image(factor_data,
                          axes=axes_dicts,
                          metadata={
                              'General': {'title': '%s from %s' % (
                                  factor_prefix,
                                  self.metadata.General.title),
                              }})
            elif self.axes_manager.signal_dimension == 1:
                axes = [self.axes_manager.signal_axes[0].get_axis_dictionary(),
                        {'name': 'factor_index',
                         'scale': 1.,
                         'offset': 0.,
                         'size': int(factors.shape[1]),
                         'units': 'factor',
                         'index_in_array': 0,
                         }]
                axes[0]['index_in_array'] = 1
                s = Spectrum(
                    factors.T, axes=axes, metadata={
                        "General": {
                            'title': '%s from %s' %
                            (factor_prefix, self.metadata.General.title), }})
            filename = '%ss.%s' % (factor_prefix, factor_format)
            if folder is not None:
                filename = os.path.join(folder, filename)
            s.save(filename)
        else:  # Separate files
            if self.axes_manager.signal_dimension == 1:

                axis_dict = self.axes_manager.signal_axes[0].\
                    get_axis_dictionary()
                axis_dict['index_in_array'] = 0
                for dim, index in zip(comp_ids, range(len(comp_ids))):
                    s = Spectrum(factors[:, index],
                                 axes=[axis_dict, ],
                                 metadata={
                                     "General": {'title': '%s from %s' % (
                                         factor_prefix,
                                         self.metadata.General.title),
                                     }})
                    filename = '%s-%i.%s' % (factor_prefix,
                                             dim,
                                             factor_format)
                    if folder is not None:
                        filename = os.path.join(folder, filename)
                    s.save(filename)

            if self.axes_manager.signal_dimension == 2:
                axes = self.axes_manager.signal_axes
                axes_dicts = [axes[0].get_axis_dictionary(),
                              axes[1].get_axis_dictionary()]
                axes_dicts[0]['index_in_array'] = 0
                axes_dicts[1]['index_in_array'] = 1

                factor_data = factors.reshape(
                    self.axes_manager._signal_shape_in_array + [-1, ])

                for dim, index in zip(comp_ids, range(len(comp_ids))):
                    im = Image(factor_data[..., index],
                               axes=axes_dicts,
                               metadata={
                                   "General": {'title': '%s from %s' % (
                                       factor_prefix,
                                       self.metadata.General.title),
                                   }})
                    filename = '%s-%i.%s' % (factor_prefix,
                                             dim,
                                             factor_format)
                    if folder is not None:
                        filename = os.path.join(folder, filename)
                    im.save(filename)

    def _export_loadings(self,
                         loadings,
                         folder=None,
                         comp_ids=None,
                         multiple_files=None,
                         loading_prefix=None,
                         loading_format=None,
                         save_figures_format='png',
                         comp_label=None,
                         cmap=plt.cm.gray,
                         save_figures=False,
                         same_window=False,
                         calibrate=True,
                         no_nans=True,
                         per_row=3):

        from hyperspy._signals.image import Image
        from hyperspy._signals.spectrum import Spectrum

        if multiple_files is None:
            multiple_files = preferences.MachineLearning.multiple_files

        if loading_format is None:
            loading_format = preferences.MachineLearning.\
                export_loadings_default_file_format

        if comp_ids is None:
            comp_ids = range(loadings.shape[0])
        elif not hasattr(comp_ids, '__iter__'):
            comp_ids = range(comp_ids)
        mask = np.zeros(loadings.shape[0], dtype=np.bool)
        for idx in comp_ids:
            mask[idx] = 1
        loadings = loadings[mask]

        if save_figures is True:
            plt.ioff()
            sc_plots = self._plot_loadings(loadings, comp_ids=comp_ids,
                                           calibrate=calibrate,
                                           same_window=same_window,
                                           comp_label=comp_label,
                                           cmap=cmap, no_nans=no_nans,
                                           per_row=per_row)
            for idx in xrange(len(comp_ids)):
                filename = '%s_%02i.%s' % (loading_prefix, comp_ids[idx],
                                           save_figures_format)
                if folder is not None:
                    filename = os.path.join(folder, filename)
                ensure_directory(filename)
                _args = {'dpi': 600,
                         'format': save_figures_format}
                sc_plots[idx].savefig(filename, **_args)
            plt.ion()
        elif multiple_files is False:
            if self.axes_manager.navigation_dimension == 2:
                axes_dicts = []
                axes = self.axes_manager.navigation_axes[::-1]
                shape = (axes[1].size, axes[0].size)
                loading_data = loadings.reshape((-1, shape[0], shape[1]))
                axes_dicts.append(axes[0].get_axis_dictionary())
                axes_dicts[0]['index_in_array'] = 1
                axes_dicts.append(axes[1].get_axis_dictionary())
                axes_dicts[1]['index_in_array'] = 2
                axes_dicts.append({'name': 'loading_index',
                                   'scale': 1.,
                                   'offset': 0.,
                                   'size': int(loadings.shape[0]),
                                   'units': 'factor',
                                   'index_in_array': 0, })
                s = Image(loading_data,
                          axes=axes_dicts,
                          metadata={
                              "General": {'title': '%s from %s' % (
                                  loading_prefix,
                                  self.metadata.General.title),
                              }})
            elif self.axes_manager.navigation_dimension == 1:
                cal_axis = self.axes_manager.navigation_axes[0].\
                    get_axis_dictionary()
                cal_axis['index_in_array'] = 1
                axes = [{'name': 'loading_index',
                         'scale': 1.,
                         'offset': 0.,
                         'size': int(loadings.shape[0]),
                         'units': 'comp_id',
                         'index_in_array': 0, },
                        cal_axis]
                s = Image(loadings,
                          axes=axes,
                          metadata={
                              "General": {'title': '%s from %s' % (
                                  loading_prefix,
                                  self.metadata.General.title),
                              }})
            filename = '%ss.%s' % (loading_prefix, loading_format)
            if folder is not None:
                filename = os.path.join(folder, filename)
            s.save(filename)
        else:  # Separate files
            if self.axes_manager.navigation_dimension == 1:
                axis_dict = self.axes_manager.navigation_axes[0].\
                    get_axis_dictionary()
                axis_dict['index_in_array'] = 0
                for dim, index in zip(comp_ids, range(len(comp_ids))):
                    s = Spectrum(loadings[index],
                                 axes=[axis_dict, ])
                    filename = '%s-%i.%s' % (loading_prefix,
                                             dim,
                                             loading_format)
                    if folder is not None:
                        filename = os.path.join(folder, filename)
                    s.save(filename)
            elif self.axes_manager.navigation_dimension == 2:
                axes_dicts = []
                axes = self.axes_manager.navigation_axes[::-1]
                shape = (axes[0].size, axes[1].size)
                loading_data = loadings.reshape((-1, shape[0], shape[1]))
                axes_dicts.append(axes[0].get_axis_dictionary())
                axes_dicts[0]['index_in_array'] = 0
                axes_dicts.append(axes[1].get_axis_dictionary())
                axes_dicts[1]['index_in_array'] = 1
                for dim, index in zip(comp_ids, range(len(comp_ids))):
                    s = Image(loading_data[index, ...],
                              axes=axes_dicts,
                              metadata={
                                  "General": {'title': '%s from %s' % (
                                      loading_prefix,
                                      self.metadata.General.title),
                                  }})
                    filename = '%s-%i.%s' % (loading_prefix,
                                             dim,
                                             loading_format)
                    if folder is not None:
                        filename = os.path.join(folder, filename)
                    s.save(filename)

    def plot_decomposition_factors(self,
                                   comp_ids=None,
                                   calibrate=True,
                                   same_window=None,
                                   comp_label='Decomposition factor',
                                   per_row=3):
        """Plot factors from a decomposition.

        Parameters
        ----------

        comp_ids : None, int, or list of ints
            if None, returns maps of all components.
            if int, returns maps of components with ids from 0 to given
            int.
            if list of ints, returns maps of components with ids in
            given list.

        calibrate : bool
            if True, calibrates plots where calibration is available
            from
            the axes_manager.  If False, plots are in pixels/channels.

        same_window : bool
            if True, plots each factor to the same window.  They are
            not scaled.

        comp_label : string, the label that is either the plot title
        (if plotting in
            separate windows) or the label in the legend (if plotting
            in the
            same window)

        cmap : The colormap used for the factor image, or for peak
            characteristics, the colormap used for the scatter plot of
            some peak characteristic.

        per_row : int, the number of plots in each row, when the
        same_window
            parameter is True.

        See Also
        --------
        plot_decomposition_loadings, plot_decomposition_results.

        """
        if self.axes_manager.signal_dimension > 2:
            raise NotImplementedError("This method cannot plot factors of "
                                      "signals of dimension higher than 2."
                                      "You can use "
                                      "`plot_decomposition_results` instead.")
        if same_window is None:
            same_window = preferences.MachineLearning.same_window
        factors = self.learning_results.factors
        if comp_ids is None:
            comp_ids = self.learning_results.output_dimension

        return self._plot_factors_or_pchars(factors,
                                            comp_ids=comp_ids,
                                            calibrate=calibrate,
                                            same_window=same_window,
                                            comp_label=comp_label,
                                            per_row=per_row)

    def plot_bss_factors(self, comp_ids=None, calibrate=True,
                         same_window=None, comp_label='BSS factor',
                         per_row=3):
        """Plot factors from blind source separation results.

        Parameters
        ----------

        comp_ids : None, int, or list of ints
            if None, returns maps of all components.
            if int, returns maps of components with ids from 0 to
            given int.
            if list of ints, returns maps of components with ids in
            given list.

        calibrate : bool
            if True, calibrates plots where calibration is available
            from
            the axes_manager.  If False, plots are in pixels/channels.

        same_window : bool
            if True, plots each factor to the same window.  They are
            not scaled.

        comp_label : string, the label that is either the plot title
        (if plotting in
            separate windows) or the label in the legend (if plotting
            in the
            same window)

        cmap : The colormap used for the factor image, or for peak
            characteristics, the colormap used for the scatter plot of
            some peak characteristic.

        per_row : int, the number of plots in each row, when the
        same_window
            parameter is True.

        See Also
        --------
        plot_bss_loadings, plot_bss_results.

        """
        if self.axes_manager.signal_dimension > 2:
            raise NotImplementedError("This method cannot plot factors of "
                                      "signals of dimension higher than 2."
                                      "You can use "
                                      "`plot_decomposition_results` instead.")

        if same_window is None:
            same_window = preferences.MachineLearning.same_window
        factors = self.learning_results.bss_factors
        return self._plot_factors_or_pchars(factors,
                                            comp_ids=comp_ids,
                                            calibrate=calibrate,
                                            same_window=same_window,
                                            comp_label=comp_label,
                                            per_row=per_row)

    def plot_decomposition_loadings(self,
                                    comp_ids=None,
                                    calibrate=True,
                                    same_window=None,
                                    comp_label='Decomposition loading',
                                    with_factors=False,
                                    cmap=plt.cm.gray,
                                    no_nans=False,
                                    per_row=3):
        """Plot loadings from PCA.

        Parameters
        ----------

        comp_ids : None, int, or list of ints
            if None, returns maps of all components.
            if int, returns maps of components with ids from 0 to
            given int.
            if list of ints, returns maps of components with ids in
            given list.

        calibrate : bool
            if True, calibrates plots where calibration is available
            from
            the axes_manager.  If False, plots are in pixels/channels.

        same_window : bool
            if True, plots each factor to the same window.  They are
            not scaled.

        comp_label : string,
            The label that is either the plot title (if plotting in
            separate windows) or the label in the legend (if plotting
            in the same window). In this case, each loading line can be
            toggled on and off by clicking on the legended line.

        with_factors : bool
            If True, also returns figure(s) with the factors for the
            given comp_ids.

        cmap : matplotlib colormap
            The colormap used for the factor image, or for peak
            characteristics, the colormap used for the scatter plot of
            some peak characteristic.

        no_nans : bool
            If True, removes NaN's from the loading plots.

        per_row : int
            the number of plots in each row, when the same_window
            parameter is True.

        See Also
        --------
        plot_decomposition_factors, plot_decomposition_results.

        """
        if self.axes_manager.navigation_dimension > 2:
            raise NotImplementedError("This method cannot plot loadings of "
                                      "dimension higher than 2."
                                      "You can use "
                                      "`plot_decomposition_results` instead.")
        if same_window is None:
            same_window = preferences.MachineLearning.same_window
        loadings = self.learning_results.loadings.T
        if with_factors:
            factors = self.learning_results.factors
        else:
            factors = None

        if comp_ids is None:
            comp_ids = self.learning_results.output_dimension
        return self._plot_loadings(
            loadings,
            comp_ids=comp_ids,
            with_factors=with_factors,
            factors=factors,
            same_window=same_window,
            comp_label=comp_label,
            cmap=cmap,
            no_nans=no_nans,
            per_row=per_row)

    def plot_bss_loadings(self, comp_ids=None, calibrate=True,
                          same_window=None, comp_label='BSS loading',
                          with_factors=False, cmap=plt.cm.gray,
                          no_nans=False, per_row=3):
        """Plot loadings from ICA

        Parameters
        ----------

        comp_ids : None, int, or list of ints
            if None, returns maps of all components.
            if int, returns maps of components with ids from 0 to
            given int.
            if list of ints, returns maps of components with ids in
            given list.

        calibrate : bool
            if True, calibrates plots where calibration is available
            from
            the axes_manager.  If False, plots are in pixels/channels.

        same_window : bool
            if True, plots each factor to the same window.  They are
            not scaled.

        comp_label : string,
            The label that is either the plot title (if plotting in
            separate windows) or the label in the legend (if plotting
            in the same window). In this case, each loading line can be
            toggled on and off by clicking on the legended line.

        with_factors : bool
            If True, also returns figure(s) with the factors for the
            given comp_ids.

        cmap : matplotlib colormap
            The colormap used for the factor image, or for peak
            characteristics, the colormap used for the scatter plot of
            some peak characteristic.

        no_nans : bool
            If True, removes NaN's from the loading plots.

        per_row : int
            the number of plots in each row, when the same_window
            parameter is True.

        See Also
        --------
        plot_bss_factors, plot_bss_results.

        """
        if self.axes_manager.navigation_dimension > 2:
            raise NotImplementedError("This method cannot plot loadings of "
                                      "dimension higher than 2."
                                      "You can use "
                                      "`plot_bss_results` instead.")
        if same_window is None:
            same_window = preferences.MachineLearning.same_window
        loadings = self.learning_results.bss_loadings.T
        if with_factors:
            factors = self.learning_results.bss_factors
        else:
            factors = None
        return self._plot_loadings(
            loadings,
            comp_ids=comp_ids,
            with_factors=with_factors,
            factors=factors,
            same_window=same_window,
            comp_label=comp_label,
            cmap=cmap,
            no_nans=no_nans,
            per_row=per_row)

    def export_decomposition_results(self, comp_ids=None,
                                     folder=None,
                                     calibrate=True,
                                     factor_prefix='factor',
                                     factor_format=None,
                                     loading_prefix='loading',
                                     loading_format=None,
                                     comp_label=None,
                                     cmap=plt.cm.gray,
                                     same_window=False,
                                     multiple_files=None,
                                     no_nans=True,
                                     per_row=3,
                                     save_figures=False,
                                     save_figures_format='png'):
        """Export results from a decomposition to any of the supported
        formats.

        Parameters
        ----------
        comp_ids : None, int, or list of ints
            if None, returns all components/loadings.
            if int, returns components/loadings with ids from 0 to
            given int.
            if list of ints, returns components/loadings with ids in
            given list.
        folder : str or None
            The path to the folder where the file will be saved.
            If `None` the
            current folder is used by default.
        factor_prefix : string
            The prefix that any exported filenames for
            factors/components
            begin with
        factor_format : string
            The extension of the format that you wish to save to.
        loading_prefix : string
            The prefix that any exported filenames for
            factors/components
            begin with
        loading_format : string
            The extension of the format that you wish to save to.
            Determines
            the kind of output.
                - For image formats (tif, png, jpg, etc.), plots are
                created
                  using the plotting flags as below, and saved at
                  600 dpi.
                  One plot per loading is saved.
                - For multidimensional formats (rpl, hdf5), arrays are
                saved
                  in single files.  All loadings are contained in the
                  one
                  file.
                - For spectral formats (msa), each loading is saved to a
                  separate file.
        multiple_files : Bool
            If True, on exporting a file per factor and per loading will
             be
            created. Otherwise only two files will be created, one for
            the
            factors and another for the loadings. The default value can
            be
            chosen in the preferences.
        save_figures : Bool
            If True the same figures that are obtained when using the
            plot
            methods will be saved with 600 dpi resolution

        Plotting options (for save_figures = True ONLY)
        ----------------------------------------------

        calibrate : bool
            if True, calibrates plots where calibration is available
            from
            the axes_manager.  If False, plots are in pixels/channels.
        same_window : bool
            if True, plots each factor to the same window.
        comp_label : string, the label that is either the plot title
            (if plotting in separate windows) or the label in the legend
            (if plotting in the same window)
        cmap : The colormap used for the factor image, or for peak
            characteristics, the colormap used for the scatter plot of
            some peak characteristic.
        per_row : int, the number of plots in each row, when the
        same_window
            parameter is True.
        save_figures_format : str
            The image format extension.

        See Also
        --------
        get_decomposition_factors,
        get_decomposition_loadings.

        """

        factors = self.learning_results.factors
        loadings = self.learning_results.loadings.T
        self._export_factors(
            factors,
            folder=folder,
            comp_ids=comp_ids,
            calibrate=calibrate,
            multiple_files=multiple_files,
            factor_prefix=factor_prefix,
            factor_format=factor_format,
            comp_label=comp_label,
            save_figures=save_figures,
            cmap=cmap,
            no_nans=no_nans,
            same_window=same_window,
            per_row=per_row,
            save_figures_format=save_figures_format)
        self._export_loadings(
            loadings,
            comp_ids=comp_ids, folder=folder,
            calibrate=calibrate,
            multiple_files=multiple_files,
            loading_prefix=loading_prefix,
            loading_format=loading_format,
            comp_label=comp_label,
            cmap=cmap,
            save_figures=save_figures,
            same_window=same_window,
            no_nans=no_nans,
            per_row=per_row)

    def export_bss_results(self,
                           comp_ids=None,
                           folder=None,
                           calibrate=True,
                           multiple_files=None,
                           save_figures=False,
                           factor_prefix='bss_factor',
                           factor_format=None,
                           loading_prefix='bss_loading',
                           loading_format=None,
                           comp_label=None, cmap=plt.cm.gray,
                           same_window=False,
                           no_nans=True,
                           per_row=3,
                           save_figures_format='png'):
        """Export results from ICA to any of the supported formats.

        Parameters
        ----------
        comp_ids : None, int, or list of ints
            if None, returns all components/loadings.
            if int, returns components/loadings with ids from 0 to given
             int.
            if list of ints, returns components/loadings with ids in
            iven list.
        folder : str or None
            The path to the folder where the file will be saved. If
            `None` the
            current folder is used by default.
        factor_prefix : string
            The prefix that any exported filenames for
            factors/components
            begin with
        factor_format : string
            The extension of the format that you wish to save to.
            Determines
            the kind of output.
                - For image formats (tif, png, jpg, etc.), plots are
                created
                  using the plotting flags as below, and saved at
                  600 dpi.
                  One plot per factor is saved.
                - For multidimensional formats (rpl, hdf5), arrays are
                saved
                  in single files.  All factors are contained in the one
                  file.
                - For spectral formats (msa), each factor is saved to a
                  separate file.

        loading_prefix : string
            The prefix that any exported filenames for
            factors/components
            begin with
        loading_format : string
            The extension of the format that you wish to save to.
        multiple_files : Bool
            If True, on exporting a file per factor and per loading
            will be
            created. Otherwise only two files will be created, one
            for the
            factors and another for the loadings. The default value
            can be
            chosen in the preferences.
        save_figures : Bool
            If True the same figures that are obtained when using the
            plot
            methods will be saved with 600 dpi resolution

        Plotting options (for save_figures = True ONLY)
        ----------------------------------------------
        calibrate : bool
            if True, calibrates plots where calibration is available
            from
            the axes_manager.  If False, plots are in pixels/channels.
        same_window : bool
            if True, plots each factor to the same window.
        comp_label : string
            the label that is either the plot title (if plotting in
            separate windows) or the label in the legend (if plotting
            in the
            same window)
        cmap : The colormap used for the factor image, or for peak
            characteristics, the colormap used for the scatter plot of
            some peak characteristic.
        per_row : int, the number of plots in each row, when the
        same_window
            parameter is True.
        save_figures_format : str
            The image format extension.

        See Also
        --------
        get_bss_factors,
        get_bss_loadings.

        """

        factors = self.learning_results.bss_factors
        loadings = self.learning_results.bss_loadings.T
        self._export_factors(factors,
                             folder=folder,
                             comp_ids=comp_ids,
                             calibrate=calibrate,
                             multiple_files=multiple_files,
                             factor_prefix=factor_prefix,
                             factor_format=factor_format,
                             comp_label=comp_label,
                             save_figures=save_figures,
                             cmap=cmap,
                             no_nans=no_nans,
                             same_window=same_window,
                             per_row=per_row,
                             save_figures_format=save_figures_format)

        self._export_loadings(loadings,
                              comp_ids=comp_ids,
                              folder=folder,
                              calibrate=calibrate,
                              multiple_files=multiple_files,
                              loading_prefix=loading_prefix,
                              loading_format=loading_format,
                              comp_label=comp_label,
                              cmap=cmap,
                              save_figures=save_figures,
                              same_window=same_window,
                              no_nans=no_nans,
                              per_row=per_row,
                              save_figures_format=save_figures_format)

    def _get_loadings(self, loadings):
        from hyperspy.api import signals
        data = loadings.T.reshape(
            (-1,) + self.axes_manager.navigation_shape[::-1])
        signal = signals.Signal(
            data,
            axes=(
                [{"size": data.shape[0], "navigate": True}] +
                self.axes_manager._get_navigation_axes_dicts()))
        signal.set_signal_origin(self.metadata.Signal.signal_origin)
        for axis in signal.axes_manager._axes[1:]:
            axis.navigate = False
        return signal

    def _get_factors(self, factors):
        signal = self.__class__(
            factors.T.reshape((-1,) + self.axes_manager.signal_shape[::-1]),
            axes=[{"size": factors.shape[-1], "navigate": True}] +
            self.axes_manager._get_signal_axes_dicts())
        signal.set_signal_origin(self.metadata.Signal.signal_origin)
        signal.set_signal_type(self.metadata.Signal.signal_type)
        for axis in signal.axes_manager._axes[1:]:
            axis.navigate = False
        return signal

    def get_decomposition_loadings(self):
        """Return the decomposition loadings as a Signal.

        See Also
        -------
        get_decomposition_factors, export_decomposition_results.

        """
        signal = self._get_loadings(self.learning_results.loadings)
        signal.axes_manager._axes[0].name = "Decomposition component index"
        signal.metadata.General.title = "Decomposition loadings of " + \
            self.metadata.General.title
        return signal

    def get_decomposition_factors(self):
        """Return the decomposition factors as a Signal.

        See Also
        -------
        get_decomposition_loadings, export_decomposition_results.

        """
        signal = self._get_factors(self.learning_results.factors)
        signal.axes_manager._axes[0].name = "Decomposition component index"
        signal.metadata.General.title = ("Decomposition factors of " +
                                         self.metadata.General.title)
        return signal

    def get_bss_loadings(self):
        """Return the blind source separtion loadings as a Signal.

        See Also
        -------
        get_bss_factors, export_bss_results.

        """
        signal = self._get_loadings(
            self.learning_results.bss_loadings)
        signal.axes_manager[0].name = "BSS component index"
        signal.metadata.General.title = ("BSS loadings of " +
                                         self.metadata.General.title)
        return signal

    def get_bss_factors(self):
        """Return the blind source separtion factors as a Signal.

        See Also
        -------
        get_bss_loadings, export_bss_results.

        """
        signal = self._get_factors(self.learning_results.bss_factors)
        signal.axes_manager[0].name = "BSS component index"
        signal.metadata.General.title = ("BSS factors of " +
                                         self.metadata.General.title)
        return signal

    def plot_bss_results(self,
                         factors_navigator="auto",
                         loadings_navigator="auto",
                         factors_dim=2,
                         loadings_dim=2,):
        """Plot the blind source separation factors and loadings.

        Unlike `plot_bss_factors` and `plot_bss_loadings`, this method displays
        one component at a time. Therefore it provides a more compact
        visualization than then other two methods.  The loadings and factors
        are displayed in different windows and each has its own
        navigator/sliders to navigate them if they are multidimensional. The
        component index axis is syncronize between the two.

        Parameters
        ----------
        factor_navigator, loadings_navigator : {"auto", None, "spectrum",
        Signal}
            See `plot` documentation for details.
        factors_dim, loadings_dim: int
            Currently HyperSpy cannot plot signals of dimension higher than
            two. Therefore, to visualize the BSS results when the
            factors or the loadings have signal dimension greater than 2
            we can view the data as spectra(images) by setting this parameter
            to 1(2). (Default 2)

        See Also
        --------
        plot_bss_factors, plot_bss_loadings, plot_decomposition_results.

        """
        factors = self.get_bss_factors()
        loadings = self.get_bss_loadings()
        factors.axes_manager._axes[0] = loadings.axes_manager._axes[0]
        if loadings.axes_manager.signal_dimension > 2:
            loadings.axes_manager.set_signal_dimension(loadings_dim)
        if factors.axes_manager.signal_dimension > 2:
            factors.axes_manager.set_signal_dimension(factors_dim)
        loadings.plot(navigator=loadings_navigator)
        factors.plot(navigator=factors_navigator)

    def plot_decomposition_results(self,
                                   factors_navigator="auto",
                                   loadings_navigator="auto",
                                   factors_dim=2,
                                   loadings_dim=2):
        """Plot the decompostion factors and loadings.

        Unlike `plot_factors` and `plot_loadings`, this method displays
        one component at a time. Therefore it provides a more compact
        visualization than then other two methods.  The loadings and factors
        are displayed in different windows and each has its own
        navigator/sliders to navigate them if they are multidimensional. The
        component index axis is syncronize between the two.

        Parameters
        ----------
        factor_navigator, loadings_navigator : {"auto", None, "spectrum",
        Signal}
            See `plot` documentation for details.
        factors_dim, loadings_dim : int
            Currently HyperSpy cannot plot signals of dimension higher than
            two. Therefore, to visualize the BSS results when the
            factors or the loadings have signal dimension greater than 2
            we can view the data as spectra(images) by setting this parameter
            to 1(2). (Default 2)

        See Also
        --------
        plot_factors, plot_loadings, plot_bss_results.

        """
        factors = self.get_decomposition_factors()
        loadings = self.get_decomposition_loadings()
        factors.axes_manager._axes[0] = loadings.axes_manager._axes[0]
        if loadings.axes_manager.signal_dimension > 2:
            loadings.axes_manager.set_signal_dimension(loadings_dim)
        if factors.axes_manager.signal_dimension > 2:
            factors.axes_manager.set_signal_dimension(factors_dim)
        loadings.plot(navigator=loadings_navigator)
        factors.plot(navigator=factors_navigator)


class SpecialSlicersSignal(SpecialSlicers):

    def __setitem__(self, i, j):
        """x.__setitem__(i, y) <==> x[i]=y
        """
        if isinstance(j, Signal):
            j = j.data
        array_slices = self.obj._get_array_slices(i, self.isNavigation)
        self.obj.data[array_slices] = j

    def __len__(self):
        return self.obj.axes_manager.signal_shape[0]


class Signal(FancySlicing,
             MVA,
             MVATools,
             Signal1DTools,
             Signal2DTools,):

    _record_by = ""
    _signal_type = ""
    _signal_origin = ""
    _additional_slicing_targets = [
        "metadata.Signal.Noise_properties.variance",
    ]

    def __init__(self, data, **kwds):
        """Create a Signal from a numpy array.

        Parameters
        ----------
        data : numpy array
           The signal data. It can be an array of any dimensions.
        axes : dictionary (optional)
            Dictionary to define the axes (see the
            documentation of the AxesManager class for more details).
        attributes : dictionary (optional)
            A dictionary whose items are stored as attributes.
        metadata : dictionary (optional)
            A dictionary containing a set of parameters
            that will to stores in the `metadata` attribute.
            Some parameters might be mandatory in some cases.
        original_metadata : dictionary (optional)
            A dictionary containing a set of parameters
            that will to stores in the `original_metadata` attribute. It
            typically contains all the parameters that has been
            imported from the original data file.

        """
        self._create_metadata()
        self.models = ModelManager(self)
        self.learning_results = LearningResults()
        kwds['data'] = data
        self._load_dictionary(kwds)
        self._plot = None
        self.auto_replot = True
        self.inav = SpecialSlicersSignal(self, True)
        self.isig = SpecialSlicersSignal(self, False)
        self.events = Events()
        self.events.data_changed = Event("""
            Event that triggers when the data has changed

            The event trigger when the data is ready for consumption by any
            process that depend on it as input. Plotted signals automatically
            connect this Event to its `Signal.plot()`.

            Note: The event only fires at certain specific times, not everytime
            that the `Signal.data` array changes values.

            Arguments:
                obj: The signal that owns the data.
            """, arguments=['obj'])

    def _create_metadata(self):
        self.metadata = DictionaryTreeBrowser()
        mp = self.metadata
        mp.add_node("_HyperSpy")
        mp.add_node("General")
        mp.add_node("Signal")
        mp._HyperSpy.add_node("Folding")
        folding = mp._HyperSpy.Folding
        folding.unfolded = False
        folding.signal_unfolded = False
        folding.original_shape = None
        folding.original_axes_manager = None
        mp.Signal.binned = False
        self.original_metadata = DictionaryTreeBrowser()
        self.tmp_parameters = DictionaryTreeBrowser()

    def __repr__(self):
        if self.metadata._HyperSpy.Folding.unfolded:
            unfolded = "unfolded "
        else:
            unfolded = ""
        string = '<'
        string += self.__class__.__name__
        string += ", title: %s" % self.metadata.General.title
        string += ", %sdimensions: %s" % (
            unfolded,
            self.axes_manager._get_dimension_str())

        string += '>'

        return string.encode('utf8')

    def _binary_operator_ruler(self, other, op_name):
        exception_message = (
            "Invalid dimensions for this operation")
        if isinstance(other, Signal):
            # Both objects are signals
            oam = other.axes_manager
            sam = self.axes_manager
            if sam.navigation_shape == oam.navigation_shape and \
                    sam.signal_shape == oam.signal_shape:
                # They have the same signal shape.
                # The signal axes are aligned but there is
                # no guarantee that data axes area aligned so we make sure that
                # they are aligned for the operation.
                sdata = self._data_aligned_with_axes
                odata = other._data_aligned_with_axes
                if op_name in INPLACE_OPERATORS:
                    self.data = getattr(sdata, op_name)(odata)
                    self.axes_manager._sort_axes()
                    return self
                else:
                    ns = self._deepcopy_with_new_data(
                        getattr(sdata, op_name)(odata))
                    ns.axes_manager._sort_axes()
                    return ns
            else:
                # Different navigation and/or signal shapes
                if not are_signals_aligned(self, other):
                    raise ValueError(exception_message)
                else:
                    # They are broadcastable but have different number of axes
                    new_nav_axes = []
                    for saxis, oaxis in zip(
                            sam.navigation_axes, oam.navigation_axes):
                        new_nav_axes.append(saxis if saxis.size > 1 or
                                            oaxis.size == 1 else
                                            oaxis)
                    if sam.navigation_dimension != oam.navigation_dimension:
                        bigger_am = (sam
                                     if sam.navigation_dimension >
                                     oam.navigation_dimension
                                     else oam)
                        new_nav_axes.extend(
                            bigger_am.navigation_axes[len(new_nav_axes):])
                    # Because they are broadcastable and navigation axes come
                    # first in the data array, we don't need to pad the data
                    # array.
                    new_sig_axes = []
                    for saxis, oaxis in zip(
                            sam.signal_axes, oam.signal_axes):
                        new_sig_axes.append(saxis if saxis.size > 1 or
                                            oaxis.size == 1 else
                                            oaxis)
                    if sam.signal_dimension != oam.signal_dimension:
                        bigger_am = (
                            sam if sam.signal_dimension > oam.signal_dimension
                            else oam)
                        new_sig_axes.extend(
                            bigger_am.signal_axes[len(new_sig_axes):])
                    sdim_diff = abs(sam.signal_dimension -
                                    oam.signal_dimension)
                    sdata = self._data_aligned_with_axes
                    odata = other._data_aligned_with_axes
                    if len(new_nav_axes) and sdim_diff:
                        if bigger_am is sam:
                            # Pad odata
                            while sdim_diff:
                                odata = np.expand_dims(
                                    odata, oam.navigation_dimension)
                                sdim_diff -= 1
                        else:
                            # Pad sdata
                            while sdim_diff:
                                sdata = np.expand_dims(
                                    sdata, sam.navigation_dimension)
                                sdim_diff -= 1
                    if op_name in INPLACE_OPERATORS:
                        # This should raise a ValueError if the operation
                        # changes the shape of the object on the left.
                        self.data = getattr(sdata, op_name)(odata)
                        self.axes_manager._sort_axes()
                        return self
                    else:
                        ns = self._deepcopy_with_new_data(
                            getattr(sdata, op_name)(odata))
                        new_axes = new_nav_axes[::-1] + new_sig_axes[::-1]
                        ns.axes_manager._axes = [axis.copy()
                                                 for axis in new_axes]
                        if bigger_am is oam:
                            ns.metadata.Signal.record_by = \
                                other.metadata.Signal.record_by
                            ns._assign_subclass()
                        return ns

        else:
            # Second object is not a Signal
            if op_name in INPLACE_OPERATORS:
                getattr(self.data, op_name)(other)
                return self
            else:
                return self._deepcopy_with_new_data(
                    getattr(self.data, op_name)(other))

    def _unary_operator_ruler(self, op_name):
        return self._deepcopy_with_new_data(getattr(self.data, op_name)())

    def _check_signal_dimension_equals_one(self):
        if self.axes_manager.signal_dimension != 1:
            raise SignalDimensionError(self.axes_manager.signal_dimension, 1)

    def _check_signal_dimension_equals_two(self):
        if self.axes_manager.signal_dimension != 2:
            raise SignalDimensionError(self.axes_manager.signal_dimension, 2)

    def _deepcopy_with_new_data(self, data=None):
        """Returns a deepcopy of itself replacing the data.

        This method has the advantage over deepcopy that it does not
        copy the data what can save precious memory

        Parameters
        ---------
        data : {None | np.array}

        Returns
        -------
        ns : Signal

        """
        try:
            old_data = self.data
            self.data = None
            old_plot = self._plot
            self._plot = None
            old_models = self.models._models
            self.models._models = DictionaryTreeBrowser()
            ns = self.deepcopy()
            ns.data = np.atleast_1d(data)
            return ns
        finally:
            self.data = old_data
            self._plot = old_plot
            self.models._models = old_models

    def _print_summary(self):
        string = "\n\tTitle: "
        string += self.metadata.General.title.decode('utf8')
        if self.metadata.has_item("Signal.signal_type"):
            string += "\n\tSignal type: "
            string += self.metadata.Signal.signal_type
        string += "\n\tData dimensions: "
        string += str(self.axes_manager.shape)
        if self.metadata.has_item('Signal.record_by'):
            string += "\n\tData representation: "
            string += self.metadata.Signal.record_by
            string += "\n\tData type: "
            string += str(self.data.dtype)
        print string

    @property
    def data(self):
        return self._data

    @data.setter
    def data(self, value):
        if isinstance(value, h5py.Dataset):
            self._data = value
        else:
            self._data = np.atleast_1d(np.asanyarray(value))

    def _load_dictionary(self, file_data_dict):
        """Load data from dictionary.

        Parameters
        ----------
        file_data_dict : dictionary
            A dictionary containing at least a 'data' keyword with an array of
            arbitrary dimensions. Additionally the dictionary can contain the
            following items:
            data : numpy array
               The signal data. It can be an array of any dimensions.
            axes : dictionary (optional)
                Dictionary to define the axes (see the
                documentation of the AxesManager class for more details).
            attributes : dictionary (optional)
                A dictionary whose items are stored as attributes.
            metadata : dictionary (optional)
                A dictionary containing a set of parameters
                that will to stores in the `metadata` attribute.
                Some parameters might be mandatory in some cases.
            original_metadata : dictionary (optional)
                A dictionary containing a set of parameters
                that will to stores in the `original_metadata` attribute. It
                typically contains all the parameters that has been
                imported from the original data file.

        """

        self.data = file_data_dict['data']
        if 'models' in file_data_dict:
            self.models._add_dictionary(file_data_dict['models'])
        if 'axes' not in file_data_dict:
            file_data_dict['axes'] = self._get_undefined_axes_list()
        self.axes_manager = AxesManager(
            file_data_dict['axes'])
        if 'metadata' not in file_data_dict:
            file_data_dict['metadata'] = {}
        if 'original_metadata' not in file_data_dict:
            file_data_dict['original_metadata'] = {}
        if 'attributes' in file_data_dict:
            for key, value in file_data_dict['attributes'].iteritems():
                if hasattr(self, key):
                    if isinstance(value, dict):
                        for k, v in value.iteritems():
                            eval('self.%s.__setattr__(k,v)' % key)
                    else:
                        self.__setattr__(key, value)
        self.original_metadata.add_dictionary(
            file_data_dict['original_metadata'])
        self.metadata.add_dictionary(
            file_data_dict['metadata'])
        if "title" not in self.metadata.General:
            self.metadata.General.title = ''
        if (self._record_by or
                "Signal.record_by" not in self.metadata):
            self.metadata.Signal.record_by = self._record_by
        if (self._signal_origin or
                "Signal.signal_origin" not in self.metadata):
            self.metadata.Signal.signal_origin = self._signal_origin
        if (self._signal_type or
                not self.metadata.has_item("Signal.signal_type")):
            self.metadata.Signal.signal_type = self._signal_type

    def squeeze(self):
        """Remove single-dimensional entries from the shape of an array
        and the axes.

        """
        # We deepcopy everything but data
        self = self._deepcopy_with_new_data(self.data)
        for axis in self.axes_manager._axes:
            if axis.size == 1:
                self._remove_axis(axis.index_in_axes_manager)
        self.data = self.data.squeeze()
        return self

    def _to_dictionary(self, add_learning_results=True):
        """Returns a dictionary that can be used to recreate the signal.

        All items but `data` are copies.

        Parameters
        ----------
        add_learning_results : bool

        Returns
        -------
        dic : dictionary

        """
        dic = {'data': self.data,
               'axes': self.axes_manager._get_axes_dicts(),
               'metadata': self.metadata.deepcopy().as_dictionary(),
               'original_metadata':
               self.original_metadata.deepcopy().as_dictionary(),
               'tmp_parameters':
               self.tmp_parameters.deepcopy().as_dictionary()}
        if add_learning_results and hasattr(self, 'learning_results'):
            dic['learning_results'] = copy.deepcopy(
                self.learning_results.__dict__)
        return dic

    def _get_undefined_axes_list(self):
        axes = []
        for i in xrange(len(self.data.shape)):
            axes.append({'size': int(self.data.shape[i]), })
        return axes

    def __call__(self, axes_manager=None):
        if axes_manager is None:
            axes_manager = self.axes_manager
        return np.atleast_1d(
            self.data.__getitem__(axes_manager._getitem_tuple))

    def plot(self, navigator="auto", axes_manager=None, **kwargs):
        """Plot the signal at the current coordinates.

        For multidimensional datasets an optional figure,
        the "navigator", with a cursor to navigate that data is
        raised. In any case it is possible to navigate the data using
        the sliders. Currently only signals with signal_dimension equal to
        0, 1 and 2 can be plotted.

        Parameters
        ----------
        navigator : {"auto", None, "slider", "spectrum", Signal}
            If "auto", if navigation_dimension > 0, a navigator is
            provided to explore the data.
            If navigation_dimension is 1 and the signal is an image
            the navigator is a spectrum obtained by integrating
            over the signal axes (the image).
            If navigation_dimension is 1 and the signal is a spectrum
            the navigator is an image obtained by stacking horizontally
            all the spectra in the dataset.
            If navigation_dimension is > 1, the navigator is an image
            obtained by integrating the data over the signal axes.
            Additionaly, if navigation_dimension > 2 a window
            with one slider per axis is raised to navigate the data.
            For example,
            if the dataset consists of 3 navigation axes X, Y, Z and one
            signal axis, E, the default navigator will be an image
            obtained by integrating the data over E at the current Z
            index and a window with sliders for the X, Y and Z axes
            will be raised. Notice that changing the Z-axis index
            changes the navigator in this case.
            If "slider" and the navigation dimension > 0 a window
            with one slider per axis is raised to navigate the data.
            If "spectrum" and navigation_dimension > 0 the navigator
            is always a spectrum obtained by integrating the data
            over all other axes.
            If None, no navigator will be provided.
            Alternatively a Signal instance can be provided. The signal
            dimension must be 1 (for a spectrum navigator) or 2 (for a
            image navigator) and navigation_shape must be 0 (for a static
            navigator) or navigation_shape + signal_shape must be equal
            to the navigator_shape of the current object (for a dynamic
            navigator).
            If the signal dtype is RGB or RGBA this parameters has no
            effect and is always "slider".

        axes_manager : {None, axes_manager}
            If None `axes_manager` is used.

        **kwargs : optional
            Any extra keyword arguments are passed to the signal plot.

        """

        if self._plot is not None:
            try:
                self._plot.close()
            except:
                # If it was already closed it will raise an exception,
                # but we want to carry on...
                pass

        if axes_manager is None:
            axes_manager = self.axes_manager
        if self.is_rgbx is True:
            if axes_manager.navigation_size < 2:
                navigator = None
            else:
                navigator = "slider"
        if axes_manager.signal_dimension == 0:
            self._plot = mpl_he.MPL_HyperExplorer()
        elif axes_manager.signal_dimension == 1:
            # Hyperspectrum
            self._plot = mpl_hse.MPL_HyperSpectrum_Explorer()
        elif axes_manager.signal_dimension == 2:
            self._plot = mpl_hie.MPL_HyperImage_Explorer()
        else:
            raise ValueError('Plotting is not supported for this view')

        self._plot.axes_manager = axes_manager
        self._plot.signal_data_function = self.__call__
        if self.metadata.General.title:
            self._plot.signal_title = self.metadata.General.title
        elif self.tmp_parameters.has_item('filename'):
            self._plot.signal_title = self.tmp_parameters.filename

        def get_static_explorer_wrapper(*args, **kwargs):
            return navigator()

        def get_1D_sum_explorer_wrapper(*args, **kwargs):
            navigator = self
            # Sum over all but the first navigation axis.
            am = navigator.axes_manager
            navigator = navigator.sum(am.signal_axes + am.navigation_axes[1:])
            return np.nan_to_num(navigator.data).squeeze()

        def get_dynamic_explorer_wrapper(*args, **kwargs):
            navigator.axes_manager.indices = self.axes_manager.indices[
                navigator.axes_manager.signal_dimension:]
            navigator.axes_manager._update_attributes()
            return navigator()

        if not isinstance(navigator, Signal) and navigator == "auto":
            if (self.axes_manager.navigation_dimension == 1 and
                    self.axes_manager.signal_dimension == 1):
                navigator = "data"
            elif self.axes_manager.navigation_dimension > 0:
                if self.axes_manager.signal_dimension == 0:
                    navigator = self.deepcopy()
                else:
                    navigator = interactive(
                        self.sum,
                        self.events.data_changed,
                        self.axes_manager.events.any_axis_changed,
                        self.axes_manager.signal_axes)
                if navigator.axes_manager.navigation_dimension == 1:
                    navigator = interactive(
                        navigator.as_spectrum,
                        navigator.events.data_changed,
                        navigator.axes_manager.events.any_axis_changed, 0)
                else:
                    navigator = interactive(
                        navigator.as_image,
                        navigator.events.data_changed,
                        navigator.axes_manager.events.any_axis_changed,
                        (0, 1))
            else:
                navigator = None
        # Navigator properties
        if axes_manager.navigation_axes:
            if navigator is "slider":
                self._plot.navigator_data_function = "slider"
            elif navigator is None:
                self._plot.navigator_data_function = None
            elif isinstance(navigator, Signal):
                # Dynamic navigator
                if (axes_manager.navigation_shape ==
                        navigator.axes_manager.signal_shape +
                        navigator.axes_manager.navigation_shape):
                    self._plot.navigator_data_function = \
                        get_dynamic_explorer_wrapper

                elif (axes_manager.navigation_shape ==
                        navigator.axes_manager.signal_shape or
                        axes_manager.navigation_shape[:2] ==
                        navigator.axes_manager.signal_shape or
                        (axes_manager.navigation_shape[0],) ==
                        navigator.axes_manager.signal_shape):
                    self._plot.navigator_data_function = \
                        get_static_explorer_wrapper
                else:
                    raise ValueError(
                        "The navigator dimensions are not compatible with "
                        "those of self.")
            elif navigator == "data":
                self._plot.navigator_data_function = \
                    lambda axes_manager=None: self.data
            elif navigator == "spectrum":
                self._plot.navigator_data_function = \
                    get_1D_sum_explorer_wrapper
            else:
                raise ValueError(
                    "navigator must be one of \"spectrum\",\"auto\","
                    " \"slider\", None, a Signal instance")

        self._plot.plot(**kwargs)
        self.events.data_changed.connect(self.update_plot, [])
        if self._plot.signal_plot:
            self._plot.signal_plot.events.closed.connect(
                lambda: self.events.data_changed.disconnect(self.update_plot),
                [])

    def save(self, filename=None, overwrite=None, extension=None,
             **kwds):
        """Saves the signal in the specified format.

        The function gets the format from the extension.:
            - hdf5 for HDF5
            - rpl for Ripple (useful to export to Digital Micrograph)
            - msa for EMSA/MSA single spectrum saving.
            - unf for SEMPER unf binary format.
            - blo for Blockfile diffraction stack saving.
            - Many image formats such as png, tiff, jpeg...

        If no extension is provided the default file format as defined
        in the `preferences` is used.
        Please note that not all the formats supports saving datasets of
        arbitrary dimensions, e.g. msa only supports 1D data, and blockfiles
        only support image stacks with a navigation dimension < 2.

        Each format accepts a different set of parameters. For details
        see the specific format documentation.

        Parameters
        ----------
        filename : str or None
            If None (default) and tmp_parameters.filename and
            `tmp_paramters.folder` are defined, the
            filename and path will be taken from there. A valid
            extension can be provided e.g. "my_file.rpl", see `extension`.
        overwrite : None, bool
            If None, if the file exists it will query the user. If
            True(False) it (does not) overwrites the file if it exists.
        extension : {None, 'hdf5', 'rpl', 'msa', 'unf', 'blo', common image
                     extensions e.g. 'tiff', 'png'}
            The extension of the file that defines the file format.
            If None, the extension is taken from the first not None in the
            following list:
            i) the filename
            ii)  `tmp_parameters.extension`
            iii) `preferences.General.default_file_format` in this order.

        """
        if filename is None:
            if (self.tmp_parameters.has_item('filename') and
                    self.tmp_parameters.has_item('folder')):
                filename = os.path.join(
                    self.tmp_parameters.folder,
                    self.tmp_parameters.filename)
                extension = (self.tmp_parameters.extension
                             if not extension
                             else extension)
            elif self.metadata.has_item('General.original_filename'):
                filename = self.metadata.General.original_filename
            else:
                raise ValueError('File name not defined')
        if extension is not None:
            basename, ext = os.path.splitext(filename)
            filename = basename + '.' + extension
        io.save(filename, self, overwrite=overwrite, **kwds)

    def _replot(self):
        if self._plot is not None:
            if self._plot.is_active() is True:
                self.plot()

    def update_plot(self):
        if self._plot is not None:
            if self._plot.is_active() is True:
                if self._plot.signal_plot is not None:
                    self._plot.signal_plot.update()
                if self._plot.navigator_plot is not None:
                    self._plot.navigator_plot.update()

    @auto_replot
    def get_dimensions_from_data(self):
        """Get the dimension parameters from the data_cube. Useful when
        the data_cube was externally modified, or when the SI was not
        loaded from a file

        """
        dc = self.data
        for axis in self.axes_manager._axes:
            axis.size = int(dc.shape[axis.index_in_array])

    def crop(self, axis, start=None, end=None):
        """Crops the data in a given axis. The range is given in pixels

        Parameters
        ----------
        axis : {int | string}
            Specify the data axis in which to perform the cropping
            operation. The axis can be specified using the index of the
            axis in `axes_manager` or the axis name.
        start, end : {int | float | None}
            The beginning and end of the cropping interval. If int
            the value is taken as the axis index. If float the index
            is calculated using the axis calibration. If start/end is
            None crop from/to the low/high end of the axis.

        """
        axis = self.axes_manager[axis]
        i1, i2 = axis._get_index(start), axis._get_index(end)
        if i1 is not None:
            new_offset = axis.axis[i1]
        # We take a copy to guarantee the continuity of the data
        self.data = self.data[
            (slice(None),) * axis.index_in_array + (slice(i1, i2),
                                                    Ellipsis)]

        if i1 is not None:
            axis.offset = new_offset
        self.events.data_changed.trigger(obj=self)
        self.get_dimensions_from_data()
        self.squeeze()

    def swap_axes(self, axis1, axis2):
        """Swaps the axes.

        Parameters
        ----------
        axis1, axis2 %s

        Returns
        -------
        s : a copy of the object with the axes swapped.

        """
        axis1 = self.axes_manager[axis1].index_in_array
        axis2 = self.axes_manager[axis2].index_in_array
        s = self._deepcopy_with_new_data(self.data.swapaxes(axis1, axis2))
        c1 = s.axes_manager._axes[axis1]
        c2 = s.axes_manager._axes[axis2]
        s.axes_manager._axes[axis1] = c2
        s.axes_manager._axes[axis2] = c1
        s.axes_manager._update_attributes()
        s._make_sure_data_is_contiguous()
        return s
    swap_axes.__doc__ %= ONE_AXIS_PARAMETER

    def rollaxis(self, axis, to_axis):
        """Roll the specified axis backwards, until it lies in a given position.

        Parameters
        ----------
        axis %s The axis to roll backwards.
            The positions of the other axes do not change relative to one another.
        to_axis %s The axis is rolled until it
            lies before this other axis.

        Returns
        -------
        s : Signal or subclass
            Output signal.

        See Also
        --------
        roll : swap_axes

        Examples
        --------
        >>> s = hs.signals.Spectrum(np.ones((5,4,3,6)))
        >>> s
        <Spectrum, title: , dimensions: (3, 4, 5, 6)>
        >>> s.rollaxis(3, 1)
        <Spectrum, title: , dimensions: (3, 4, 5, 6)>
        >>> s.rollaxis(2,0)
        <Spectrum, title: , dimensions: (5, 3, 4, 6)>

        """
        axis = self.axes_manager[axis].index_in_array
        to_index = self.axes_manager[to_axis].index_in_array
        if axis == to_index:
            return self.deepcopy()
        new_axes_indices = hyperspy.misc.utils.rollelem(
            [axis_.index_in_array for axis_ in self.axes_manager._axes],
            index=axis,
            to_index=to_index)

        s = self._deepcopy_with_new_data(self.data.transpose(new_axes_indices))
        s.axes_manager._axes = hyperspy.misc.utils.rollelem(
            s.axes_manager._axes,
            index=axis,
            to_index=to_index)
        s.axes_manager._update_attributes()
        s._make_sure_data_is_contiguous()
        return s
    rollaxis.__doc__ %= (ONE_AXIS_PARAMETER, ONE_AXIS_PARAMETER)

    @property
    def _data_aligned_with_axes(self):
        """Returns a view of `data` with is axes aligned with the Signal axes.

        """
        if self.axes_manager.axes_are_aligned_with_data:
            return self.data
        else:
            am = self.axes_manager
            nav_iia_r = am.navigation_indices_in_array[::-1]
            sig_iia_r = am.signal_indices_in_array[::-1]
            # nav_sort = np.argsort(nav_iia_r)
            # sig_sort = np.argsort(sig_iia_r) + len(nav_sort)
            data = self.data.transpose(nav_iia_r + sig_iia_r)
            return data

    def rebin(self, new_shape, out=None):
        """Returns the object with the data rebinned.

        Parameters
        ----------
        new_shape: tuple of ints
            The new shape elements must be divisors of the original shape
            elements.
        %s

        Returns
        -------
        s : Signal subclass

        Raises
        ------
        ValueError
            When there is a mismatch between the number of elements in the
            signal shape and `new_shape` or `new_shape` elements are not
            divisors of the original signal shape.


        Examples
        --------
        >>> import hyperspy.api as hs
        >>> s = hs.signals.Spectrum(np.zeros((10, 100)))
        >>> s
        <Spectrum, title: , dimensions: (10|100)>
        >>> s.rebin((5, 100))
        <Spectrum, title: , dimensions: (5|100)>
        I
        """
        if len(new_shape) != len(self.data.shape):
            raise ValueError("Wrong shape size")
        new_shape_in_array = []
        for axis in self.axes_manager._axes:
            new_shape_in_array.append(
                new_shape[axis.index_in_axes_manager])
        factors = (np.array(self.data.shape) /
                   np.array(new_shape_in_array))
        s = out or self._deepcopy_with_new_data(None)
        data = array_tools.rebin(self.data, new_shape_in_array)
        if out:
            out.data[:] = data
        else:
            s.data = data
        for axis, axis_src in zip(s.axes_manager._axes,
                                  self.axes_manager._axes):
            axis.scale = axis_src.scale * factors[axis.index_in_array]
        s.get_dimensions_from_data()
        if s.metadata.has_item('Signal.Noise_properties.variance'):
            if isinstance(s.metadata.Signal.Noise_properties.variance, Signal):
                var = s.metadata.Signal.Noise_properties.variance
                s.metadata.Signal.Noise_properties.variance = var.rebin(
                    new_shape)
        if out is None:
            return s
        else:
            out.events.data_changed.trigger(obj=out)
    rebin.__doc__ %= OUT_ARG

    def split(self,
              axis='auto',
              number_of_parts='auto',
              step_sizes='auto'):
        """Splits the data into several signals.

        The split can be defined by giving the number_of_parts, a homogeneous
        step size or a list of customized step sizes. By default ('auto'),
        the function is the reverse of utils.stack().

        Parameters
        ----------
        axis : {'auto' | int | string}
            Specify the data axis in which to perform the splitting
            operation.  The axis can be specified using the index of the
            axis in `axes_manager` or the axis name.
            - If 'auto' and if the object has been created with utils.stack,
            split will return the former list of signals
            (options stored in 'metadata._HyperSpy.Stacking_history'
             else the last navigation axis will be used.
        number_of_parts : {'auto' | int}
            Number of parts in which the SI will be splitted. The
            splitting is homegenous. When the axis size is not divisible
            by the number_of_parts the reminder data is lost without
            warning. If number_of_parts and step_sizes is 'auto',
            number_of_parts equals the length of the axis,
            step_sizes equals one  and the axis is supress from each
            sub_spectra.
        step_sizes : {'auto' | list of ints | int}
            Size of the splitted parts. If 'auto', the step_sizes equals one.
            If int, the splitting is homogenous.

        Examples
        --------
        >>> s = hs.signals.Spectrum(random.random([4,3,2]))
        >>> s
            <Spectrum, title: , dimensions: (3, 4|2)>
        >>> s.split()
            [<Spectrum, title: , dimensions: (3 |2)>,
            <Spectrum, title: , dimensions: (3 |2)>,
            <Spectrum, title: , dimensions: (3 |2)>,
            <Spectrum, title: , dimensions: (3 |2)>]
        >>> s.split(step_sizes=2)
            [<Spectrum, title: , dimensions: (3, 2|2)>,
            <Spectrum, title: , dimensions: (3, 2|2)>]
        >>> s.split(step_sizes=[1,2])
            [<Spectrum, title: , dimensions: (3, 1|2)>,
            <Spectrum, title: , dimensions: (3, 2|2)>]

        Returns
        -------
        list of the splitted signals
        """

        shape = self.data.shape
        signal_dict = self._to_dictionary(add_learning_results=False)

        if axis == 'auto':
            mode = 'auto'
            if hasattr(self.metadata._HyperSpy, 'Stacking_history'):
                stack_history = self.metadata._HyperSpy.Stacking_history
                axis_in_manager = stack_history.axis
                step_sizes = stack_history.step_sizes
            else:
                axis_in_manager = \
                    self.axes_manager[-1 + 1j].index_in_axes_manager
        else:
            mode = 'manual'
            axis_in_manager = self.axes_manager[axis].index_in_axes_manager

        axis = self.axes_manager[axis_in_manager].index_in_array
        len_axis = self.axes_manager[axis_in_manager].size

        if number_of_parts is 'auto' and step_sizes is 'auto':
            step_sizes = 1
            number_of_parts = len_axis
        elif number_of_parts is not 'auto' and step_sizes is not 'auto':
            raise ValueError(
                "You can define step_sizes or number_of_parts "
                "but not both.")
        elif step_sizes is 'auto':
            if number_of_parts > shape[axis]:
                raise ValueError(
                    "The number of parts is greater than "
                    "the axis size.")
            else:
                step_sizes = ([shape[axis] // number_of_parts, ] *
                              number_of_parts)

        if isinstance(step_sizes, int):
            step_sizes = [step_sizes] * int(len_axis / step_sizes)

        splitted = []
        cut_index = np.array([0] + step_sizes).cumsum()

        axes_dict = signal_dict['axes']
        for i in xrange(len(cut_index) - 1):
            axes_dict[axis]['offset'] = \
                self.axes_manager._axes[axis].index2value(cut_index[i])
            axes_dict[axis]['size'] = cut_index[i + 1] - cut_index[i]
            data = self.data[
                (slice(None), ) * axis +
                (slice(cut_index[i], cut_index[i + 1]), Ellipsis)]
            signal_dict['data'] = data
            splitted += self.__class__(**signal_dict),

        if number_of_parts == len_axis \
                or step_sizes == [1] * len_axis:
            for i, spectrum in enumerate(splitted):
                spectrum.data = spectrum.data[
                    spectrum.axes_manager._get_data_slice([(axis, 0)])]
                spectrum._remove_axis(axis_in_manager)

        if mode == 'auto' and hasattr(
                self.original_metadata, 'stack_elements'):
            for i, spectrum in enumerate(splitted):
                se = self.original_metadata.stack_elements['element' + str(i)]
                spectrum.metadata = copy.deepcopy(
                    se['metadata'])
                spectrum.original_metadata = copy.deepcopy(
                    se['original_metadata'])
                spectrum.metadata.General.title = se.metadata.General.title

        return splitted

    @auto_replot
    def _unfold(self, steady_axes, unfolded_axis):
        """Modify the shape of the data by specifying the axes whose
        dimension do not change and the axis over which the remaining axes will
        be unfolded

        Parameters
        ----------
        steady_axes : list
            The indices of the axes which dimensions do not change
        unfolded_axis : int
            The index of the axis over which all the rest of the axes (except
            the steady axes) will be unfolded

        See also
        --------
        fold
        """

        # It doesn't make sense unfolding when dim < 2
        if self.data.squeeze().ndim < 2:
            return

        # We need to store the original shape and coordinates to be used
        # by
        # the fold function only if it has not been already stored by a
        # previous unfold
        folding = self.metadata._HyperSpy.Folding
        if folding.unfolded is False:
            folding.original_shape = self.data.shape
            folding.original_axes_manager = self.axes_manager
            folding.unfolded = True

        new_shape = [1] * len(self.data.shape)
        for index in steady_axes:
            new_shape[index] = self.data.shape[index]
        new_shape[unfolded_axis] = -1
        self.data = self.data.reshape(new_shape)
        self.axes_manager = self.axes_manager.deepcopy()
        uname = ''
        uunits = ''
        to_remove = []
        for axis, dim in zip(self.axes_manager._axes, new_shape):
            if dim == 1:
                uname += ',' + unicode(axis)
                uunits = ',' + unicode(axis.units)
                to_remove.append(axis)
        ua = self.axes_manager._axes[unfolded_axis]
        ua.name = unicode(ua) + uname
        ua.units = unicode(ua.units) + uunits
        ua.size = self.data.shape[unfolded_axis]
        for axis in to_remove:
            self.axes_manager.remove(axis.index_in_axes_manager)
        self.data = self.data.squeeze()
        if self.metadata.has_item('Signal.Noise_properties.variance'):
            variance = self.metadata.Signal.Noise_properties.variance
            if isinstance(variance, Signal):
                variance._unfold(steady_axes, unfolded_axis)

    def unfold(self, unfold_navigation=True, unfold_signal=True):
        """Modifies the shape of the data by unfolding the signal and
        navigation dimensions separately

        Returns
        -------
        needed_unfolding : bool


        """
        unfolded = False
        if unfold_navigation:
            if self.unfold_navigation_space():
                unfolded = True
        if unfold_signal:
            if self.unfold_signal_space():
                unfolded = True
        return unfolded

    @contextmanager
    def unfolded(self, unfold_navigation=True, unfold_signal=True):
        """Use this function together with a `with` statement to have the
        signal be unfolded for the scope of the `with` block, before
        automatically refolding when passing out of scope.

        See also
        --------
        unfold, fold

        Examples
        --------
        >>> import numpy as np
        >>> s = Signal(np.random.random((64,64,1024)))
        >>> with s.unfolded():
                # Do whatever needs doing while unfolded here
                pass
        """
        unfolded = self.unfold(unfold_navigation, unfold_signal)
        try:
            yield unfolded
        finally:
            if unfolded is not False:
                self.fold()

    def unfold_navigation_space(self):
        """Modify the shape of the data to obtain a navigation space of
        dimension 1

        Returns
        -------
        needed_unfolding : bool

        """

        if self.axes_manager.navigation_dimension < 2:
            needed_unfolding = False
        else:
            needed_unfolding = True
            steady_axes = [
                axis.index_in_array for axis in
                self.axes_manager.signal_axes]
            unfolded_axis = (
                self.axes_manager.navigation_axes[0].index_in_array)
            self._unfold(steady_axes, unfolded_axis)
        return needed_unfolding

    def unfold_signal_space(self):
        """Modify the shape of the data to obtain a signal space of
        dimension 1

        Returns
        -------
        needed_unfolding : bool

        """
        if self.axes_manager.signal_dimension < 2:
            needed_unfolding = False
        else:
            needed_unfolding = True
            steady_axes = [
                axis.index_in_array for axis in
                self.axes_manager.navigation_axes]
            unfolded_axis = self.axes_manager.signal_axes[0].index_in_array
            self._unfold(steady_axes, unfolded_axis)
            self.metadata._HyperSpy.Folding.signal_unfolded = True
        return needed_unfolding

    @auto_replot
    def fold(self):
        """If the signal was previously unfolded, folds it back"""
        folding = self.metadata._HyperSpy.Folding
        # Note that == must be used instead of is True because
        # if the value was loaded from a file its type can be np.bool_
        if folding.unfolded is True:
            self.data = self.data.reshape(folding.original_shape)
            self.axes_manager = folding.original_axes_manager
            folding.original_shape = None
            folding.original_axes_manager = None
            folding.unfolded = False
            folding.signal_unfolded = False
            if self.metadata.has_item('Signal.Noise_properties.variance'):
                variance = self.metadata.Signal.Noise_properties.variance
                if isinstance(variance, Signal):
                    variance.fold()

    def _make_sure_data_is_contiguous(self):
        if self.data.flags['C_CONTIGUOUS'] is False:
            self.data = np.ascontiguousarray(self.data)

    def _iterate_signal(self):
        """Iterates over the signal data.

        It is faster than using the signal iterator.

        """
        if self.axes_manager.navigation_size < 2:
            yield self()
            return
        self._make_sure_data_is_contiguous()
        axes = [axis.index_in_array for
                axis in self.axes_manager.signal_axes]
        unfolded_axis = (
            self.axes_manager.navigation_axes[0].index_in_array)
        new_shape = [1] * len(self.data.shape)
        for axis in axes:
            new_shape[axis] = self.data.shape[axis]
        new_shape[unfolded_axis] = -1
        # Warning! if the data is not contigous it will make a copy!!
        data = self.data.reshape(new_shape)
        for i in xrange(data.shape[unfolded_axis]):
            getitem = [0] * len(data.shape)
            for axis in axes:
                getitem[axis] = slice(None)
            getitem[unfolded_axis] = i
            yield(data[getitem])

    def _remove_axis(self, axes):
        am = self.axes_manager
        axes = am[axes]
        if not np.iterable(axes):
            axes = (axes,)
        if am.navigation_dimension + am.signal_dimension > len(axes):
            old_signal_dimension = am.signal_dimension
            am.remove(axes)
            if old_signal_dimension != am.signal_dimension:
                if am.signal_dimension == 2:
                    self._record_by = "image"
                elif am.signal_dimension == 1:
                    self._record_by = "spectrum"
                elif am.signal_dimension == 0:
                    self._record_by = ""
                else:
                    return
                self.metadata.Signal.record_by = self._record_by
                self._assign_subclass()
        else:
            # Create a "Scalar" axis because the axis is the last one left and
            # HyperSpy does not # support 0 dimensions
            am.remove(axes)
            am._append_axis(
                size=1,
                scale=1,
                offset=0,
                name="Scalar",
                navigate=False,)

    def _ma_workaround(self, s, function, axes, ar_axes, out):
        # TODO: Remove if and when numpy.ma accepts tuple `axis`

        # Basically perform unfolding, but only on data. We don't care about
        # the axes since the function will consume it/them.
        if not np.iterable(ar_axes):
            ar_axes = (ar_axes,)
        ar_axes = sorted(ar_axes)
        new_shape = list(self.data.shape)
        for index in ar_axes[1:]:
            new_shape[index] = 1
        new_shape[ar_axes[0]] = -1
        data = self.data.reshape(new_shape).squeeze()

        if out:
            data = np.atleast_1d(function(data, axis=ar_axes[0],))
            if data.shape == out.data.shape:
                out.data[:] = data
                out.events.data_changed.trigger(obj=out)
            else:
                raise ValueError(
                    "The output shape %s does not match  the shape of "
                    "`out` %s" % (data.shape, out.data.shape))
        else:
            s.data = function(data, axis=ar_axes[0],)
            s._remove_axis([ax.index_in_axes_manager for ax in axes])
            return s

    def _apply_function_on_data_and_remove_axis(self, function, axes,
                                                out=None):
        axes = self.axes_manager[axes]
        if not np.iterable(axes):
            axes = (axes,)
        # Use out argument in numpy function when available for operations that
        # do not return scalars in numpy.
        np_out = not len(self.axes_manager._axes) == len(axes)
        ar_axes = tuple(ax.index_in_array for ax in axes)
        if len(ar_axes) == 1:
            ar_axes = ar_axes[0]

        s = out or self._deepcopy_with_new_data(None)

        if np.ma.is_masked(self.data):
            return self._ma_workaround(s=s, function=function, axes=axes,
                                       ar_axes=ar_axes, out=out)
        if out:
            if np_out:
                function(self.data, axis=ar_axes, out=out.data,)
            else:
                data = np.atleast_1d(function(self.data, axis=ar_axes,))
                if data.shape == out.data.shape:
                    out.data[:] = data
                else:
                    raise ValueError(
                        "The output shape %s does not match  the shape of "
                        "`out` %s" % (data.shape, out.data.shape))
            out.events.data_changed.trigger(obj=out)
        else:
            s.data = np.atleast_1d(
                function(self.data, axis=ar_axes,))
            s._remove_axis([ax.index_in_axes_manager for ax in axes])
            return s

    def sum(self, axis=None, out=None):
        """Sum the data over the given axes.

        Parameters
        ----------
        axis %s
        %s

        Returns
        -------
        s : Signal

        See also
        --------
        max, min, mean, std, var, indexmax, valuemax, amax

        Examples
        --------
        >>> import numpy as np
        >>> s = Signal(np.random.random((64,64,1024)))
        >>> s.data.shape
        (64,64,1024)
        >>> s.sum(-1).data.shape
        (64,64)

        """
        if axis is None:
            axis = self.axes_manager.navigation_axes
        return self._apply_function_on_data_and_remove_axis(np.sum, axis,
                                                            out=out)
    sum.__doc__ %= (MANY_AXIS_PARAMETER, OUT_ARG)

    def max(self, axis=None, out=None):
        """Returns a signal with the maximum of the signal along at least one
        axis.

        Parameters
        ----------
        axis %s
        %s

        Returns
        -------
        s : Signal

        See also
        --------
        min, sum, mean, std, var, indexmax, valuemax, amax

        Examples
        --------
        >>> import numpy as np
        >>> s = Signal(np.random.random((64,64,1024)))
        >>> s.data.shape
        (64,64,1024)
        >>> s.max(-1).data.shape
        (64,64)

        """
        if axis is None:
            axis = self.axes_manager.navigation_axes
        return self._apply_function_on_data_and_remove_axis(np.max, axis,
                                                            out=out)
    max.__doc__ %= (MANY_AXIS_PARAMETER, OUT_ARG)

    def min(self, axis=None, out=None):
        """Returns a signal with the minimum of the signal along at least one
        axis.

        Parameters
        ----------
        axis %s
        %s

        Returns
        -------
        s : Signal

        See also
        --------
        max, sum, mean, std, var, indexmax, valuemax, amax

        Examples
        --------
        >>> import numpy as np
        >>> s = Signal(np.random.random((64,64,1024)))
        >>> s.data.shape
        (64,64,1024)
        >>> s.min(-1).data.shape
        (64,64)

        """
        if axis is None:
            axis = self.axes_manager.navigation_axes
        return self._apply_function_on_data_and_remove_axis(np.min, axis,
                                                            out=out)
    min.__doc__ %= (MANY_AXIS_PARAMETER, OUT_ARG)

    def mean(self, axis=None, out=None):
        """Returns a signal with the average of the signal along at least one
        axis.

        Parameters
        ----------
        axis %s
        %s

        Returns
        -------
        s : Signal

        See also
        --------
        max, min, sum, std, var, indexmax, valuemax, amax

        Examples
        --------
        >>> import numpy as np
        >>> s = Signal(np.random.random((64,64,1024)))
        >>> s.data.shape
        (64,64,1024)
        >>> s.mean(-1).data.shape
        (64,64)

        """
        if axis is None:
            axis = self.axes_manager.navigation_axes
        return self._apply_function_on_data_and_remove_axis(np.mean, axis,
                                                            out=out)
    mean.__doc__ %= (MANY_AXIS_PARAMETER, OUT_ARG)

    def std(self, axis=None, out=None):
        """Returns a signal with the standard deviation of the signal along
        at least one axis.

        Parameters
        ----------
        axis %s
        %s

        Returns
        -------
        s : Signal

        See also
        --------
        max, min, sum, mean, var, indexmax, valuemax, amax

        Examples
        --------
        >>> import numpy as np
        >>> s = Signal(np.random.random((64,64,1024)))
        >>> s.data.shape
        (64,64,1024)
        >>> s.std(-1).data.shape
        (64,64)

        """
        if axis is None:
            axis = self.axes_manager.navigation_axes
        return self._apply_function_on_data_and_remove_axis(np.std, axis,
                                                            out=out)
    std.__doc__ %= (MANY_AXIS_PARAMETER, OUT_ARG)

    def var(self, axis=None, out=None):
        """Returns a signal with the variances of the signal along at least one
        axis.

        Parameters
        ----------
        axis %s
        %s

        Returns
        -------
        s : Signal

        See also
        --------
        max, min, sum, mean, std, indexmax, valuemax, amax

        Examples
        --------
        >>> import numpy as np
        >>> s = Signal(np.random.random((64,64,1024)))
        >>> s.data.shape
        (64,64,1024)
        >>> s.var(-1).data.shape
        (64,64)

        """
        if axis is None:
            axis = self.axes_manager.navigation_axes
        return self._apply_function_on_data_and_remove_axis(np.var, axis,
                                                            out=out)
    var.__doc__ %= (MANY_AXIS_PARAMETER, OUT_ARG)

    def diff(self, axis, order=1, out=None):
        """Returns a signal with the n-th order discrete difference along
        given axis.

        Parameters
        ----------
        axis %s
        order : int
            the order of the derivative
        %s

        See also
        --------
        max, min, sum, mean, std, var, indexmax, valuemax, amax

        Examples
        --------
        >>> import numpy as np
        >>> s = Signal(np.random.random((64,64,1024)))
        >>> s.data.shape
        (64,64,1024)
        >>> s.diff(-1).data.shape
        (64,64,1023)
        """
        s = out or self._deepcopy_with_new_data(None)
        data = np.diff(self.data, n=order,
                       axis=self.axes_manager[axis].index_in_array)
        if out is not None:
            out.data[:] = data
        else:
            s.data = data
        axis2 = s.axes_manager[axis]
        new_offset = self.axes_manager[axis].offset + (order * axis2.scale / 2)
        axis2.offset = new_offset
        s.get_dimensions_from_data()
        if out is None:
            return s
        else:
            out.events.data_changed.trigger(obj=out)
    diff.__doc__ %= (ONE_AXIS_PARAMETER, OUT_ARG)

    def derivative(self, axis, order=1, out=None):
        """Numerical derivative along the given axis.

        Currently only the first order finite difference method is implemented.

        Parameters
        ----------
        axis %s
        order: int
            The order of the derivative. (Note that this is the order of the
            derivative i.e. `order=2` does not use second order finite
            differences method.)
        %s

        Returns
        -------
        der : Signal
            Note that the size of the data on the given `axis` decreases by the
            given `order` i.e. if `axis` is "x" and `order` is 2 the
            x dimension is N, der's x dimension is N - 2.

        See also
        --------
        diff

        """

        der = self.diff(order=order, axis=axis, out=out)
        der = out or der
        axis = self.axes_manager[axis]
        der.data /= axis.scale ** order
        if out is None:
            return der
        else:
            out.events.data_changed.trigger(obj=out)
    derivative.__doc__ %= (ONE_AXIS_PARAMETER, OUT_ARG)

    def integrate_simpson(self, axis, out=None):
        """Returns a signal with the result of calculating the integral
        of the signal along an axis using Simpson's rule.

        Parameters
        ----------
        axis %s
        %s

        Returns
        -------
        s : Signal

        See also
        --------
        max, min, sum, mean, std, var, indexmax, valuemax, amax

        Examples
        --------
        >>> import numpy as np
        >>> s = Signal(np.random.random((64,64,1024)))
        >>> s.data.shape
        (64,64,1024)
        >>> s.var(-1).data.shape
        (64,64)

        """
        axis = self.axes_manager[axis]
        s = out or self._deepcopy_with_new_data(None)
        data = sp.integrate.simps(y=self.data, x=axis.axis,
                                  axis=axis.index_in_array)
        if out is not None:
            out.data[:] = data
            out.events.data_changed.trigger(obj=out)
        else:
            s.data = data
            s._remove_axis(axis.index_in_axes_manager)
            return s
    integrate_simpson.__doc__ %= (ONE_AXIS_PARAMETER, OUT_ARG)

    def integrate1D(self, axis, out=None):
        """Integrate the signal over the given axis.

        The integration is performed using Simpson's rule if
        `metadata.Signal.binned` is False and summation over the given axis if
        True.

        Parameters
        ----------
        axis %s
        %s

        Returns
        -------
        s : Signal

        See also
        --------
        integrate_simpson, diff, derivative

        Examples
        --------
        >>> import numpy as np
        >>> s = Signal(np.random.random((64,64,1024)))
        >>> s.data.shape
        (64,64,1024)
        >>> s.var(-1).data.shape
        (64,64)

        """
        if self.metadata.Signal.binned is False:
            return self.integrate_simpson(axis=axis, out=out)
        else:
            return self.sum(axis=axis, out=out)
    integrate1D.__doc__ %= (ONE_AXIS_PARAMETER, OUT_ARG)

    def indexmax(self, axis, out=None):
        """Returns a signal with the index of the maximum along an axis.

        Parameters
        ----------
        axis %s
        %s

        Returns
        -------
        s : Signal
            The data dtype is always int.

        See also
        --------
        max, min, sum, mean, std, var, valuemax, amax

        Usage
        -----
        >>> import numpy as np
        >>> s = Signal(np.random.random((64,64,1024)))
        >>> s.data.shape
        (64,64,1024)
        >>> s.indexmax(-1).data.shape
        (64,64)

        """
        return self._apply_function_on_data_and_remove_axis(np.argmax, axis,
                                                            out=out)
    indexmax.__doc__ %= (ONE_AXIS_PARAMETER, OUT_ARG)

    def valuemax(self, axis, out=None):
        """Returns a signal with the value of coordinates of the maximum along an axis.

        Parameters
        ----------
        axis %s
        %s

        Returns
        -------
        s : Signal

        See also
        --------
        max, min, sum, mean, std, var, indexmax, amax

        Usage
        -----
        >>> import numpy as np
        >>> s = Signal(np.random.random((64,64,1024)))
        >>> s.data.shape
        (64,64,1024)
        >>> s.valuemax(-1).data.shape
        (64,64)

        """
        idx = self.indexmax(axis)
        data = self.axes_manager[axis].index2value(idx.data)
        if out is None:
            idx.data = data
            return idx
        else:
            out.data[:] = data
            out.events.data_changed.trigger(obj=out)
    valuemax.__doc__ %= (ONE_AXIS_PARAMETER, OUT_ARG)

    def get_histogram(self, bins='freedman', range_bins=None, out=None,
                      **kwargs):
        """Return a histogram of the signal data.

        More sophisticated algorithms for determining bins can be used.
        Aside from the `bins` argument allowing a string specified how bins
        are computed, the parameters are the same as numpy.histogram().

        Parameters
        ----------
        bins : int or list or str, optional
            If bins is a string, then it must be one of:
            'knuth' : use Knuth's rule to determine bins
            'scotts' : use Scott's rule to determine bins
            'freedman' : use the Freedman-diaconis rule to determine bins
            'blocks' : use bayesian blocks for dynamic bin widths
        range_bins : tuple or None, optional
            the minimum and maximum range for the histogram. If not specified,
            it will be (x.min(), x.max())
        %s
        **kwargs
            other keyword arguments (weight and density) are described in
            np.histogram().

        Returns
        -------
        hist_spec : An 1D spectrum instance containing the histogram.

        See Also
        --------
        print_summary_statistics
        astroML.density_estimation.histogram, numpy.histogram : these are the
            functions that hyperspy uses to compute the histogram.

        Notes
        -----
        The number of bins estimators are taken from AstroML. Read
        their documentation for more info.

        Examples
        --------
        >>> s = hs.signals.Spectrum(np.random.normal(size=(10, 100)))
        Plot the data histogram
        >>> s.get_histogram().plot()
        Plot the histogram of the signal at the current coordinates
        >>> s.get_current_signal().get_histogram().plot()

        """
        from hyperspy import signals
        data = self.data[~np.isnan(self.data)].flatten()
        hist, bin_edges = histogram(data,
                                    bins=bins,
                                    range=range_bins,
                                    **kwargs)
        if out is None:
            hist_spec = signals.Spectrum(hist)
        else:
            hist_spec = out
            if hist_spec.data.shape == hist.shape:
                hist_spec.data[:] = hist
            else:
                hist_spec.data = hist
        if bins == 'blocks':
            hist_spec.axes_manager.signal_axes[0].axis = bin_edges[:-1]
            warnings.warn(
                "The options `bins = 'blocks'` is not fully supported in this "
                "versions of hyperspy. It should be used for plotting purpose"
                "only.")
        else:
            hist_spec.axes_manager[0].scale = bin_edges[1] - bin_edges[0]
            hist_spec.axes_manager[0].offset = bin_edges[0]
            hist_spec.axes_manager[0].size = hist.shape[-1]
        hist_spec.axes_manager[0].name = 'value'
        hist_spec.metadata.General.title = (self.metadata.General.title +
                                            " histogram")
        hist_spec.metadata.Signal.binned = True
        if out is None:
            return hist_spec
        else:
            out.events.data_changed.trigger(obj=out)
    get_histogram.__doc__ %= OUT_ARG

    def map(self, function,
            show_progressbar=None, **kwargs):
        """Apply a function to the signal data at all the coordinates.

        The function must operate on numpy arrays and the output *must have the
        same dimensions as the input*. The function is applied to the data at
        each coordinate and the result is stored in the current signal i.e.
        this method operates *in-place*.  Any extra keyword argument is passed
        to the function. The keywords can take different values at different
        coordinates. If the function takes an `axis` or `axes` argument, the
        function is assumed to be vectorial and the signal axes are assigned to
        `axis` or `axes`.  Otherwise, the signal is iterated over the
        navigation axes and a progress bar is displayed to monitor the
        progress.

        Parameters
        ----------

        function : function
            A function that can be applied to the signal.
        show_progressbar : None or bool
            If True, display a progress bar. If None the default is set in
            `preferences`.
        keyword arguments : any valid keyword argument
            All extra keyword arguments are passed to the

        Notes
        -----
        This method is similar to Python's :func:`map` that can also be utilize
        with a :class:`Signal` instance for similar purposes. However, this
        method has the advantage of being faster because it iterates the numpy
        array instead of the :class:`Signal`.

        Examples
        --------
        Apply a gaussian filter to all the images in the dataset. The sigma
        parameter is constant.

        >>> import scipy.ndimage
        >>> im = hs.signals.Image(np.random.random((10, 64, 64)))
        >>> im.map(scipy.ndimage.gaussian_filter, sigma=2.5)

        Apply a gaussian filter to all the images in the dataset. The sigmal
        parameter is variable.

        >>> im = hs.signals.Image(np.random.random((10, 64, 64)))
        >>> sigmas = hs.signals.Signal(np.linspace(2,5,10))
        >>> sigmas.axes_manager.set_signal_dimension(0)
        >>> im.map(scipy.ndimage.gaussian_filter, sigma=sigmas)

        """
        if show_progressbar is None:
            show_progressbar = preferences.General.show_progressbar
        # Sepate ndkwargs
        ndkwargs = ()
        for key, value in kwargs.iteritems():
            if isinstance(value, Signal):
                ndkwargs += ((key, value),)

        # Check if the signal axes have inhomogenous scales and/or units and
        # display in warning if yes.
        scale = set()
        units = set()
        for i in range(len(self.axes_manager.signal_axes)):
            scale.add(self.axes_manager[i].scale)
            units.add(self.axes_manager[i].units)
        if len(units) != 1 or len(scale) != 1:
            warnings.warn(
                "The function you applied does not take into "
                "account the difference of units and of scales in-between"
                " axes.")
        # If the function has an axis argument and the signal dimension is 1,
        # we suppose that it can operate on the full array and we don't
        # interate over the coordinates.
        try:
            fargs = inspect.getargspec(function).args
        except TypeError:
            # This is probably a Cython function that is not supported by
            # inspect.
            fargs = []

        if not ndkwargs and (self.axes_manager.signal_dimension == 1 and
                             "axis" in fargs):
            kwargs['axis'] = \
                self.axes_manager.signal_axes[-1].index_in_array

            self.data = function(self.data, **kwargs)
        # If the function has an axes argument
        # we suppose that it can operate on the full array and we don't
        # interate over the coordinates.
        elif not ndkwargs and "axes" in fargs:
            kwargs['axes'] = tuple([axis.index_in_array for axis in
                                    self.axes_manager.signal_axes])
            self.data = function(self.data, **kwargs)
        else:
            # Iteration over coordinates.
            pbar = progressbar(
                maxval=self.axes_manager.navigation_size,
                disabled=not show_progressbar)
            iterators = [signal[1]._iterate_signal() for signal in ndkwargs]
            iterators = tuple([self._iterate_signal()] + iterators)
            for data in zip(*iterators):
                for (key, value), datum in zip(ndkwargs, data[1:]):
                    kwargs[key] = datum[0]
                data[0][:] = function(data[0], **kwargs)
                pbar.next()
            pbar.finish()
        self.events.data_changed.trigger(obj=self)

    def copy(self):
        try:
            backup_plot = self._plot
            self._plot = None
            return copy.copy(self)
        finally:
            self._plot = backup_plot

    def __deepcopy__(self, memo):
        dc = type(self)(**self._to_dictionary())
        if dc.data is not None:
            dc.data = dc.data.copy()

        # uncomment if we want to deepcopy models as well:

        # dc.models._add_dictionary(
        #     copy.deepcopy(
        #         self.models._models.as_dictionary()))

        # The Signal subclasses might change the view on init
        # The following code just copies the original view
        for oaxis, caxis in zip(self.axes_manager._axes,
                                dc.axes_manager._axes):
            caxis.navigate = oaxis.navigate
        return dc

    def deepcopy(self):
        return copy.deepcopy(self)

    def change_dtype(self, dtype):
        """Change the data type.

        Parameters
        ----------
        dtype : str or dtype
            Typecode or data-type to which the array is cast. In
            addition to all standard numpy dtypes HyperSpy
            supports four extra dtypes for RGB images:
            "rgb8", "rgba8", "rgb16" and "rgba16". Changing from
            and to any rgbx dtype is more constrained than most
            other dtype conversions. To change to a rgbx dtype
            the signal `record_by` must be "spectrum",
            `signal_dimension` must be 3(4) for rgb(rgba) dtypes
            and the dtype must be uint8(uint16) for rgbx8(rgbx16).
            After conversion `record_by` becomes `image` and the
            spectra dimension is removed. The dtype of images of
            dtype rgbx8(rgbx16) can only be changed to uint8(uint16)
            and the `record_by` becomes "spectrum".


        Examples
        --------
        >>> s = hs.signals.Spectrum([1,2,3,4,5])
        >>> s.data
        array([1, 2, 3, 4, 5])
        >>> s.change_dtype('float')
        >>> s.data
        array([ 1.,  2.,  3.,  4.,  5.])

        """
        if not isinstance(dtype, np.dtype):
            if dtype in rgb_tools.rgb_dtypes:
                if self.metadata.Signal.record_by != "spectrum":
                    raise AttributeError(
                        "Only spectrum signals can be converted "
                        "to RGB images.")
                if "8" in dtype and self.data.dtype.name != "uint8":
                    raise AttributeError(
                        "Only signals with dtype uint8 can be converted to "
                        "rgb8 images")
                elif "16" in dtype and self.data.dtype.name != "uint16":
                    raise AttributeError(
                        "Only signals with dtype uint16 can be converted to "
                        "rgb16 images")
                dtype = rgb_tools.rgb_dtypes[dtype]
                self.data = rgb_tools.regular_array2rgbx(self.data)
                self.axes_manager.remove(-1)
                self.metadata.Signal.record_by = "image"
                self._assign_subclass()
                return
            else:
                dtype = np.dtype(dtype)
        if rgb_tools.is_rgbx(self.data) is True:
            ddtype = self.data.dtype.fields["B"][0]

            if ddtype != dtype:
                raise ValueError(
                    "It is only possibile to change to %s." %
                    ddtype)
            self.data = rgb_tools.rgbx2regular_array(self.data)
            self.get_dimensions_from_data()
            self.metadata.Signal.record_by = "spectrum"
            self.axes_manager[-1 + 2j].name = "RGB index"
            self._assign_subclass()
            return
        else:
            self.data = self.data.astype(dtype)

    def estimate_poissonian_noise_variance(self,
                                           expected_value=None,
                                           gain_factor=None,
                                           gain_offset=None,
                                           correlation_factor=None):
        """Estimate the poissonian noise variance of the signal.

        The variance is stored in the
        ``metadata.Signal.Noise_properties.variance`` attribute.

        A poissonian noise  variance is equal to the expected value. With the
        default arguments, this method simply sets the variance attribute to
        the given `expected_value`. However, more generally (although then
        noise is not strictly poissonian), the variance may be proportional to
        the expected value. Moreover, when the noise is a mixture of white
        (gaussian) and poissonian noise, the variance is described by the
        following linear model:

            .. math::

                \mathrm{Var}[X] = (a * \mathrm{E}[X] + b) * c

        Where `a` is the `gain_factor`, `b` is the `gain_offset` (the gaussian
        noise variance) and `c` the `correlation_factor`. The correlation
        factor accounts for correlation of adjacent signal elements that can
        be modeled as a convolution with a gaussian point spread function.


        Parameters
        ----------
        expected_value : None or Signal instance.
            If None, the signal data is taken as the expected value. Note that
            this may be inaccurate where `data` is small.
        gain_factor, gain_offset, correlation_factor: None or float.
            All three must be positive. If None, take the values from
            ``metadata.Signal.Noise_properties.Variance_linear_model`` if
            defined. Otherwise suppose poissonian noise i.e. ``gain_factor=1``,
            ``gain_offset=0``, ``correlation_factor=1``. If not None, the
            values are stored in
            ``metadata.Signal.Noise_properties.Variance_linear_model``.

        """
        if expected_value is None:
            dc = self.data.copy()
        else:
            dc = expected_value.data.copy()
        if self.metadata.has_item(
                "Signal.Noise_properties.Variance_linear_model"):
            vlm = self.metadata.Signal.Noise_properties.Variance_linear_model
        else:
            self.metadata.add_node(
                "Signal.Noise_properties.Variance_linear_model")
            vlm = self.metadata.Signal.Noise_properties.Variance_linear_model

        if gain_factor is None:
            if not vlm.has_item("gain_factor"):
                vlm.gain_factor = 1
            gain_factor = vlm.gain_factor

        if gain_offset is None:
            if not vlm.has_item("gain_offset"):
                vlm.gain_offset = 0
            gain_offset = vlm.gain_offset

        if correlation_factor is None:
            if not vlm.has_item("correlation_factor"):
                vlm.correlation_factor = 1
            correlation_factor = vlm.correlation_factor

        if gain_offset < 0:
            raise ValueError("`gain_offset` must be positive.")
        if gain_factor < 0:
            raise ValueError("`gain_factor` must be positive.")
        if correlation_factor < 0:
            raise ValueError("`correlation_factor` must be positive.")

        variance = (dc * gain_factor + gain_offset) * correlation_factor
        # The lower bound of the variance is the gaussian noise.
        variance = np.clip(variance, gain_offset * correlation_factor, np.inf)
        variance = type(self)(variance)
        variance.axes_manager = self.axes_manager
        variance.metadata.General.title = ("Variance of " +
                                           self.metadata.General.title)
        self.metadata.set_item(
            "Signal.Noise_properties.variance", variance)

    def get_current_signal(self, auto_title=True, auto_filename=True):
        """Returns the data at the current coordinates as a Signal subclass.

        The signal subclass is the same as that of the current object. All the
        axes navigation attribute are set to False.

        Parameters
        ----------
        auto_title : bool
            If True an space followed by the current indices in parenthesis
            are appended to the title.
        auto_filename : bool
            If True and `tmp_parameters.filename` is defined
            (what is always the case when the Signal has been read from a
            file), the filename is modified by appending an underscore and a
            parenthesis containing the current indices.

        Returns
        -------
        cs : Signal subclass instance.

        Examples
        --------
        >>> im = hs.signals.Image(np.zeros((2,3, 32,32)))
        >>> im
        <Image, title: , dimensions: (3, 2, 32, 32)>
        >>> im.axes_manager.indices = 2,1
        >>> im.get_current_signal()
        <Image, title:  (2, 1), dimensions: (32, 32)>

        """
        cs = self.__class__(
            self(),
            axes=self.axes_manager._get_signal_axes_dicts(),
            metadata=self.metadata.as_dictionary(),)

        if auto_filename is True and self.tmp_parameters.has_item('filename'):
            cs.tmp_parameters.filename = (self.tmp_parameters.filename +
                                          '_' +
                                          str(self.axes_manager.indices))
            cs.tmp_parameters.extension = self.tmp_parameters.extension
            cs.tmp_parameters.folder = self.tmp_parameters.folder
        if auto_title is True:
            cs.metadata.General.title = (cs.metadata.General.title +
                                         ' ' + str(self.axes_manager.indices))
        cs.axes_manager._set_axis_attribute_values("navigate", False)
        return cs

    def _get_navigation_signal(self, data=None, dtype=None):
        """Return a signal with the same axes as the navigation space.

        Parameters
        ----------
        data : {None, numpy array}, optional
            If None the `Signal` data is an array of the same dtype as the
            current one filled with zeros. If a numpy array, the array must
            have the correct dimensions.

        dtype : data-type, optional
            The desired data-type for the data array when `data` is None,
            e.g., `numpy.int8`.  Default is the data type of the current signal
            data.


        """
        if data is not None:
            ref_shape = (self.axes_manager._navigation_shape_in_array
                         if self.axes_manager.navigation_dimension != 0
                         else (1,))
            if data.shape != ref_shape:
                raise ValueError(
                    ("data.shape %s is not equal to the current navigation "
                     "shape in array which is %s") %
                    (str(data.shape), str(ref_shape)))
        else:
            if dtype is None:
                dtype = self.data.dtype
            if self.axes_manager.navigation_dimension == 0:
                data = np.array([0, ], dtype=dtype)
            else:
                data = np.zeros(self.axes_manager._navigation_shape_in_array,
                                dtype=dtype)
        if self.axes_manager.navigation_dimension == 0:
            s = Signal(data)
        elif self.axes_manager.navigation_dimension == 1:
            from hyperspy._signals.spectrum import Spectrum
            s = Spectrum(data,
                         axes=self.axes_manager._get_navigation_axes_dicts())
        elif self.axes_manager.navigation_dimension == 2:
            from hyperspy._signals.image import Image
            s = Image(data,
                      axes=self.axes_manager._get_navigation_axes_dicts())
        else:
            s = Signal(np.zeros(self.axes_manager._navigation_shape_in_array,
                                dtype=self.data.dtype),
                       axes=self.axes_manager._get_navigation_axes_dicts())
            s.axes_manager.set_signal_dimension(
                self.axes_manager.navigation_dimension)
        return s

    def _get_signal_signal(self, data=None, dtype=None):
        """Return a signal with the same axes as the signal space.

        Parameters
        ----------
        data : {None, numpy array}, optional
            If None the `Signal` data is an array of the same dtype as the
            current one filled with zeros. If a numpy array, the array must
            have the correct dimensions.
        dtype : data-type, optional
            The desired data-type for the data array when `data` is None,
            e.g., `numpy.int8`.  Default is the data type of the current signal
            data.

        """

        if data is not None:
            ref_shape = (self.axes_manager._signal_shape_in_array
                         if self.axes_manager.signal_dimension != 0
                         else (1,))
            if data.shape != ref_shape:
                raise ValueError(
                    "data.shape %s is not equal to the current signal shape in"
                    " array which is %s" % (str(data.shape), str(ref_shape)))
        else:
            if dtype is None:
                dtype = self.data.dtype
            if self.axes_manager.signal_dimension == 0:
                data = np.array([0, ], dtype=dtype)
            else:
                data = np.zeros(self.axes_manager._signal_shape_in_array,
                                dtype=dtype)

        if self.axes_manager.signal_dimension == 0:
            s = Signal(data)
            s.set_signal_type(self.metadata.Signal.signal_type)
        else:
            s = self.__class__(data,
                               axes=self.axes_manager._get_signal_axes_dicts())
        return s

    def __iter__(self):
        # Reset AxesManager iteration index
        self.axes_manager.__iter__()
        return self

    def next(self):
        self.axes_manager.next()
        return self.get_current_signal()

    def __len__(self):
        nitem = int(self.axes_manager.navigation_size)
        nitem = nitem if nitem > 0 else 1
        return nitem

    def as_spectrum(self, spectral_axis, out=None):
        """Return the Signal as a spectrum.

        The chosen spectral axis is moved to the last index in the
        array and the data is made contiguous for effecient
        iteration over spectra.


        Parameters
        ----------
        spectral_axis %s
        %s

        Examples
        --------
        >>> img = hs.signals.Image(np.ones((3,4,5,6)))
        >>> img
        <Image, title: , dimensions: (4, 3, 6, 5)>
        >>> img.to_spectrum(-1+1j)
        <Spectrum, title: , dimensions: (6, 5, 4, 3)>
        >>> img.to_spectrum(0)
        <Spectrum, title: , dimensions: (6, 5, 3, 4)>

        """
        # Roll the spectral axis to-be to the latex index in the array
        sp = self.rollaxis(spectral_axis, -1 + 3j)
        sp.metadata.Signal.record_by = "spectrum"
        sp._assign_subclass()
        if out is None:
            return sp
        else:
            out.data[:] = sp.data
            out.events.data_changed.trigger(obj=out)
    as_spectrum.__doc__ %= (ONE_AXIS_PARAMETER, OUT_ARG)

    def as_image(self, image_axes, out=None):
        """Convert signal to image.

        The chosen image axes are moved to the last indices in the
        array and the data is made contiguous for effecient
        iteration over images.

        Parameters
        ----------
        image_axes : tuple of {int | str | axis}
            Select the image axes. Note that the order of the axes matters
            and it is given in the "natural" i.e. X, Y, Z... order.
        %s

        Examples
        --------
        >>> s = hs.signals.Spectrum(np.ones((2,3,4,5)))
        >>> s
        <Spectrum, title: , dimensions: (4, 3, 2, 5)>
        >>> s.as_image((0,1))
        <Image, title: , dimensions: (5, 2, 4, 3)>

        >>> s.to_image((1,2))
        <Image, title: , dimensions: (4, 5, 3, 2)>

        Raises
        ------
        DataDimensionError : when data.ndim < 2

        """
        if self.data.ndim < 2:
            raise DataDimensionError(
                "A Signal dimension must be >= 2 to be converted to an Image")
        axes = (self.axes_manager[image_axes[0]],
                self.axes_manager[image_axes[1]])
        iaxes = [axis.index_in_array for axis in axes]
        im = self.rollaxis(iaxes[0] + 3j, -1 + 3j).rollaxis(
            iaxes[1] - np.argmax(iaxes) + 3j, -2 + 3j)
        im.metadata.Signal.record_by = "image"
        im._assign_subclass()
        if out is None:
            return im
        else:
            out.data[:] = im.data
            out.events.data_changed.trigger(obj=out)
    as_image.__doc__ %= OUT_ARG

    def _assign_subclass(self):
        mp = self.metadata
        self.__class__ = hyperspy.io.assign_signal_subclass(
            record_by=mp.Signal.record_by
            if "Signal.record_by" in mp
            else self._record_by,
            signal_type=mp.Signal.signal_type
            if "Signal.signal_type" in mp
            else self._signal_type,
            signal_origin=mp.Signal.signal_origin
            if "Signal.signal_origin" in mp
            else self._signal_origin)
        self.__init__(**self._to_dictionary())

    def set_signal_type(self, signal_type):
        """Set the signal type and change the current class
        accordingly if pertinent.

        The signal_type attribute specifies the kind of data that the signal
        containts e.g. "EELS" for electron energy-loss spectroscopy,
        "PES" for photoemission spectroscopy. There are some methods that are
        only available for certain kind of signals, so setting this
        parameter can enable/disable features.

        Parameters
        ----------
        signal_type : {"EELS", "EDS_TEM", "EDS_SEM", "DielectricFunction"}
            Currently there are special features for "EELS" (electron
            energy-loss spectroscopy), "EDS_TEM" (energy dispersive X-rays of
            thin samples, normally obtained in a transmission electron
            microscope), "EDS_SEM" (energy dispersive X-rays of thick samples,
            normally obtained in a scanning electron microscope) and
            "DielectricFuction". Setting the signal_type to the correct acronym
            is highly advisable when analyzing any signal for which HyperSpy
            provides extra features. Even if HyperSpy does not provide extra
            features for the signal that you are analyzing, it is good practice
            to set signal_type to a value that best describes the data signal
            type.

        """
        self.metadata.Signal.signal_type = signal_type
        self._assign_subclass()

    def set_signal_origin(self, origin):
        """Set the origin of the signal and change the current class
        accordingly if pertinent.

        The signal_origin attribute specifies if the data was obtained
        through experiment or simulation. There are some methods that are
        only available for experimental or simulated data, so setting this
        parameter can enable/disable features.


        Parameters
        ----------
        origin : {'experiment', 'simulation', None, ""}
            None an the empty string mean that the signal origin is uknown.

        Raises
        ------
        ValueError if origin is not 'experiment' or 'simulation'

        """
        if origin not in ['experiment', 'simulation', "", None]:
            raise ValueError("`origin` must be one of: experiment, simulation")
        if origin is None:
            origin = ""
        self.metadata.Signal.signal_origin = origin
        self._assign_subclass()

    def print_summary_statistics(self, formatter="%.3f"):
        """Prints the five-number summary statistics of the data, the mean and
        the standard deviation.

        Prints the mean, standandard deviation (std), maximum (max), minimum
        (min), first quartile (Q1), median and third quartile. nans are
        removed from the calculations.

        Parameters
        ----------
        formatter : bool
           Number formatter.

        See Also
        --------
        get_histogram

        """
        data = self.data
        # To make it work with nans
        data = data[~np.isnan(data)]
        print(underline("Summary statistics"))
        print("mean:\t" + formatter % data.mean())
        print("std:\t" + formatter % data.std())
        print
        print("min:\t" + formatter % data.min())
        print("Q1:\t" + formatter % np.percentile(data,
                                                  25))
        print("median:\t" + formatter % np.median(data))
        print("Q3:\t" + formatter % np.percentile(data,
                                                  75))
        print("max:\t" + formatter % data.max())

    @property
    def is_rgba(self):
        return rgb_tools.is_rgba(self.data)

    @property
    def is_rgb(self):
        return rgb_tools.is_rgb(self.data)

    @property
    def is_rgbx(self):
        return rgb_tools.is_rgbx(self.data)

    def add_marker(self, marker, plot_on_signal=True, plot_marker=True):
        """
        Add a marker to the signal or navigator plot.

        Plot the signal, if not yet plotted

        Parameters
        ----------
        marker: `hyperspy.drawing._markers`
            the marker to add. see `plot.markers`
        plot_on_signal: bool
            If True, add the marker to the signal
            If False, add the marker to the navigator
        plot_marker: bool
            if True, plot the marker

        Examples
        -------
        >>> import scipy.misc
        >>> im = hs.signals.Image(scipy.misc.ascent())
        >>> m = hs.plot.markers.rectangle(x1=150, y1=100, x2=400,
        >>>                                  y2=400, color='red')
        >>> im.add_marker(m)

        """
        if self._plot is None:
            self.plot()
        if plot_on_signal:
            self._plot.signal_plot.add_marker(marker)
        else:
            self._plot.navigator_plot.add_marker(marker)
        if plot_marker:
            marker.plot()


ARITHMETIC_OPERATORS = (
    "__add__",
    "__sub__",
    "__mul__",
    "__floordiv__",
    "__mod__",
    "__divmod__",
    "__pow__",
    "__lshift__",
    "__rshift__",
    "__and__",
    "__xor__",
    "__or__",
    "__div__",
    "__truediv__",
)
INPLACE_OPERATORS = (
    "__iadd__",
    "__isub__",
    "__imul__",
    "__itruediv__",
    "__ifloordiv__",
    "__imod__",
    "__ipow__",
    "__ilshift__",
    "__irshift__",
    "__iand__",
    "__ixor__",
    "__ior__",
)
COMPARISON_OPERATORS = (
    "__lt__",
    "__le__",
    "__eq__",
    "__ne__",
    "__ge__",
    "__gt__",
)
UNARY_OPERATORS = (
    "__neg__",
    "__pos__",
    "__abs__",
    "__invert__",
)
for name in ARITHMETIC_OPERATORS + INPLACE_OPERATORS + COMPARISON_OPERATORS:
    exec(
        ("def %s(self, other):\n" % name) +
        ("   return self._binary_operator_ruler(other, \'%s\')\n" %
         name))
    exec("%s.__doc__ = np.ndarray.%s.__doc__" % (name, name))
    exec("setattr(Signal, \'%s\', %s)" % (name, name))
    # The following commented line enables the operators with swapped
    # operands. They should be defined only for commutative operators
    # but for simplicity we don't support this at all atm.

    # exec("setattr(Signal, \'%s\', %s)" % (name[:2] + "r" + name[2:],
    # name))

# Implement unary arithmetic operations
for name in UNARY_OPERATORS:
    exec(
        ("def %s(self):" % name) +
        ("   return self._unary_operator_ruler(\'%s\')" % name))
    exec("%s.__doc__ = int.%s.__doc__" % (name, name))
    exec("setattr(Signal, \'%s\', %s)" % (name, name))<|MERGE_RESOLUTION|>--- conflicted
+++ resolved
@@ -481,15 +481,12 @@
         shifts : None or list of tuples
             If None the shifts are estimated using
             `estimate_shift2D`.
-<<<<<<< HEAD
         expand : bool
             If True, the data will be expanded to fit all data after alignment.
             Overrides `crop`.
-=======
         interpolation_order: int, default 1.
             The order of the spline interpolation. Default is 1, linear
             interpolation.
->>>>>>> dfb67401
 
         Returns
         -------
