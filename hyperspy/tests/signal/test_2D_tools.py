--- conflicted
+++ resolved
@@ -16,14 +16,11 @@
 # along with HyperSpy. If not, see <http://www.gnu.org/licenses/>.
 
 
+import sys
 from unittest import mock
 
-<<<<<<< HEAD
-import nose.tools as nt
-=======
 
 import numpy.testing as npt
->>>>>>> 2b224074
 import numpy as np
 import scipy as sp
 from scipy.misc import face, ascent
@@ -133,7 +130,18 @@
         assert np.all(d_al == self.aligned)
 
 
-<<<<<<< HEAD
+def test_add_ramp():
+    s = hs.signals.Signal2D(np.indices((3, 3)).sum(axis=0) + 4)
+    s.add_ramp(-1, -1, -4)
+    npt.assert_allclose(s.data, 0)
+
+
+def test_add_ramp_lazy():
+    s = hs.signals.Signal2D(np.indices((3, 3)).sum(axis=0) + 4).as_lazy()
+    s.add_ramp(-1, -1, -4)
+    npt.assert_almost_equal(s.data.compute(), 0)
+
+
 class TestFindPeaks2D:
 
     def setUp(self):
@@ -219,24 +227,6 @@
         nt.assert_true(np.all(peaks[0] == answer[0]))
 
 
-
-
-
-
-
-=======
-def test_add_ramp():
-    s = hs.signals.Signal2D(np.indices((3, 3)).sum(axis=0) + 4)
-    s.add_ramp(-1, -1, -4)
-    npt.assert_allclose(s.data, 0)
-
-
-def test_add_ramp_lazy():
-    s = hs.signals.Signal2D(np.indices((3, 3)).sum(axis=0) + 4).as_lazy()
-    s.add_ramp(-1, -1, -4)
-    npt.assert_almost_equal(s.data.compute(), 0)
-
 if __name__ == '__main__':
     import pytest
-    pytest.main(__name__)
->>>>>>> 2b224074
+    pytest.main(__name__)