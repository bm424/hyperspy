# -*- coding: utf-8 -*-
# Copyright 2007-2015 The HyperSpy developers
#
# This file is part of  HyperSpy.
#
#  HyperSpy is free software: you can redistribute it and/or modify
# it under the terms of the GNU General Public License as published by
# the Free Software Foundation, either version 3 of the License, or
# (at your option) any later version.
#
#  HyperSpy is distributed in the hope that it will be useful,
# but WITHOUT ANY WARRANTY; without even the implied warranty of
# MERCHANTABILITY or FITNESS FOR A PARTICULAR PURPOSE.  See the
# GNU General Public License for more details.
#
# You should have received a copy of the GNU General Public License
# along with  HyperSpy.  If not, see <http://www.gnu.org/licenses/>.

from __future__ import division

import matplotlib.pyplot as plt
import matplotlib.widgets
import matplotlib.transforms as transforms
import numpy as np

from utils import on_figure_window_close
from hyperspy.misc.math_tools import closest_nice_number
from hyperspy.events import Events, Event


def unit_vector(vector):
    """ Returns the unit vector of the vector.  """
    return vector / np.linalg.norm(vector)


def angle_between(v1, v2):
    """ Returns the angle in radians between @D vectors 'v1' and 'v2'::

            >>> angle_between((1, 0), (0, 1))
            1.5707963267948966
            >>> angle_between((1, 0), (1, 0))
            0.0
            >>> angle_between((1, 0), (-1, 0))
            3.141592653589793
    """
    v1_u = unit_vector(v1)
    v2_u = unit_vector(v2)
    angle = np.arctan2(v2_u[1], v2_u[0]) - np.arctan2(v1_u[1], v1_u[0])
<<<<<<< HEAD
    # angle = np.arccos(np.dot(v1_u, v2_u))
=======
    #angle = np.arccos(np.dot(v1_u, v2_u))
>>>>>>> d1de4c6c
    if np.isnan(angle):
        if (v1_u == v2_u).all():
            return 0.0
        else:
            return np.pi
    return angle


class InteractivePatchBase(object):

    """Base class for interactive widgets/patches. A widget creates and
    maintains an matplotlib patch, and manages the interaction code so that the
    user can maniuplate it on the fly.

    This base class implements functionality witch is common to all such
    widgets, mainly the code that manages the patch, axes management, and
    sets up common events ('changed' and 'closed').

    Any inherting subclasses must implement the following method:
        _set_patch(self)
        _on_navigate(obj, name, old, new)

    it should also make sure to initalize the 'axes' attribute as early as
    possible (but after the base class init), so that it is available when
    needed (however, this base class never uses the attribute).
    """

    def __init__(self, axes_manager=None):
        """
        Add a patch to ax.
        """
        self.axes_manager = axes_manager
        self.axes = list()
        self.ax = None
        self.picked = False
        self._size = 1.
        self.color = 'red'
        self.__is_on = True
        self.patch = None
        self.cids = list()
        self.blit = True
        self.background = None
        self.events = Events()
        self.events.changed = Event()
        self.events.closed = Event()
        self._navigating = False

    def is_on(self):
        """Determines if the patch is set to draw if valid.
        """
        return self.__is_on

    def set_on(self, value):
        """Change the on state of the widget. If turning off, all patches will
        be removed from the matplotlib axes, the widget will disconnect from
        all events. If turning on, the patch(es) will be added to the
        matplotlib axes, and the widget will connect to its default events.
        """
        if value is not self.is_on() and self.ax is not None:
            if value is True:
                self._add_patch_to(self.ax)
                self.connect(self.ax)
            elif value is False:
                for container in [
                        self.ax.patches,
                        self.ax.lines,
                        self.ax.artists,
                        self.ax.texts]:
                    if self.patch in container:
                        container.remove(self.patch)
                self.disconnect(self.ax)
            try:
                self.draw_patch()
            except:  # figure does not exist
                pass
            if value is False:
                self.ax = None
        self.__is_on = value

    def _set_patch(self):
        """Create the matplotlib patch, and store it in self.patch
        """
        pass
        # Must be provided by the subclass

    def _add_patch_to(self, ax):
        """Create and add the matplotlib patch to 'ax'
        """
        self._set_patch()
        ax.add_artist(self.patch)
        self.patch.set_animated(hasattr(ax, 'hspy_fig'))

    def set_mpl_ax(self, ax):
        """Set the matplotlib Axes that the widget will draw to. If the widget
        on state is True, it will also add the patch to the Axes, and connect
        to its default events.
        """
        if ax is self.ax:
            return  # Do nothing
        # Disconnect from previous axes if set
        if self.ax is not None and self.is_on():
            self.disconnect(self.ax)
        self.ax = ax
        canvas = ax.figure.canvas
        if self.is_on() is True:
            self._add_patch_to(ax)
            self.connect(ax)
            if self._navigating:
                self.connect_navigate()
            canvas.draw()

    def connect(self, ax):
        """Connect to the matplotlib Axes' events.
        """
        on_figure_window_close(ax.figure, self.close)

    def connect_navigate(self):
        """Connect to the axes_manager such that changes in the widget or in
        the axes_manager are reflected in the other.
        """
        if self._navigating:
            self.disconnect_navigate()
        self.axes_manager.connect(self._on_navigate)
        self._navigating = True

    def disconnect_navigate(self):
        """Disconnect a previous naivgation connection.
        """
        self.axes_manager.disconnect(self._on_navigate)
        self._navigating = False

    def _on_navigate(self, obj, name, old, new):
        """Callback for axes_manager's change notification.
        """
        pass    # Implement in subclass!

    def disconnect(self, ax):
        """Disconnect from all events (both matplotlib and navigation).
        """
        for cid in self.cids:
            try:
                ax.figure.canvas.mpl_disconnect(cid)
            except:
                pass
        if self._navigating:
            self.disconnect_navigate()

    def close(self, window=None):
        """Set the on state to off (removes patch and disconnects), and trigger
        events.closed.
        """
        self.set_on(False)
        self.events.closed.trigger(self)

    def draw_patch(self, *args):
        """Update the patch drawing.
        """
        if hasattr(self.ax, 'hspy_fig'):
            self.ax.hspy_fig._draw_animated()
        else:
            self.ax.figure.canvas.draw_idle()

    def _v2i(self, axis, v):
        """Wrapped version of DataAxis.value2index, which bounds the index
        inbetween axis.low_index and axis.high_index+1, and does not raise a
        ValueError.
        """
        try:
            return axis.value2index(v)
        except ValueError:
            if v > axis.high_value:
                return axis.high_index + 1
            elif v < axis.low_value:
                return axis.low_index
            else:
                raise


class DraggablePatchBase(InteractivePatchBase):

    """Adds the 'position' and 'coordinates' properties, and adds a framework
    for letting the user drag the patch around. Also adds the 'moved' event.

    The default behavior is that 'coordinates' always is locked to the values
    corresponding to the indices in 'position' (i.e. no subpixel values).

    Any inheritors must override these methods:
        _onmousemove(self, event)
        _update_patch_position(self)
        _set_patch(self)
    """

    def __init__(self, axes_manager):
        super(DraggablePatchBase, self).__init__(axes_manager)
        self._pos = np.array([0])
        self.events.moved = Event()

        # Set default axes
        if self.axes_manager is not None:
            if self.axes_manager.navigation_dimension > 0:
                self.axes = self.axes_manager.navigation_axes[0:1]
            else:
                self.axes = self.axes_manager.signal_axes[0:1]

    def _get_position(self):
        """Returns a tuple with the position (indices).
        """
        return tuple(
            self._pos.tolist())  # Don't pass reference, and make it clear

    def _set_position(self, value):
        """Sets the position of the widget (by indices). The dimensions should
        correspond to that of the 'axes' attribute. Calls _pos_changed if the
        value has changed, which is then responsible for triggering any
        relevant events.
        """
        value = self._validate_pos(value)
        if np.any(self._pos != value):
            self._pos = np.array(value)
            self._pos_changed()

    position = property(lambda s: s._get_position(),
                        lambda s, v: s._set_position(v))

    def _pos_changed(self):
        """Call when the position of the widget has changed. It triggers the
        relevant events, and updates the patch position.
        """
        if self._navigating:
            self.disconnect_navigate()
            for i in xrange(len(self.axes)):
                self.axes[i].index = self.position[i]
            self.connect_navigate()
        self.events.moved.trigger(self)
        self.events.changed.trigger(self)
        self._update_patch_position()

    def _validate_pos(self, pos):
        """Validates the passed position. Depending on the position and the
        implementation, this can either fire a ValueError, or return a modified
        position that has valid values.
        """
        if len(pos) != len(self.axes):
            raise ValueError()
        for i in xrange(len(pos)):
<<<<<<< HEAD
            if not (
                    self.axes[i].low_index <= pos[i] <= self.axes[i].high_index):
=======
            if not (self.axes[i].low_index <= pos[i] <= self.axes[i].high_index):
>>>>>>> d1de4c6c
                raise ValueError()
        return pos

    def _get_coordinates(self):
        """Providies the position of the widget (by values) in a tuple.
        """
        coord = []
        for i in xrange(len(self.axes)):
            coord.append(self.axes[i].index2value(self.position[i]))
        return tuple(coord)

    def _set_coordinates(self, coordinates):
        """Sets the position of the widget (by values). The dimensions should
        correspond to that of the 'axes' attribute. Calls _pos_changed if the
        value has changed, which is then responsible for triggering any
        relevant events.
        """
        if np.ndim(coordinates) == 0 and len(self.axes) == 1:
            self.position = [self.axes[0].value2index(coordinates)]
        elif len(self.axes) != len(coordinates):
            raise ValueError()
        else:
            p = []
            for i in xrange(len(self.axes)):
                p.append(self.axes[i].value2index(coordinates[i]))
            self.position = p

    coordinates = property(lambda s: s._get_coordinates(),
                           lambda s, v: s._set_coordinates(v))

    def connect(self, ax):
        super(DraggablePatchBase, self).connect(ax)
        canvas = ax.figure.canvas
        self.cids.append(
            canvas.mpl_connect('motion_notify_event', self._onmousemove))
        self.cids.append(canvas.mpl_connect('pick_event', self.onpick))
        self.cids.append(canvas.mpl_connect(
            'button_release_event', self.button_release))

    def _on_navigate(self, obj, name, old, new):
        if obj in self.axes:
            i = self.axes.index(obj)
            p = list(self.position)
            p[i] = new
            self.position = p    # Use position to trigger events

    def onpick(self, event):
        self.picked = (event.artist is self.patch)

    def _onmousemove(self, event):
        """Callback for mouse movement. For dragging, the implementor would
        normally check that the widget is picked, and that the event.inaxes
        Axes equals self.ax.
        """
        # This method must be provided by the subclass
        pass

    def _update_patch_position(self):
        """Updates the position of the patch on the plot.
        """
        # This method must be provided by the subclass
        pass

    def _update_patch_geometry(self):
        """Updates all geometry of the patch on the plot.
        """
        self._update_patch_position()

    def button_release(self, event):
        """whenever a mouse button is released"""
        if event.button != 1:
            return
        if self.picked is True:
            self.picked = False


class ResizableDraggablePatchBase(DraggablePatchBase):

    """Adds the 'size' property and get_size_in_axes method, and adds a
    framework for letting the user resize the patch, including resizing by
    key strokes ('+', '-'). Also adds the 'resized' event.

    Utility functions for resizing are implemented by 'increase_size' and
    'decrease_size', which will in-/decrement the size by 1. Other utility
    functions include 'get_centre' which returns the center position (by
    indices), and the internal _apply_changes which helps make sure that only
    one 'changed' event is fired for a combined move and resize.

    Any inheritors must override these methods:
        _update_patch_position(self)
        _update_patch_size(self)
        _update_patch_geometry(self)
        _set_patch(self)
    """

    def __init__(self, axes_manager):
        super(ResizableDraggablePatchBase, self).__init__(axes_manager)
        self._size = np.array([1])
<<<<<<< HEAD
        self.size_step = 1
        self.events.resized = Event()

    def _get_size(self):
        """Getter for 'size' property. Returns the size as a tuple (to prevent
        unnoticed in-place changes).
        """
        return tuple(self._size.tolist())

=======
        self.events.resized = Event()

    def _get_size(self):
        """Getter for 'size' property. Returns the size as a tuple (to prevent
        unnoticed in-place changes).
        """
        return tuple(self._size.tolist())

>>>>>>> d1de4c6c
    def _set_size(self, value):
        """Setter for the 'size' property. Calls _size_changed to handle size
        change, if the value has changed.
        """
        value = np.minimum(value, [ax.size for ax in self.axes])
<<<<<<< HEAD
        value = np.maximum(value, self.size_step)
=======
        value = np.maximum(value, 1)
>>>>>>> d1de4c6c
        if np.any(self._size != value):
            self._size = value
            self._size_changed()

    size = property(lambda s: s._get_size(), lambda s, v: s._set_size(v))

    def increase_size(self):
        """Increment all sizes by 1. Applied via 'size' property.
        """
<<<<<<< HEAD
        self.size = np.array(self.size) + self.size_step
=======
        self.size = np.array(self.size) + 1
>>>>>>> d1de4c6c

    def decrease_size(self):
        """Decrement all sizes by 1. Applied via 'size' property.
        """
<<<<<<< HEAD
        self.size = np.array(self.size) - self.size_step
=======
        self.size = np.array(self.size) - 1
>>>>>>> d1de4c6c

    def _size_changed(self):
        """Triggers resize and changed events, and updates the patch.
        """
        self.events.resized.trigger(self)
        self.events.changed.trigger(self)
        self._update_patch_size()

    def get_size_in_axes(self):
        """Gets the size property converted to the value space (via 'axes'
        attribute).
        """
        s = list()
        for i in xrange(len(self.axes)):
            s.append(self.axes[i].scale * self._size[i])
        return np.array(s)

    def get_centre(self):
        """Get's the center position (in index space). The default
        implementation is simply the position + half the size, which should
        work for any symmetric widget, but more advanced widgets will need to
        decide whether to return the center of gravity or the geometrical
        center of the bounds.
        """
        return self._pos + self._size / 2.0

    def _update_patch_size(self):
        """Updates the size of the patch on the plot.
        """
        # This method must be provided by the subclass
        pass

    def _update_patch_geometry(self):
        """Updates all geometry of the patch on the plot.
        """
        # This method must be provided by the subclass
        pass

    def on_key_press(self, event):
        if event.key == "+":
            self.increase_size()
        if event.key == "-":
            self.decrease_size()

    def connect(self, ax):
        super(ResizableDraggablePatchBase, self).connect(ax)
        canvas = ax.figure.canvas
        self.cids.append(canvas.mpl_connect('key_press_event',
                                            self.on_key_press))

    def _apply_changes(self, old_size, old_position):
        """Evalutes whether the widget has been moved/resized, and triggers
        the correct events and updates the patch geometry. This function has
        the advantage that the geometry is updated only once, preventing
        flickering, and the 'changed' event only fires once.
        """
        moved = self.position != old_position
        resized = self.size != old_size
        if moved:
            if self._navigating:
                self.disconnect_navigate()
                for i in xrange(len(self.axes)):
                    self.axes[i].index = self.position[i]
                self.connect_navigate()
            self.events.moved.trigger(self)
        if resized:
            self.events.resized.trigger(self)
        if moved or resized:
            self.events.changed.trigger(self)
            if moved and resized:
                self._update_patch_geometry()
            elif moved:
                self._update_patch_position()
            else:
                self._update_patch_size()


class Patch2DBase(ResizableDraggablePatchBase):

    """A base class for 2D widgets. It sets the right dimensions for size and
    position/coordinates, adds the 'border_thickness' attribute and initalizes
    the 'axes' attribute to the first two navigation axes if possible, if not,
    the two first signal_axes are used. Other than that it mainly supplies
    common utility functions for inheritors, and implements required functions
    for ResizableDraggablePatchBase.

    The implementation for ResizableDraggablePatchBase methods all assume that
    a Rectangle patch will be used, centered on position. If not, the
    inheriting class will have to override those as applicable.
    """

    def __init__(self, axes_manager):
        super(Patch2DBase, self).__init__(axes_manager)
        self._pos = np.array([0, 0])
        self._size = np.array([1, 1])
        self.border_thickness = 2

        # Set default axes
        if self.axes_manager is not None:
            if self.axes_manager.navigation_dimension > 1:
                self.axes = self.axes_manager.navigation_axes[0:2]
            else:
                self.axes = self.axes_manager.signal_axes[0:2]

    def _set_patch(self):
        """Sets the patch to a matplotlib Rectangle with the correct geometry.
        The geometry is defined by _get_patch_xy, and get_size_in_axes.
        """
        xy = self._get_patch_xy()
        xs, ys = self.get_size_in_axes()
        self.patch = plt.Rectangle(
            xy, xs, ys,
            animated=self.blit,
            fill=False,
            lw=self.border_thickness,
            ec=self.color,
            picker=True,)

    def _get_patch_xy(self):
        """Returns the xy coordinate of the patch. In this implementation, the
        patch is centered on the position.
        """
        return np.array(self.coordinates) - self.get_size_in_axes() / 2.

    def _get_patch_bounds(self):
        """Returns the bounds of the patch in the form of a tuple in the order
        left, top, width, height. In matplotlib, 'bottom' is used instead of
        'top' as the naming assumes an upwards pointing y-axis, meaning the
        lowest value corresponds to bottom. However, our widgets will normally
        only go on images (which has an inverted y-axis by default), so we
        define the lowest value to be termed 'top'.
        """
        xy = self._get_patch_xy()
        xs, ys = self.get_size_in_axes()
        return (xy[0], xy[1], xs, ys)        # x,y,w,h

    def _update_patch_position(self):
        if self.is_on() and self.patch is not None:
            self.patch.set_xy(self._get_patch_xy())
            self.draw_patch()

    def _update_patch_size(self):
        self._update_patch_geometry()
<<<<<<< HEAD

    def _update_patch_geometry(self):
        if self.is_on() and self.patch is not None:
            self.patch.set_bounds(*self._get_patch_bounds())
            self.draw_patch()


class DraggableSquare(Patch2DBase):

    """DraggableSquare is a symmetric, Rectangle-patch based widget, which can
    be dragged, and resized by keystrokes/code. As the widget is normally only
    meant to indicate position, the sizing is deemed purely visual, but there
    is nothing that forces this use. However, it should be noted that the outer
    bounds only correspond to pure inices for odd sizes.
    """

    def __init__(self, axes_manager):
        super(DraggableSquare, self).__init__(axes_manager)

    def _onmousemove(self, event):
        'on mouse motion move the patch if picked'
        if self.picked is True and event.inaxes:
            ix = self.axes[0].value2index(event.xdata)
            iy = self.axes[1].value2index(event.ydata)
            self.position = (ix, iy)


class ResizableDraggableRectangle(Patch2DBase):

    """ResizableDraggableRectangle is a asymmetric, Rectangle-patch based
    widget, which can be dragged and resized by mouse/keys. For resizing by
    mouse, it adds a small Rectangle patch on the outer border of the main
    patch, to serve as resize handles. This feature can be enabled/disabled by
    the 'resizers' property, and the size/color of the handles are set by
    'resize_color'/'resize_pixel_size'.

    For optimized changes of geometry, the class implements two methods
    'set_bounds' and 'set_ibounds', to set the geomtry of the rectangle by
    value and index space coordinates, respectivly. It also adds the 'width'
    and 'height' properties for verbosity.

    For keyboard resizing, 'x'/'c' and 'y'/'u' will increase/decrease the size
    of the rectangle along the first and the second axis, respectively.

    Implements the internal method _validate_geometry to make sure the patch
    will always stay within bounds.
    """

    def __init__(self, axes_manager, resizers=True):
        super(ResizableDraggableRectangle, self).__init__(axes_manager)
        self.pick_on_frame = False
        self.pick_offset = (0, 0)
        self.resize_color = 'lime'
        self.resize_pixel_size = (5, 5)  # Set to None to make one data pixel
        self._resizers = resizers
        self._resizer_handles = []

    # --------- External interface ---------
    @property
    def resizers(self):
        return self._resizers

    @resizers.setter
    def resizers(self, value):
        if self._resizers != value:
            self._resizers = value
            self._set_resizers(value, self.ax)

    def _parse_bounds_args(self, args, kwargs):
        """Internal utility function to parse args/kwargs passed to set_bounds
        and set_ibounds.
        """
        if len(args) == 1:
            return args[0]
        elif len(args) == 4:
            return args
        elif len(kwargs) == 1 and 'bounds' in kwargs:
            return kwargs.values()[0]
        else:
            x = kwargs.pop('x', kwargs.pop('left', self._pos[0]))
            y = kwargs.pop('y', kwargs.pop('top', self._pos[1]))
            if 'right' in kwargs:
                w = kwargs.pop('right') - x
            else:
                w = kwargs.pop('w', kwargs.pop('width', self._size[0]))
            if 'bottom' in kwargs:
                h = kwargs.pop('bottom') - y
            else:
                h = kwargs.pop('h', kwargs.pop('height', self._size[1]))
            return x, y, w, h

    def set_ibounds(self, *args, **kwargs):
        """
        Set bounds by indices. Bounds can either be specified in order left,
        bottom, width, height; or by keywords:
         * 'bounds': tuple (left, top, width, height)
         OR
         * 'x'/'left'
         * 'y'/'top'
         * 'w'/'width', alternatively 'right'
         * 'h'/'height', alternatively 'bottom'
        If specifying with keywords, any unspecified dimensions will be kept
        constant (note: width/height will be kept, not right/bottom).
        """

        x, y, w, h = self._parse_bounds_args(args, kwargs)

        if not (self.axes[0].low_index <= x <= self.axes[0].high_index):
            raise ValueError()
        if not (self.axes[1].low_index <= y <= self.axes[1].high_index):
            raise ValueError()
        if not (self.axes[0].low_index <= x + w <= self.axes[0].high_index):
            raise ValueError()
        if not (self.axes[1].low_index <= y + h <= self.axes[1].high_index):
            raise ValueError()

        old_position, old_size = self.position, self.size
        self._pos = np.array([x, y])
        self._size = np.array([w, h])
        self._apply_changes(old_size=old_size, old_position=old_position)

    def set_bounds(self, *args, **kwargs):
        """
        Set bounds by values. Bounds can either be specified in order left,
        bottom, width, height; or by keywords:
         * 'bounds': tuple (left, top, width, height)
         OR
         * 'x'/'left'
         * 'y'/'top'
         * 'w'/'width', alternatively 'right' (x+w)
         * 'h'/'height', alternatively 'bottom' (y+h)
        If specifying with keywords, any unspecified dimensions will be kept
        constant (note: width/height will be kept, not right/bottom).
        """

        x, y, w, h = self._parse_bounds_args(args, kwargs)
        ix = self.axes[0].value2index(x)
        iy = self.axes[1].value2index(y)
        w = self._v2i(self.axes[0], x + w) - ix
        h = self._v2i(self.axes[1], y + h) - iy

        old_position, old_size = self.position, self.size
        self._pos = np.array([ix, iy])
        self._size = np.array([w, h])
        self._apply_changes(old_size=old_size, old_position=old_position)

    def _validate_pos(self, value):
        """Constrict the position within bounds.
        """
        value = (min(value[0], self.axes[0].high_index - self._size[0] + 1),
                 min(value[1], self.axes[1].high_index - self._size[1] + 1))
        return super(ResizableDraggableRectangle, self)._validate_pos(value)

    @property
    def width(self):
        return self._size[0]

    @width.setter
    def width(self, value):
        if value == self._size[0]:
            return
        ix = self._pos[0] + value
        if value <= 0 or \
                not (self.axes[0].low_index <= ix <= self.axes[0].high_index):
            raise ValueError()
        self._set_a_size(0, value)

    @property
    def height(self):
        return self._size[1]

    @height.setter
    def height(self, value):
        if value == self._size[1]:
            return
        iy = self._pos[1] + value
        if value <= 0 or \
                not (self.axes[1].low_index <= iy <= self.axes[1].high_index):
            raise ValueError()
        self._set_a_size(1, value)

    # --------- Internal functions ---------

    # --- Internals that trigger events ---

    def _set_size(self, value):
        value = np.minimum(value, [ax.size for ax in self.axes])
        value = np.maximum(value, 1)
        if np.any(self._size != value):
            self._size = value
            self._validate_geometry()
            self._size_changed()

    def _set_a_size(self, idx, value):
        if self._size[idx] == value or value <= 0:
            return
        # If we are pushed "past" an edge, size towards it
        if self._navigating and self.axes[idx].index > self.position[idx]:
            if value < self._size[idx]:
                self._pos[idx] += self._size[idx] - value

        self._size[idx] = value
        self._validate_geometry()
        self._size_changed()

    def _increase_xsize(self):
        self._set_a_size(0, self._size[0] + 1)

    def _decrease_xsize(self):
        if self._size[0] >= 2:
            self._set_a_size(0, self._size[0] - 1)

    def _increase_ysize(self):
        self._set_a_size(1, self._size[1] + 1)

    def _decrease_ysize(self):
        if self._size[1] >= 2:
            self._set_a_size(1, self._size[1] - 1)

    def on_key_press(self, event):
        if event.key == "x":
            self._increase_xsize()
        elif event.key == "c":
            self._decrease_xsize()
        elif event.key == "y":
            self._increase_ysize()
        elif event.key == "u":
            self._decrease_ysize()
        else:
            super(ResizableDraggableRectangle, self).on_key_press(event)

    # --- End internals that trigger events ---

    def _get_patch_xy(self):
        """Get xy value for Rectangle with position being top left. This value
        deviates from the 'coordinates', as 'coordinates' correspond to the
        center value of the pixel. Here, xy corresponds to the top left of
        the pixel.
        """
        coordinates = np.array(self.coordinates)
        axsize = self.get_size_in_axes()
        return coordinates - np.array(axsize) / (2.0 * self._size)

    def _update_patch_position(self):
        # Override to include resizer positioning
        if self.is_on() and self.patch is not None:
            self.patch.set_xy(self._get_patch_xy())
            self._update_resizers()
            self.draw_patch()

    def _update_patch_geometry(self):
        # Override to include resizer positioning
        if self.is_on() and self.patch is not None:
            self.patch.set_bounds(*self._get_patch_bounds())
            self._update_resizers()
            self.draw_patch()

    # ------- Resizers code -------

    def _update_resizers(self):
        """Update resizer handles' patch geometry.
        """
        pos = self._get_resizer_pos()
        rsize = self._get_resizer_size()
        for i, r in enumerate(self._resizer_handles):
            r.set_xy(pos[i])
            r.set_width(rsize[0])
            r.set_height(rsize[1])

    def _set_patch(self):
        """Creates the resizer handles, irregardless of whether they will be
        used or not.
        """
        super(ResizableDraggableRectangle, self)._set_patch()

        self._resizer_handles = []
        rsize = self._get_resizer_size()
        pos = self._get_resizer_pos()
        for i in xrange(4):
            r = plt.Rectangle(pos[i], rsize[0], rsize[1], animated=self.blit,
                              fill=True, lw=0, fc=self.resize_color,
                              picker=True,)
            self._resizer_handles.append(r)

    def _set_resizers(self, value, ax):
        """Turns the resizers on/off, in much the same way that _set_patch
        works.
        """
        if ax is not None:
            if value:
                for r in self._resizer_handles:
                    ax.add_artist(r)
                    r.set_animated(hasattr(ax, 'hspy_fig'))
            else:
                for container in [
                        ax.patches,
                        ax.lines,
                        ax.artists,
                        ax.texts]:
                    for r in self._resizer_handles:
                        if r in container:
                            container.remove(r)
                self._resizer_handles = []
            self.draw_patch()

    def _get_resizer_size(self):
        """Gets the size of the resizer handles in axes coordinates. If
        'resize_pixel_size' is None, a size of one pixel will be used.
        """
        invtrans = self.ax.transData.inverted()
        if self.resize_pixel_size is None:
            rsize = self.get_size_in_axes() / self._size
        else:
            rsize = np.abs(invtrans.transform(self.resize_pixel_size) -
                           invtrans.transform((0, 0)))
        return rsize

    def _get_resizer_pos(self):
        """Get the positions of the four resizer handles
        """
        invtrans = self.ax.transData.inverted()
        border = self.border_thickness
        # Transform the border thickness into data values
        dl = np.abs(invtrans.transform((border, border)) -
                    invtrans.transform((0, 0))) / 2
        rsize = self._get_resizer_size()
        xs, ys = self.get_size_in_axes()

        positions = []
        rp = np.array(self._get_patch_xy())
        p = rp - rsize + dl                         # Top left
        positions.append(p)
        p = rp + (xs - dl[0], -rsize[1] + dl[1])    # Top right
        positions.append(p)
        p = rp + (-rsize[0] + dl[0], ys - dl[1])    # Bottom left
        positions.append(p)
        p = rp + (xs - dl[0], ys - dl[1])           # Bottom right
        positions.append(p)
        return positions

    def set_on(self, value):
        """Same as ancestor, but also turns on/off resizers.
        """
        if value is not self.is_on() and self.resizers:
            self._set_resizers(value, self.ax)
        super(ResizableDraggableRectangle, self).set_on(value)

    def _add_patch_to(self, ax):
        """Same as ancestor, but also adds resizers if 'resizers' property is
        True.
        """
        super(ResizableDraggableRectangle, self)._add_patch_to(ax)
        if self.resizers:
            self._set_resizers(True, ax)

    # ------- End resizers code -------

    def _validate_geometry(self, x1=None, y1=None):
        """Make sure the entire patch always stays within bounds. First the
        position (either from position property or from x1/y1 arguments), is
        limited within the bounds. Then, if the bottom/right edges are out of
        bounds, the position is changed so that they will be at the limit.

        The modified geometry is stored, but no change checks are performed.
        Call _apply_changes after this in order to process any changes (the
        size might change if it is set larger than the bounds size).
        """
        xaxis = self.axes[0]
        yaxis = self.axes[1]

        # Make sure widget size is not larger than axes
        self._size[0] = min(self._size[0], xaxis.size)
        self._size[1] = min(self._size[1], yaxis.size)

        # Make sure x1/y1 is within bounds
        if x1 is None:
            x1 = self.position[0]  # Get it if not supplied
        elif x1 < xaxis.low_index:
            x1 = xaxis.low_index
        elif x1 > xaxis.high_index:
            x1 = xaxis.high_index

        if y1 is None:
            y1 = self.position[1]
        elif y1 < yaxis.low_index:
            y1 = yaxis.low_index
        elif y1 > yaxis.high_index:
            y1 = yaxis.high_index

        # Make sure x2/y2 is with upper bound.
        # If not, keep dims, and change x1/y1!
        x2 = x1 + self._size[0]
        y2 = y1 + self._size[1]
        if x2 > xaxis.high_index + 1:
            x2 = xaxis.high_index + 1
            x1 = x2 - self._size[0]
        if y2 > yaxis.high_index + 1:
            y2 = yaxis.high_index + 1
            y1 = y2 - self._size[1]

        self._pos = np.array([x1, y1])

    def onpick(self, event):
        """Picking of main patch is same as for ancestor, but this also handles
        picking of the resize handles. If a resize handles is picked, 'picked'
        is set to True, and pick_on_frame is set to a integer indicating which
        handle was picked (0-3 for top left, top right, bottom left, bottom
        right).

        If the main patch is picked, the offset from picked pixel to 'position'
        is stored in 'pick_offset'. This is used in _onmousemove to ease
        dragging code.
        """
        super(ResizableDraggableRectangle, self).onpick(event)
        if event.artist in self._resizer_handles:
            corner = self._resizer_handles.index(event.artist)
            self.pick_on_frame = corner
            self.picked = True
        elif self.picked:
            x = event.mouseevent.xdata
            y = event.mouseevent.ydata
            dx, dy = self.get_size_in_axes() / self._size
            ix = self._v2i(self.axes[0], x + 0.5 * dx)
            iy = self._v2i(self.axes[1], y + 0.5 * dy)
            p = self.position
            self.pick_offset = (ix - p[0], iy - p[1])
            self.pick_on_frame = False

    def _onmousemove(self, event):
        """on mouse motion draw the cursor if picked"""
        # Simple checks to make sure we are dragging our patch:
        if self.picked is True and event.inaxes:
            # Setup reused parameters
            xaxis = self.axes[0]
            yaxis = self.axes[1]
            # Step in value per index increment:
            dx, dy = self.get_size_in_axes() / self._size
            # Mouse position in index space
            ix = self._v2i(xaxis, event.xdata + 0.5 * dx)
            iy = self._v2i(yaxis, event.ydata + 0.5 * dy)
            p = self.position
            # Old bounds in index space
            ibounds = [p[0], p[1], p[0] + self._size[0], p[1] + self._size[1]]

            # Store geometry for _apply_changes at end
            old_position, old_size = self.position, self.size

            if self.pick_on_frame is False:
                # Simply dragging main patch. Offset mouse position by
                # pick_offset to get new position, then validate it.
                ix -= self.pick_offset[0]
                iy -= self.pick_offset[1]
                self._validate_geometry(ix, iy)
            else:
                posx = None     # New x pos. If None, the old pos will be used
                posy = None     # Same for y
                corner = self.pick_on_frame
                if corner % 2 == 0:         # Left side start
                    if ix > ibounds[2]:     # flipped to right
                        posx = ibounds[2]   # New left is old right
                        # New size is mouse position - new left
                        self._size[0] = ix - posx
                        self.pick_on_frame += 1     # Switch pick to right
                    elif ix == ibounds[2]:  # This would give 0 width
                        posx = ix - 1       # So move pos one left from mouse
                        self._size[0] = ibounds[2] - posx   # Should be 1?
                    else:                   # Moving left edge
                        posx = ix           # Set left to mouse index
                        # Keep right still by changing size:
                        self._size[0] = ibounds[2] - posx
                else:                       # Right side start
                    if ix < ibounds[0]:     # Flipped to left
                        posx = ix           # Set left to mouse index
                        # Set size to old left - new left
                        self._size[0] = ibounds[0] - posx
                        self.pick_on_frame -= 1     # Switch pick to left
                    else:                   # Moving right edge
                        # Left should be left as it is, only size updates:
                        self._size[0] = ix - ibounds[0]  # mouse - old left
                if corner // 2 == 0:        # Top side start
                    if iy > ibounds[3]:     # flipped to botton
                        posy = ibounds[3]   # New top is old bottom
                        # New size is mouse position - new top
                        self._size[1] = iy - posy
                        self.pick_on_frame += 2     # Switch pick to bottom
                    elif iy == ibounds[3]:  # This would give 0 height
                        posy = iy - 1       # So move pos one up from mouse
                        self._size[1] = ibounds[3] - posy   # Should be 1?
                    else:                   # Moving top edge
                        posy = iy           # Set top to mouse index
                        # Keep bottom still by changing size:
                        self._size[1] = ibounds[3] - iy  # old bottom - new top
                else:                       # Bottom side start
                    if iy < ibounds[1]:     # Flipped to top
                        posy = iy           # Set top to mouse index
                        # Set size to old top - new top
                        self._size[1] = ibounds[1] - posy
                        self.pick_on_frame -= 2     # Switch pick to top
                    else:                   # Moving bottom edge
                        self._size[1] = iy - ibounds[1]  # mouse - old top
                # If for some reason the size has become less than 0, set to 1
                if self._size[0] < 1:
                    self._size[0] = 1
                if self._size[1] < 1:
                    self._size[1] = 1
                # Validate the geometry
                self._validate_geometry(posx, posy)
            # Finally, apply any changes and trigger events/redraw:
            self._apply_changes(old_size=old_size, old_position=old_position)


class Draggable2DCircle(Patch2DBase):

    """Draggable2DCircle is a symmetric, Cicle-patch based widget, which can
    be dragged, and resized by keystrokes/code.
    """

    def __init__(self, axes_manager):
        super(Draggable2DCircle, self).__init__(axes_manager)
        self.size_step = self.axes[0].scale

    def _set_size(self, value):
        """Setter for the 'size' property. Calls _size_changed to handle size
        change, if the value has changed.
        """
        # Override so that r_inner can be 0
        value = np.minimum(value, [ax.size for ax in self.axes])
        value = np.maximum(value, (self.size_step, 0))  # Changed from base
        if np.any(self._size != value):
            self._size = value
            self._size_changed()

    def increase_size(self):
        """Increment all sizes by 1. Applied via 'size' property.
        """
        s = np.array(self.size)
        if self.size[1] > 0:
            s += self.size_step
        else:
            s[0] += self.size_step
        self.size = s

    def decrease_size(self):
        """Decrement all sizes by 1. Applied via 'size' property.
        """
        s = np.array(self.size)
        if self.size[1] > 0:
            s -= self.size_step
        else:
            s[0] -= self.size_step
        self.size = s

    def get_centre(self):
        return self._get_patch_xy()

    def _get_patch_xy(self):
        """Returns the xy coordinate of the patch. In this implementation, the
        patch is centered on the position.
        """
        return self.coordinates

    def _set_patch(self):
        """Sets the patch to a matplotlib Circle with the correct geometry.
        The geometry is defined by _get_patch_xy, and get_size_in_axes.
        """
        xy = self._get_patch_xy()
        ro, ri = self.get_size_in_axes()
        self.patch = plt.Circle(
            xy, radius=ro,
            animated=self.blit,
            fill=False,
            lw=self.border_thickness,
            ec=self.color,
            picker=True,)

    def get_size_in_axes(self):
        return np.array(self._size)

    def _onmousemove(self, event):
        'on mouse motion move the patch if picked'
        # TODO: Switch to delta moves
        if self.picked is True and event.inaxes:
            ix = self.axes[0].value2index(event.xdata)
            iy = self.axes[1].value2index(event.ydata)
            self.position = (ix, iy)

    def _update_patch_position(self):
        if self.is_on() and self.patch is not None:
            self.patch.center = self._get_patch_xy()
            self.draw_patch()

    def _update_patch_size(self):
        if self.is_on() and self.patch is not None:
            ro, ri = self.get_size_in_axes()
            self.patch.radius = ro
            self.draw_patch()

    def _update_patch_geometry(self):
        if self.is_on() and self.patch is not None:
            ro, ri = self.get_size_in_axes()
            self.patch.center = self._get_patch_xy()
            self.patch.radius = ro
            self.draw_patch()


class DraggableHorizontalLine(DraggablePatchBase):

    """A draggable, horizontal line widget.
    """

    def _update_patch_position(self):
=======

    def _update_patch_geometry(self):
        if self.is_on() and self.patch is not None:
            self.patch.set_bounds(*self._get_patch_bounds())
            self.draw_patch()


class DraggableSquare(Patch2DBase):

    """DraggableSquare is a symmetric, Rectangle-patch based widget, which can
    be dragged, and resized by keystrokes/code. As the widget is normally only
    meant to indicate position, the sizing is deemed purely visual, but there
    is nothing that forces this use. However, it should be noted that the outer
    bounds only correspond to pure inices for odd sizes.
    """

    def __init__(self, axes_manager):
        super(DraggableSquare, self).__init__(axes_manager)

    def _onmousemove(self, event):
        """on mouse motion move the patch if picked"""
        if self.picked is True and event.inaxes:
            ix = self.axes[0].value2index(event.xdata)
            iy = self.axes[1].value2index(event.ydata)
            self.position = (ix, iy)


class ResizableDraggableRectangle(Patch2DBase):

    """ResizableDraggableRectangle is a asymmetric, Rectangle-patch based
    widget, which can be dragged and resized by mouse/keys. For resizing by
    mouse, it adds a small Rectangle patch on the outer border of the main
    patch, to serve as resize handles. This feature can be enabled/disabled by
    the 'resizers' property, and the size/color of the handles are set by
    'resize_color'/'resize_pixel_size'.

    For optimized changes of geometry, the class implements two methods
    'set_bounds' and 'set_ibounds', to set the geomtry of the rectangle by
    value and index space coordinates, respectivly. It also adds the 'width'
    and 'height' properties for verbosity.

    For keyboard resizing, 'x'/'c' and 'y'/'u' will increase/decrease the size
    of the rectangle along the first and the second axis, respectively.

    Implements the internal method _validate_geometry to make sure the patch
    will always stay within bounds.
    """

    def __init__(self, axes_manager, resizers=True):
        super(ResizableDraggableRectangle, self).__init__(axes_manager)
        self.pick_on_frame = False
        self.pick_offset = (0, 0)
        self.resize_color = 'lime'
        self.resize_pixel_size = (5, 5)  # Set to None to make one data pixel
        self._resizers = resizers
        self._resizer_handles = []

    # --------- External interface ---------
    @property
    def resizers(self):
        return self._resizers

    @resizers.setter
    def resizers(self, value):
        if self._resizers != value:
            self._resizers = value
            self._set_resizers(value, self.ax)

    def _parse_bounds_args(self, args, kwargs):
        """Internal utility function to parse args/kwargs passed to set_bounds
        and set_ibounds.
        """
        if len(args) == 1:
            return args[0]
        elif len(args) == 4:
            return args
        elif len(kwargs) == 1 and 'bounds' in kwargs:
            return kwargs.values()[0]
        else:
            x = kwargs.pop('x', kwargs.pop('left', self._pos[0]))
            y = kwargs.pop('y', kwargs.pop('top', self._pos[1]))
            if 'right' in kwargs:
                w = kwargs.pop('right') - x
            else:
                w = kwargs.pop('w', kwargs.pop('width', self._size[0]))
            if 'bottom' in kwargs:
                h = kwargs.pop('bottom') - y
            else:
                h = kwargs.pop('h', kwargs.pop('height', self._size[1]))
            return x, y, w, h

    def set_ibounds(self, *args, **kwargs):
        """
        Set bounds by indices. Bounds can either be specified in order left,
        bottom, width, height; or by keywords:
         * 'bounds': tuple (left, top, width, height)
         OR
         * 'x'/'left'
         * 'y'/'top'
         * 'w'/'width', alternatively 'right'
         * 'h'/'height', alternatively 'bottom'
        If specifying with keywords, any unspecified dimensions will be kept
        constant (note: width/height will be kept, not right/bottom).
        """

        x, y, w, h = self._parse_bounds_args(args, kwargs)

        if not (self.axes[0].low_index <= x <= self.axes[0].high_index):
            raise ValueError()
        if not (self.axes[1].low_index <= y <= self.axes[1].high_index):
            raise ValueError()
        if not (self.axes[0].low_index <= x + w <= self.axes[0].high_index):
            raise ValueError()
        if not (self.axes[1].low_index <= y + h <= self.axes[1].high_index):
            raise ValueError()

        old_position, old_size = self.position, self.size
        self._pos = np.array([x, y])
        self._size = np.array([w, h])
        self._apply_changes(old_size=old_size, old_position=old_position)

    def set_bounds(self, *args, **kwargs):
        """
        Set bounds by values. Bounds can either be specified in order left,
        bottom, width, height; or by keywords:
         * 'bounds': tuple (left, top, width, height)
         OR
         * 'x'/'left'
         * 'y'/'top'
         * 'w'/'width', alternatively 'right' (x+w)
         * 'h'/'height', alternatively 'bottom' (y+h)
        If specifying with keywords, any unspecified dimensions will be kept
        constant (note: width/height will be kept, not right/bottom).
        """

        x, y, w, h = self._parse_bounds_args(args, kwargs)
        ix = self.axes[0].value2index(x)
        iy = self.axes[1].value2index(y)
        w = self._v2i(self.axes[0], x + w) - ix
        h = self._v2i(self.axes[1], y + h) - iy

        old_position, old_size = self.position, self.size
        self._pos = np.array([ix, iy])
        self._size = np.array([w, h])
        self._apply_changes(old_size=old_size, old_position=old_position)

    def _validate_pos(self, value):
        """Constrict the position within bounds.
        """
        value = (min(value[0], self.axes[0].high_index - self._size[0] + 1),
                 min(value[1], self.axes[1].high_index - self._size[1] + 1))
        return super(ResizableDraggableRectangle, self)._validate_pos(value)

    @property
    def width(self):
        return self._size[0]

    @width.setter
    def width(self, value):
        if value == self._size[0]:
            return
        ix = self._pos[0] + value
        if value <= 0 or \
                not (self.axes[0].low_index <= ix <= self.axes[0].high_index):
            raise ValueError()
        self._set_a_size(0, value)

    @property
    def height(self):
        return self._size[1]

    @height.setter
    def height(self, value):
        if value == self._size[1]:
            return
        iy = self._pos[1] + value
        if value <= 0 or \
                not (self.axes[1].low_index <= iy <= self.axes[1].high_index):
            raise ValueError()
        self._set_a_size(1, value)

    # --------- Internal functions ---------

    # --- Internals that trigger events ---

    def _set_size(self, value):
        value = np.minimum(value, [ax.size for ax in self.axes])
        value = np.maximum(value, 1)
        if np.any(self._size != value):
            self._size = value
            self._validate_geometry()
            self._size_changed()

    def _set_a_size(self, idx, value):
        if self._size[idx] == value or value <= 0:
            return
        # If we are pushed "past" an edge, size towards it
        if self._navigating and self.axes[idx].index > self.position[idx]:
            if value < self._size[idx]:
                self._pos[idx] += self._size[idx] - value

        self._size[idx] = value
        self._validate_geometry()
        self._size_changed()

    def _increase_xsize(self):
        self._set_a_size(0, self._size[0] + 1)

    def _decrease_xsize(self):
        if self._size[0] >= 2:
            self._set_a_size(0, self._size[0] - 1)

    def _increase_ysize(self):
        self._set_a_size(1, self._size[1] + 1)

    def _decrease_ysize(self):
        if self._size[1] >= 2:
            self._set_a_size(1, self._size[1] - 1)

    def on_key_press(self, event):
        if event.key == "x":
            self._increase_xsize()
        elif event.key == "c":
            self._decrease_xsize()
        elif event.key == "y":
            self._increase_ysize()
        elif event.key == "u":
            self._decrease_ysize()
        else:
            super(ResizableDraggableRectangle, self).on_key_press(event)

    # --- End internals that trigger events ---

    def _get_patch_xy(self):
        """Get xy value for Rectangle with position being top left. This value
        deviates from the 'coordinates', as 'coordinates' correspond to the
        center value of the pixel. Here, xy corresponds to the top left of
        the pixel.
        """
        coordinates = np.array(self.coordinates)
        axsize = self.get_size_in_axes()
        return coordinates - np.array(axsize) / (2.0 * self._size)

    def _update_patch_position(self):
        # Override to include resizer positioning
        if self.is_on() and self.patch is not None:
            self.patch.set_xy(self._get_patch_xy())
            self._update_resizers()
            self.draw_patch()

    def _update_patch_geometry(self):
        # Override to include resizer positioning
        if self.is_on() and self.patch is not None:
            self.patch.set_bounds(*self._get_patch_bounds())
            self._update_resizers()
            self.draw_patch()

    # ------- Resizers code -------

    def _update_resizers(self):
        """Update resizer handles' patch geometry.
        """
        pos = self._get_resizer_pos()
        rsize = self._get_resizer_size()
        for i, r in enumerate(self._resizer_handles):
            r.set_xy(pos[i])
            r.set_width(rsize[0])
            r.set_height(rsize[1])

    def _set_patch(self):
        """Creates the resizer handles, irregardless of whether they will be
        used or not.
        """
        super(ResizableDraggableRectangle, self)._set_patch()

        self._resizer_handles = []
        rsize = self._get_resizer_size()
        pos = self._get_resizer_pos()
        for i in xrange(4):
            r = plt.Rectangle(pos[i], rsize[0], rsize[1], animated=self.blit,
                              fill=True, lw=0, fc=self.resize_color,
                              picker=True,)
            self._resizer_handles.append(r)

    def _set_resizers(self, value, ax):
        """Turns the resizers on/off, in much the same way that _set_patch
        works.
        """
        if ax is not None:
            if value:
                for r in self._resizer_handles:
                    ax.add_artist(r)
                    r.set_animated(hasattr(ax, 'hspy_fig'))
            else:
                for container in [
                        ax.patches,
                        ax.lines,
                        ax.artists,
                        ax.texts]:
                    for r in self._resizer_handles:
                        if r in container:
                            container.remove(r)
                self._resizer_handles = []
            self.draw_patch()

    def _get_resizer_size(self):
        """Gets the size of the resizer handles in axes coordinates. If
        'resize_pixel_size' is None, a size of one pixel will be used.
        """
        invtrans = self.ax.transData.inverted()
        if self.resize_pixel_size is None:
            rsize = self.get_size_in_axes() / self._size
        else:
            rsize = np.abs(invtrans.transform(self.resize_pixel_size) -
                           invtrans.transform((0, 0)))
        return rsize

    def _get_resizer_pos(self):
        """Get the positions of the four resizer handles
        """
        invtrans = self.ax.transData.inverted()
        border = self.border_thickness
        # Transform the border thickness into data values
        dl = np.abs(invtrans.transform((border, border)) -
                    invtrans.transform((0, 0))) / 2
        rsize = self._get_resizer_size()
        xs, ys = self.get_size_in_axes()

        positions = []
        rp = np.array(self._get_patch_xy())
        p = rp - rsize + dl                         # Top left
        positions.append(p)
        p = rp + (xs - dl[0], -rsize[1] + dl[1])    # Top right
        positions.append(p)
        p = rp + (-rsize[0] + dl[0], ys - dl[1])    # Bottom left
        positions.append(p)
        p = rp + (xs - dl[0], ys - dl[1])           # Bottom right
        positions.append(p)
        return positions

    def set_on(self, value):
        """Same as ancestor, but also turns on/off resizers.
        """
        if value is not self.is_on() and self.resizers:
            self._set_resizers(value, self.ax)
        super(ResizableDraggableRectangle, self).set_on(value)

    def _add_patch_to(self, ax):
        """Same as ancestor, but also adds resizers if 'resizers' property is
        True.
        """
        super(ResizableDraggableRectangle, self)._add_patch_to(ax)
        if self.resizers:
            self._set_resizers(True, ax)

    # ------- End resizers code -------

    def _validate_geometry(self, x1=None, y1=None):
        """Make sure the entire patch always stays within bounds. First the
        position (either from position property or from x1/y1 arguments), is
        limited within the bounds. Then, if the bottom/right edges are out of
        bounds, the position is changed so that they will be at the limit.

        The modified geometry is stored, but no change checks are performed.
        Call _apply_changes after this in order to process any changes (the
        size might change if it is set larger than the bounds size).
        """
        xaxis = self.axes[0]
        yaxis = self.axes[1]

        # Make sure widget size is not larger than axes
        self._size[0] = min(self._size[0], xaxis.size)
        self._size[1] = min(self._size[1], yaxis.size)

        # Make sure x1/y1 is within bounds
        if x1 is None:
            x1 = self.position[0]  # Get it if not supplied
        elif x1 < xaxis.low_index:
            x1 = xaxis.low_index
        elif x1 > xaxis.high_index:
            x1 = xaxis.high_index

        if y1 is None:
            y1 = self.position[1]
        elif y1 < yaxis.low_index:
            y1 = yaxis.low_index
        elif y1 > yaxis.high_index:
            y1 = yaxis.high_index

        # Make sure x2/y2 is with upper bound.
        # If not, keep dims, and change x1/y1!
        x2 = x1 + self._size[0]
        y2 = y1 + self._size[1]
        if x2 > xaxis.high_index + 1:
            x2 = xaxis.high_index + 1
            x1 = x2 - self._size[0]
        if y2 > yaxis.high_index + 1:
            y2 = yaxis.high_index + 1
            y1 = y2 - self._size[1]

        self._pos = np.array([x1, y1])

    def onpick(self, event):
        """Picking of main patch is same as for ancestor, but this also handles
        picking of the resize handles. If a resize handles is picked, 'picked'
        is set to True, and pick_on_frame is set to a integer indicating which
        handle was picked (0-3 for top left, top right, bottom left, bottom
        right).

        If the main patch is picked, the offset from picked pixel to 'position'
        is stored in 'pick_offset'. This is used in _onmousemove to ease
        dragging code.
        """
        super(ResizableDraggableRectangle, self).onpick(event)
        if event.artist in self._resizer_handles:
            corner = self._resizer_handles.index(event.artist)
            self.pick_on_frame = corner
            self.picked = True
        elif self.picked:
            x = event.mouseevent.xdata
            y = event.mouseevent.ydata
            dx, dy = self.get_size_in_axes() / self._size
            ix = self._v2i(self.axes[0], x + 0.5 * dx)
            iy = self._v2i(self.axes[1], y + 0.5 * dy)
            p = self.position
            self.pick_offset = (ix - p[0], iy - p[1])
            self.pick_on_frame = False

    def _onmousemove(self, event):
        """on mouse motion drags the patch if picked
        """
        # Simple checks to make sure we are dragging our patch:
        if self.picked is True and event.inaxes:
            # Setup reused parameters
            xaxis = self.axes[0]
            yaxis = self.axes[1]
            # Step in value per index increment:
            dx, dy = self.get_size_in_axes() / self._size
            # Mouse position in index space
            ix = self._v2i(xaxis, event.xdata + 0.5 * dx)
            iy = self._v2i(yaxis, event.ydata + 0.5 * dy)
            p = self.position
            # Old bounds in index space
            ibounds = [p[0], p[1], p[0] + self._size[0], p[1] + self._size[1]]

            # Store geometry for _apply_changes at end
            old_position, old_size = self.position, self.size

            if self.pick_on_frame is False:
                # Simply dragging main patch. Offset mouse position by
                # pick_offset to get new position, then validate it.
                ix -= self.pick_offset[0]
                iy -= self.pick_offset[1]
                self._validate_geometry(ix, iy)
            else:
                posx = None     # New x pos. If None, the old pos will be used
                posy = None     # Same for y
                corner = self.pick_on_frame
                if corner % 2 == 0:         # Left side start
                    if ix > ibounds[2]:     # flipped to right
                        posx = ibounds[2]   # New left is old right
                        # New size is mouse position - new left
                        self._size[0] = ix - posx
                        self.pick_on_frame += 1     # Switch pick to right
                    elif ix == ibounds[2]:  # This would give 0 width
                        posx = ix - 1       # So move pos one left from mouse
                        self._size[0] = ibounds[2] - posx   # Should be 1?
                    else:                   # Moving left edge
                        posx = ix           # Set left to mouse index
                        # Keep right still by changing size:
                        self._size[0] = ibounds[2] - posx
                else:                       # Right side start
                    if ix < ibounds[0]:     # Flipped to left
                        posx = ix           # Set left to mouse index
                        # Set size to old left - new left
                        self._size[0] = ibounds[0] - posx
                        self.pick_on_frame -= 1     # Switch pick to left
                    else:                   # Moving right edge
                        # Left should be left as it is, only size updates:
                        self._size[0] = ix - ibounds[0]  # mouse - old left
                if corner // 2 == 0:        # Top side start
                    if iy > ibounds[3]:     # flipped to botton
                        posy = ibounds[3]   # New top is old bottom
                        # New size is mouse position - new top
                        self._size[1] = iy - posy
                        self.pick_on_frame += 2     # Switch pick to bottom
                    elif iy == ibounds[3]:  # This would give 0 height
                        posy = iy - 1       # So move pos one up from mouse
                        self._size[1] = ibounds[3] - posy   # Should be 1?
                    else:                   # Moving top edge
                        posy = iy           # Set top to mouse index
                        # Keep bottom still by changing size:
                        self._size[1] = ibounds[3] - iy  # old bottom - new top
                else:                       # Bottom side start
                    if iy < ibounds[1]:     # Flipped to top
                        posy = iy           # Set top to mouse index
                        # Set size to old top - new top
                        self._size[1] = ibounds[1] - posy
                        self.pick_on_frame -= 2     # Switch pick to top
                    else:                   # Moving bottom edge
                        self._size[1] = iy - ibounds[1]  # mouse - old top
                # If for some reason the size has become less than 0, set to 1
                if self._size[0] < 1:
                    self._size[0] = 1
                if self._size[1] < 1:
                    self._size[1] = 1
                # Validate the geometry
                self._validate_geometry(posx, posy)
            # Finally, apply any changes and trigger events/redraw:
            self._apply_changes(old_size=old_size, old_position=old_position)


class DraggableHorizontalLine(DraggablePatchBase):

    """A draggable, horizontal line widget.
    """

    def _update_patch_position(self):
>>>>>>> d1de4c6c
        if self.is_on() and self.patch is not None:
            self.patch.set_ydata(self.coordinates[0])
            self.draw_patch()

    def _set_patch(self):
        ax = self.ax
        self.patch = ax.axhline(
            self.coordinates[0],
            color=self.color,
            picker=5)

    def _onmousemove(self, event):
        """on mouse motion draw the cursor if picked"""
        if self.picked is True and event.inaxes:
            self.position = (self.axes[0].value2index(event.ydata),)


class DraggableVerticalLine(DraggablePatchBase):

    """A draggable, vertical line widget.
    """

    def _update_patch_position(self):
        if self.is_on() and self.patch is not None:
            self.patch.set_xdata(self.coordinates[0])
            self.draw_patch()

    def _set_patch(self):
        ax = self.ax
        self.patch = ax.axvline(self.coordinates[0],
                                color=self.color,
                                picker=5)

    def _onmousemove(self, event):
        """on mouse motion draw the cursor if picked"""
        if self.picked is True and event.inaxes:
            self.position = (self.axes[0].value2index(event.xdata),)
<<<<<<< HEAD

=======
>>>>>>> d1de4c6c

class DraggableLabel(DraggablePatchBase):

<<<<<<< HEAD
=======
class DraggableLabel(DraggablePatchBase):

>>>>>>> d1de4c6c
    """A draggable text widget. Adds the attributes 'string', 'text_color' and
    'bbox'. These are all arguments for matplotlib's Text artist. The default
    y-coordinate of the label is set to 0.9.
    """

    def __init__(self, axes_manager):
        super(DraggableLabel, self).__init__(axes_manager)
        self.string = ''
        self.coordinates = (0, 0.9)
        self.text_color = 'black'
        self.bbox = None

    def _update_patch_position(self):
        if self.is_on() and self.patch is not None:
            self.patch.set_x(self.coordinates[0])
            self.draw_patch()

    def _set_patch(self):
        ax = self.ax
        trans = transforms.blended_transform_factory(
            ax.transData, ax.transAxes)
        self.patch = ax.text(
            self.coordinates[0],
            self.coordinates[1],
            self.string,
            color=self.text_color,
            picker=5,
            transform=trans,
            horizontalalignment='right',
            bbox=self.bbox,
            animated=self.blit)


class DraggableResizable2DLine(ResizableDraggablePatchBase):

    """A free-form line on a 2D plot. Enables dragging and moving the end
    points, but also allows rotation of the widget by moving the mouse beyond
    the end points of the line.

    The widget adds the 'linewidth' attribute, which is different from the size
    in the following regards: 'linewidth' is simply the width of the patch
    drawn from point to point. If 'size' is greater than 1, it will in
    principle select a rotated rectangle. If 'size' is greater than 4, the
    bounds of this rectangle will be visualized by two dashed lines along the
    outline of this rectangle, instead of a signle line in the center.

    The widget also adds the attributes 'radius_resize', 'radius_move' and
    'radius_rotate' (defaults: 5, 5, 10), which determines the picker radius
    for resizing, aka. moving the edge points (by picking within
    'radius_resize' from an edge point); for moving (by picking within
    'radius_move' from the body of the line); and for rotation (by picking
    within 'radius_rotate' of the edge points on the "outside" of the line).
    The priority is in the order resize, rotate, move; so the 'radius_rotate'
    should always be larger than 'radius_resize' if the function is to be
    accessible (putting it lower is an easy way to disable the functionality).


    NOTE: This widget's internal coordinates does not lock to axes points.
    NOTE: The 'position' is now a 2D tuple: tuple(tuple(x1, x2), tuple(y1, y2))
    NOTE: The 'size' property corresponds to line width, so it has a len() of
    only one.
    """

    # Bitfield values for different mouse interaction functions
    FUNC_NONE = 0       # Do nothing
    FUNC_MOVE = 1       # Move the widget
    FUNC_RESIZE = 2     # Move a vertex
    FUNC_ROTATE = 4     # Rotate
    FUNC_A = 32         # Resize/rotate by first vertex
    FUNC_B = 64         # Resize/rotate by second vertex

    def __init__(self, axes_manager):
        super(DraggableResizable2DLine, self).__init__(axes_manager)
        self._pos = np.array([[0, 0], [0, 0]])
        self._size = np.array([1])
        self.linewidth = 1
        self.radius_move = self.radius_resize = 5
        self.radius_rotate = 10
        self._mfunc = self.FUNC_NONE    # Mouse interaction function
        self._prev_pos = None
        self._rotate_orig = None
        self._width_indicators = []

        # Set default axes
        if self.axes_manager is not None:
            if self.axes_manager.navigation_dimension > 1:
                self.axes = self.axes_manager.navigation_axes[0:2]
            else:
                self.axes = self.axes_manager.signal_axes[0:2]

    def connect_navigate(self):
        raise NotImplementedError("2D lines cannot be used to navigate yet")

    def _get_position(self):
        # Switched to having internal _pos store in value space, so convert
        # to index space before returning
        ret = tuple()
        for i in xrange(np.shape(self._pos)[0]):
            ret += (tuple(self.axes[i].value2index(self._pos[i, :])), )
        return ret  # Don't pass reference, and make it clear

    def _set_position(self, value):
        # Switched to having internal _pos store in value space, so convert
        # from index space before storing. Validation/events now happens in
        # 'coordinates' setter.
        value = self._validate_pos(np.array(value))
        if np.any(self._pos != value):
            c = []
            for i in xrange(len(self.axes)):
                c.append(self.axes[i].index2value(value[:, i]))
            self.coordinates = np.array(c).T

    def _validate_pos(self, pos):
        """Make sure all vertices are within axis bounds.
        """
        ndim = np.shape(pos)[1]
        if ndim != len(self.axes):
            raise ValueError()
        for i in xrange(ndim):
            if not np.all((self.axes[i].low_index <= pos[:, i]) &
                          (pos[:, i] <= self.axes[i].high_index)):
                raise ValueError()
        return pos

    def _get_coordinates(self):
        return tuple(self._pos.tolist())

    def _set_coordinates(self, coordinates):
        coordinates = self._validate_coords(coordinates)
        if np.any(self._pos != coordinates):
            self._pos = np.array(coordinates)
            self._pos_changed()

    def _validate_coords(self, coords):
        """Make sure all points of 'pos' are within axis bounds.
        """
        coords = np.array(coords)
        ndim = np.shape(coords)[1]
        if ndim != len(self.axes):
            raise ValueError()
        for i in xrange(ndim):
            ax = self.axes[i]
            coords[:, i] = np.maximum(coords[:, i],
                                      ax.low_value - 0.5 * ax.scale)
            coords[:, i] = np.minimum(coords[:, i],
                                      ax.high_value + 0.5 * ax.scale)
        return coords

    def _set_size(self, value):
        """Setter for the 'size' property. Calls _size_changed to handle size
        change, if the value has changed.
        """
        try:
            value[0]
        except TypeError:
            value = np.array([value])
        value = np.maximum(value, 1)
        if np.any(self._size != value):
            self._size = value
            self._size_changed()

    def _get_line_normal(self):
        v = np.diff(self.coordinates, axis=0)   # Line vector
        x = -v[:, 1] * self.axes[0].scale / self.axes[1].scale
        y = v[:, 0] * self.axes[1].scale / self.axes[0].scale
        n = np.array([x, y]).T                    # Normal vector
        return n / np.linalg.norm(n)            # Normalized

    def get_size_in_axes(self):
        """Returns line length in axes coordinates. Requires units on all axes
        to be the same to make any physical sense.
        """
        return np.linalg.norm(np.diff(self.coordinates, axis=0), axis=1)

    def get_centre(self):
        """Get the line center, which is simply the mean position of its
        vertices.
        """
        return np.mean(self._pos, axis=0)

    def _get_width_indicator_coords(self):
        s = self.size * np.array([ax.scale for ax in self.axes])
        n = self._get_line_normal()
        n *= np.linalg.norm(n * s) / 2
        c = np.array(self.coordinates)
        return c + n, c - n

    def _update_patch_position(self):
        self._update_patch_geometry()

    def _update_patch_size(self):
        self._update_patch_geometry()

    def _update_patch_geometry(self):
        """Set line position, and set width indicator's if appropriate
        """
        if self.is_on() and self.patch is not None:
            self.patch.set_data(np.array(self.coordinates).T)
            self.draw_patch()
            wc = self._get_width_indicator_coords()
            for i in xrange(2):
                self._width_indicators[i].set_data(wc[i].T)

    def _set_patch(self):
        """Creates the line, and also creates the width indicators if
        appropriate.
        """
        self.ax.autoscale(False)   # Prevent plotting from rescaling
        xy = np.array(self.coordinates)
        max_r = max(self.radius_move, self.radius_resize,
                    self.radius_rotate)
        self.patch, = self.ax.plot(
            xy[:, 0], xy[:, 1],
            linestyle='-',
            animated=self.blit,
            lw=self.linewidth,
            c=self.color,
            marker='s',
            markersize=self.radius_resize,
            mew=0.1,
            mfc='lime',
            picker=max_r,)
        wc = self._get_width_indicator_coords()
        for i in xrange(2):
            wi, = self.ax.plot(
                wc[i][0], wc[i][1],
                linestyle=':',
                animated=self.blit,
                lw=self.linewidth,
                c=self.color)
            self._width_indicators.append(wi)

    def _set_width_indicators(self, value, ax):
        """Turns the width indicators on/off, in much the same way that
        _set_patch works.
        """
        if ax is not None:
            if value:
                for r in self._width_indicators:
                    ax.add_artist(r)
                    r.set_animated(hasattr(ax, 'hspy_fig'))
            else:
                for container in [
                        ax.patches,
                        ax.lines,
                        ax.artists,
                        ax.texts]:
                    for r in self._width_indicators:
                        if r in container:
                            container.remove(r)
            self.draw_patch()

    def set_on(self, value):
        """Same as ancestor, but also turns on/off width indicators.
        """
        if value is not self.is_on():
            self._set_width_indicators(value, self.ax)
        super(DraggableResizable2DLine, self).set_on(value)

    def _add_patch_to(self, ax):
        """Same as ancestor, but also adds width indicators if 'size' property
        is greater than 4.
        """
        super(DraggableResizable2DLine, self)._add_patch_to(ax)
        self._set_width_indicators(True, ax)

    def _get_vertex(self, event):
        """Check bitfield on self.func, and return vertex index.
        """
        if self.func & self.FUNC_A:
            return 0
        elif self.func & self.FUNC_B:
            return 1
        else:
            return None

    def _get_func_from_pos(self, cx, cy):
        """Get interaction function from pixel position (cx,cy)
        """
        if self.patch is None:
            return self.FUNC_NONE

        trans = self.ax.transData
        p = np.array(trans.transform(self.coordinates))

        # Calculate the distances to the vertecies, and find nearest one
        r2 = np.sum(np.power(p - np.array((cx, cy)), 2), axis=1)
        mini = np.argmin(r2)    # Index of nearest vertex
        minr2 = r2[mini]        # Distance squared to nearest vertex
        del r2
        # Check for resize: Click within radius_resize from edge points
        radius = self.radius_resize
        if minr2 <= radius ** 2:
            ret = self.FUNC_RESIZE
            ret |= self.FUNC_A if mini == 0 else self.FUNC_B
            return ret

        # Check for rotate: Click within radius_rotate on outside of edgepts
        radius = self.radius_rotate
        A = p[0, :]  # Vertex A
        B = p[1, :]  # Vertex B. Assumes one line segment only.
        c = np.array((cx, cy))   # mouse click position
        t = np.dot(c - A, B - A)    # t[0]: A->click, t[1]: A->B
        bas = np.linalg.norm(B - A)**2
        if minr2 <= radius**2:   # If within rotate radius
            if t < 0.0 and mini == 0:   # "Before" A on the line
                return self.FUNC_ROTATE | self.FUNC_A
            elif t > bas and mini == 1:  # "After" B on the line
                return self.FUNC_ROTATE | self.FUNC_B

        # Check for move: Click within radius_move from any point on the line
        radius = self.radius_move
        if 0 < t < bas:
            # A + (t/bas)*(B-A) is closest point on line
            if np.linalg.norm(A + (t / bas) * (B - A) - c) < radius:
                return self.FUNC_MOVE
        return self.FUNC_NONE

    def onpick(self, event):
        """Pick, and if picked, figure out which function to apply. Also store
        pouse position for use by _onmousemove. As rotation does not work very
        well with incremental rotations, the original points are stored if
        we're rotating.
        """
        super(DraggableResizable2DLine, self).onpick(event)
        if self.picked:
            me = event.mouseevent
            self.func = self._get_func_from_pos(me.x, me.y)
            self._prev_pos = [me.xdata, me.ydata]
            if self.func & self.FUNC_ROTATE:
                self._rotate_orig = np.array(self.coordinates)

    def _onmousemove(self, event):
        """Delegate to _move(), _resize() or _rotate().
        """
        if self.picked is True:
            if self.func & self.FUNC_MOVE and event.inaxes:
                self._move(event)
            elif self.func & self.FUNC_RESIZE and event.inaxes:
                self._resize(event)
            elif self.func & self.FUNC_ROTATE:
                self._rotate(event)

    def _get_diff(self, event):
        """Get difference in position in event and what is stored in _prev_pos,
        in value space.
        """
        if event.xdata is None:
            dx = 0
        else:
            dx = event.xdata - self._prev_pos[0]
        if event.ydata is None:
            dy = 0
        else:
            dy = event.ydata - self._prev_pos[1]
        return np.array((dx, dy))

    def _move(self, event):
        """Move line by difference from pick / last mouse move. Update
        '_prev_pos'.
        """
        dx = self._get_diff(event)
        self.coordinates += dx
        self._prev_pos += dx

    def _resize(self, event):
        """Move vertex by difference from pick / last mouse move. Update
        '_prev_pos'.
        """
        ip = self._get_vertex(event)
        dx = self._get_diff(event)
        p = np.array(self.coordinates)
        p[ip, 0:2] += dx
        self.coordinates = p
        self._prev_pos += dx

    def _rotate(self, event):
        """Rotate original points by the angle between mouse position and
        rotation start position (rotation center = line center).
        """
        if None in (event.xdata, event.ydata):
            return
        # Rotate does not update last pos, to avoid inaccuracies by deltas
        dx = self._get_diff(event)

        # Rotation should happen in screen coordinates, as anything else will
        # mix units
        trans = self.ax.transData
        scr_zero = np.array(trans.transform((0, 0)))
        dx = np.array(trans.transform(dx)) - scr_zero

        # Get center point = center of original line
        c = trans.transform(np.mean(self._rotate_orig, axis=0))

        # Figure out theta
        v1 = (event.x, event.y) - c     # Center to mouse
        v2 = v1 - dx                    # Center to start pos
        theta = angle_between(v2, v1)   # Rotation between start and mouse

        if event.key is not None and 'shift' in event.key:
            base = 30 * np.pi / 180
            theta = base * round(float(theta) / base)

        # vector from points to center
        w1 = c - trans.transform(self._rotate_orig)
        # rotate into w2 for next point
        w2 = np.array((w1[:, 0] * np.cos(theta) - w1[:, 1] * np.sin(theta),
                       w1[:, 1] * np.cos(theta) + w1[:, 0] * np.sin(theta)))
        self.coordinates = trans.inverted().transform(c + np.rot90(w2))


class Scale_Bar:

    def __init__(self, ax, units, pixel_size=None, color='white',
                 position=None, max_size_ratio=0.25, lw=2, length=None,
                 animated=False):
        """Add a scale bar to an image.

        Parameteres
        -----------
        ax : matplotlib axes
            The axes where to draw the scale bar.
        units : string
        pixel_size : {None, float}
            If None the axes of the image are supposed to be calibrated.
            Otherwise the pixel size must be specified.
        color : a valid matplotlib color
        position {None, (float, float)}
            If None the position is automatically determined.
        max_size_ratio : float
            The maximum size of the scale bar in respect to the
            length of the x axis
        lw : int
            The line width
        length : {None, float}
            If None the length is automatically calculated using the
            max_size_ratio.

        """

        self.animated = animated
        self.ax = ax
        self.units = units
        self.pixel_size = pixel_size
        self.xmin, self.xmax = ax.get_xlim()
        self.ymin, self.ymax = ax.get_ylim()
        self.text = None
        self.line = None
        self.tex_bold = False
        if length is None:
            self.calculate_size(max_size_ratio=max_size_ratio)
        else:
            self.length = length
        if position is None:
            self.position = self.calculate_line_position()
        else:
            self.position = position
        self.calculate_text_position()
        self.plot_scale(line_width=lw)
        self.set_color(color)

    def get_units_string(self):
        if self.tex_bold is True:
            if (self.units[0] and self.units[-1]) == '$':
                return r'$\mathbf{%g\,%s}$' % \
                    (self.length, self.units[1:-1])
            else:
                return r'$\mathbf{%g\,}$\textbf{%s}' % \
                    (self.length, self.units)
        else:
            return r'$%g\,$%s' % (self.length, self.units)

    def calculate_line_position(self, pad=0.05):
        return ((1 - pad) * self.xmin + pad * self.xmax,
                (1 - pad) * self.ymin + pad * self.ymax)

    def calculate_text_position(self, pad=1 / 100.):
        ps = self.pixel_size if self.pixel_size is not None else 1
        x1, y1 = self.position
        x2, y2 = x1 + self.length / ps, y1

        self.text_position = ((x1 + x2) / 2.,
                              y2 + (self.ymax - self.ymin) / ps * pad)

    def calculate_size(self, max_size_ratio=0.25):
        ps = self.pixel_size if self.pixel_size is not None else 1
        size = closest_nice_number(ps * (self.xmax - self.xmin) *
                                   max_size_ratio)
        self.length = size

    def remove(self):
        if self.line is not None:
            self.ax.lines.remove(self.line)
        if self.text is not None:
            self.ax.texts.remove(self.text)

    def plot_scale(self, line_width=1):
        self.remove()
        ps = self.pixel_size if self.pixel_size is not None else 1
        x1, y1 = self.position
        x2, y2 = x1 + self.length / ps, y1
        self.line, = self.ax.plot([x1, x2], [y1, y2],
                                  linestyle='-',
                                  lw=line_width,
                                  animated=self.animated)
        self.text = self.ax.text(*self.text_position,
                                 s=self.get_units_string(),
                                 ha='center',
                                 size='medium',
                                 animated=self.animated)
        self.ax.set_xlim(self.xmin, self.xmax)
        self.ax.set_ylim(self.ymin, self.ymax)
        self.ax.figure.canvas.draw()

    def _set_position(self, x, y):
        self.position = x, y
        self.calculate_text_position()
        self.plot_scale(line_width=self.line.get_linewidth())

    def set_color(self, c):
        self.line.set_color(c)
        self.text.set_color(c)
        self.ax.figure.canvas.draw_idle()

    def set_length(self, length):
        color = self.line.get_color()
        self.length = length
        self.calculate_scale_size()
        self.calculate_text_position()
        self.plot_scale(line_width=self.line.get_linewidth())
        self.set_color(color)

    def set_tex_bold(self):
        self.tex_bold = True
        self.text.set_text(self.get_units_string())
        self.ax.figure.canvas.draw_idle()


def in_interval(number, interval):
    if interval[0] <= number <= interval[1]:
        return True
    else:
        return False


class DraggableResizableRange(ResizableDraggablePatchBase):

    """DraggableResizableRange is a span-patch based widget, which can be
    dragged and resized by mouse/keys. Basically a wrapper for
    ModifiablepanSelector so that it coforms to the common widget interface.

    For optimized changes of geometry, the class implements two methods
    'set_bounds' and 'set_ibounds', to set the geomtry of the rectangle by
    value and index space coordinates, respectivly.
    """

    def __init__(self, axes_manager):
        super(DraggableResizableRange, self).__init__(axes_manager)
        self.span = None

    def set_on(self, value):
        if value is not self.is_on() and self.ax is not None:
            if value is True:
                self._add_patch_to(self.ax)
                self.connect(self.ax)
            elif value is False:
                self.disconnect(self.ax)
            try:
                self.ax.figure.canvas.draw()
            except:  # figure does not exist
                pass
            if value is False:
                self.ax = None
        self._InteractivePatchBase__is_on = value

    def _add_patch_to(self, ax):
        self.span = ModifiableSpanSelector(ax)
        self.span.set_initial(self._get_range())
        self.span.can_switch = True
        self.span.events.changed.connect(self._span_changed, 1)
        self.span.step_ax = self.axes[0]
        self.span.tolerance = 5
        self.patch = self.span.rect

    def _span_changed(self, span):
        r = self._get_range()
        pr = span.range
        if r != pr:
            dx = (self.get_size_in_axes() / self._size)[0]
            ix = self._v2i(self.axes[0], pr[0] + 0.5 * dx)
            w = self._v2i(self.axes[0], pr[1] + 0.5 * dx) - ix
            old_position, old_size = self.position, self.size
            self._pos = np.array([ix])
            self._size = np.array([w])
            self._apply_changes(old_size=old_size, old_position=old_position)

    def _get_range(self):
        c = self.coordinates[0]
        w = self.get_size_in_axes()[0]
        c -= w / (2.0 * self._size[0])
        return (c, c + w)

    def _parse_bounds_args(self, args, kwargs):
        if len(args) == 1:
            return args[0]
        elif len(args) == 4:
            return args
        elif len(kwargs) == 1 and 'bounds' in kwargs:
            return kwargs.values()[0]
        else:
            x = kwargs.pop('x', kwargs.pop('left', self._pos[0]))
            if 'right' in kwargs:
                w = kwargs.pop('right') - x
            else:
                w = kwargs.pop('w', kwargs.pop('width', self._size[0]))
            return x, w

    def set_ibounds(self, *args, **kwargs):
        """
        Set bounds by indices. Bounds can either be specified in order left,
        bottom, width, height; or by keywords:
         * 'bounds': tuple (left, width)
         OR
         * 'x'/'left'
         * 'w'/'width', alternatively 'right'
        If specifying with keywords, any unspecified dimensions will be kept
        constant (note: width will be kept, not right).
        """

        x, w = self._parse_bounds_args(args, kwargs)

        if not (self.axes[0].low_index <= x <= self.axes[0].high_index):
            raise ValueError()
        if not (self.axes[0].low_index <= x + w <= self.axes[0].high_index):
            raise ValueError()

        old_position, old_size = self.position, self.size
        self._pos = np.array([x])
        self._size = np.array([w])
        self._apply_changes(old_size=old_size, old_position=old_position)

    def set_bounds(self, *args, **kwargs):
        """
        Set bounds by values. Bounds can either be specified in order left,
        bottom, width, height; or by keywords:
         * 'bounds': tuple (left, width)
         OR
         * 'x'/'left'
         * 'w'/'width', alternatively 'right' (x+w)
        If specifying with keywords, any unspecified dimensions will be kept
        constant (note: width will be kept, not right).
        """

        x, w = self._parse_bounds_args(args, kwargs)
        ix = self.axes[0].value2index(x)
        w = self._v2i(self.axes[0], x + w) - ix

        old_position, old_size = self.position, self.size
        self._pos = np.array([ix])
        self._size = np.array([w])
        self._apply_changes(old_size=old_size, old_position=old_position)

    def _update_patch_position(self):
        self._update_patch_geometry()

    def _update_patch_size(self):
        self._update_patch_geometry()

    def _update_patch_geometry(self):
        if self.is_on() and self.span is not None:
            self.span.range = self._get_range()

    def disconnect(self, ax):
        super(DraggableResizableRange, self).disconnect(ax)
        if self.span and self.ax == ax:
            self.span.turn_off()
            self.span = None


class ModifiableSpanSelector(matplotlib.widgets.SpanSelector):

    def __init__(self, ax, **kwargs):
        onsel = kwargs.pop('onselect', self.dummy)
        matplotlib.widgets.SpanSelector.__init__(
            self, ax, onsel, direction='horizontal', useblit=False, **kwargs)
        # The tolerance in points to pick the rectangle sizes
        self.tolerance = 1
        self.on_move_cid = None
        self._range = None
        self.step_ax = None
        self.events = Events()
        self.events.changed = Event()
        self.events.moved = Event()
        self.events.resized = Event()
        self.can_switch = False

    def dummy(self, *args, **kwargs):
        pass

    def _get_range(self):
        self.update_range()
        return self._range

    def _set_range(self, value):
        self.update_range()
        if self._range != value:
            resized = (
                self._range[1] -
                self._range[0]) != (
                value[1] -
                value[0])
            moved = self._range[0] != value[0]
            self._range = value
            if moved:
                self.rect.set_x(value[0])
                self.events.moved.trigger(self)
            if resized:
                self.rect.set_width(value[1] - value[0])
                self.events.resized.trigger(self)
            if moved or resized:
                self.update()
                self.events.changed.trigger(self)

    range = property(_get_range, _set_range)

    def set_initial(self, initial_range=None):
        """
        Remove selection events, set the spanner, and go to modify mode.
        """
        if initial_range is not None:
            self.range = initial_range

        for cid in self.cids:
            self.canvas.mpl_disconnect(cid)
        # And connect to the new ones
        self.cids.append(
            self.canvas.mpl_connect('button_press_event', self.mm_on_press))
        self.cids.append(
            self.canvas.mpl_connect('button_release_event',
                                    self.mm_on_release))
        self.cids.append(
            self.canvas.mpl_connect('draw_event', self.update_background))
        self.rect.set_visible(True)
        self.rect.contains = self.contains
        self.update()

    def contains(self, mouseevent):
        # Assert y is correct first
        x, y = self.rect.get_transform().inverted().transform_point(
            (mouseevent.x, mouseevent.y))
        if not (0.0 <= y <= 1.0):
            return False, {}
        invtrans = self.ax.transData.inverted()
        x_pt = self.tolerance * abs((invtrans.transform((1, 0)) -
                                     invtrans.transform((0, 0)))[0])
        hit = self._range[0] - x_pt, self._range[1] + x_pt
        if hit[0] < mouseevent.xdata < hit[1]:
            return True, {}
        return False, {}

    def release(self, event):
        """When the button is realeased, the span stays in the screen and the
        iteractivity machinery passes to modify mode"""
        if self.pressv is None or (self.ignore(event) and not self.buttonDown):
            return
        self.buttonDown = False
        self.update_range()
        self.onselect()
        self.set_initial()

    def mm_on_press(self, event):
        if self.ignore(event) and not self.buttonDown:
            return
        self.buttonDown = True

        # Calculate the point size in data units
        invtrans = self.ax.transData.inverted()
        x_pt = self.tolerance * abs((invtrans.transform((1, 0)) -
                                     invtrans.transform((0, 0)))[0])

        # Determine the size of the regions for moving and stretching
        self.update_range()
        left_region = self._range[0] - x_pt, self._range[0] + x_pt
        right_region = self._range[1] - x_pt, self._range[1] + x_pt
        middle_region = self._range[0] + x_pt, self._range[1] - x_pt

        if in_interval(event.xdata, left_region) is True:
            self.on_move_cid = \
                self.canvas.mpl_connect('motion_notify_event',
                                        self.move_left)
        elif in_interval(event.xdata, right_region):
            self.on_move_cid = \
                self.canvas.mpl_connect('motion_notify_event',
                                        self.move_right)
        elif in_interval(event.xdata, middle_region):
            self.pressv = event.xdata
            self.on_move_cid = \
                self.canvas.mpl_connect('motion_notify_event',
                                        self.move_rect)
        else:
            return

    def update_range(self):
        self._range = (self.rect.get_x(),
                       self.rect.get_x() + self.rect.get_width())

    def switch_left_right(self, x, left_to_right):
        if left_to_right:
            if self.step_ax is not None:
                if x > self.step_ax.high_value + self.step_ax.scale:
                    return
            w = self._range[1] - self._range[0]
            r0 = self._range[1]
            self.rect.set_x(r0)
            r1 = r0 + w
            self.canvas.mpl_disconnect(self.on_move_cid)
            self.on_move_cid = \
                self.canvas.mpl_connect('motion_notify_event',
                                        self.move_right)
        else:
            if self.step_ax is not None:
                if x < self.step_ax.low_value - self.step_ax.scale:
                    return
            w = self._range[1] - self._range[0]
            r1 = self._range[0]
            r0 = r1 - w
            self.canvas.mpl_disconnect(self.on_move_cid)
            self.on_move_cid = \
                self.canvas.mpl_connect('motion_notify_event',
                                        self.move_left)
        self._range = (r0, r1)

    def move_left(self, event):
        if self.buttonDown is False or self.ignore(event):
            return
        x = event.xdata
        if self.step_ax is not None:
            if x < self.step_ax.low_value - self.step_ax.scale:
                return
            rem = (x - self.step_ax.offset - 0.5 * self.step_ax.scale) \
                % self.step_ax.scale
            if rem / self.step_ax.scale < 0.5:
                rem = -rem
            else:
                rem = self.step_ax.scale - rem
            x += rem
        # Do not move the left edge beyond the right one.
        if x >= self._range[1]:
            if self.can_switch and x > self._range[1]:
                self.switch_left_right(x, True)
                self.move_right(event)
            return
        width_increment = self._range[0] - x
        if self.rect.get_width() + width_increment <= 0:
            return
        self.rect.set_x(x)
        self.rect.set_width(self.rect.get_width() + width_increment)
        self.update_range()
        self.events.moved.trigger(self)
        self.events.resized.trigger(self)
        self.events.changed.trigger(self)
        if self.onmove_callback is not None:
            self.onmove_callback(*self._range)
        self.update()

    def move_right(self, event):
        if self.buttonDown is False or self.ignore(event):
            return
        x = event.xdata
        if self.step_ax is not None:
            if x > self.step_ax.high_value + self.step_ax.scale:
                return
            rem = (x - self.step_ax.offset + 0.5 * self.step_ax.scale) \
                % self.step_ax.scale
            if rem / self.step_ax.scale < 0.5:
                rem = -rem
            else:
                rem = self.step_ax.scale - rem
            x += rem
        # Do not move the right edge beyond the left one.
        if x <= self._range[0]:
            if self.can_switch and x < self._range[0]:
                self.switch_left_right(x, False)
                self.move_left(event)
            return
        width_increment = x - self._range[1]
        if self.rect.get_width() + width_increment <= 0:
            return
        self.rect.set_width(self.rect.get_width() + width_increment)
        self.update_range()
        self.events.resized.trigger(self)
        self.events.changed.trigger(self)
        if self.onmove_callback is not None:
            self.onmove_callback(*self._range)
        self.update()

    def move_rect(self, event):
        if self.buttonDown is False or self.ignore(event):
            return
        x_increment = event.xdata - self.pressv
        if self.step_ax is not None:
            rem = x_increment % self.step_ax.scale
            if rem / self.step_ax.scale < 0.5:
                rem = -rem
            else:
                rem = self.step_ax.scale - rem
            x_increment += rem
        self.rect.set_x(self.rect.get_x() + x_increment)
        self.update_range()
        self.pressv += x_increment
        self.events.moved.trigger(self)
        self.events.changed.trigger(self)
        if self.onmove_callback is not None:
            self.onmove_callback(*self._range)
        self.update()

    def mm_on_release(self, event):
        if self.buttonDown is False or self.ignore(event):
            return
        self.buttonDown = False
        self.canvas.mpl_disconnect(self.on_move_cid)
        self.on_move_cid = None

    def turn_off(self):
        for cid in self.cids:
            self.canvas.mpl_disconnect(cid)
        if self.on_move_cid is not None:
            self.canvas.mpl_disconnect(cid)
        self.ax.patches.remove(self.rect)
        self.ax.figure.canvas.draw()<|MERGE_RESOLUTION|>--- conflicted
+++ resolved
@@ -46,11 +46,7 @@
     v1_u = unit_vector(v1)
     v2_u = unit_vector(v2)
     angle = np.arctan2(v2_u[1], v2_u[0]) - np.arctan2(v1_u[1], v1_u[0])
-<<<<<<< HEAD
     # angle = np.arccos(np.dot(v1_u, v2_u))
-=======
-    #angle = np.arccos(np.dot(v1_u, v2_u))
->>>>>>> d1de4c6c
     if np.isnan(angle):
         if (v1_u == v2_u).all():
             return 0.0
@@ -296,12 +292,8 @@
         if len(pos) != len(self.axes):
             raise ValueError()
         for i in xrange(len(pos)):
-<<<<<<< HEAD
             if not (
                     self.axes[i].low_index <= pos[i] <= self.axes[i].high_index):
-=======
-            if not (self.axes[i].low_index <= pos[i] <= self.axes[i].high_index):
->>>>>>> d1de4c6c
                 raise ValueError()
         return pos
 
@@ -400,7 +392,6 @@
     def __init__(self, axes_manager):
         super(ResizableDraggablePatchBase, self).__init__(axes_manager)
         self._size = np.array([1])
-<<<<<<< HEAD
         self.size_step = 1
         self.events.resized = Event()
 
@@ -410,26 +401,12 @@
         """
         return tuple(self._size.tolist())
 
-=======
-        self.events.resized = Event()
-
-    def _get_size(self):
-        """Getter for 'size' property. Returns the size as a tuple (to prevent
-        unnoticed in-place changes).
-        """
-        return tuple(self._size.tolist())
-
->>>>>>> d1de4c6c
     def _set_size(self, value):
         """Setter for the 'size' property. Calls _size_changed to handle size
         change, if the value has changed.
         """
         value = np.minimum(value, [ax.size for ax in self.axes])
-<<<<<<< HEAD
         value = np.maximum(value, self.size_step)
-=======
-        value = np.maximum(value, 1)
->>>>>>> d1de4c6c
         if np.any(self._size != value):
             self._size = value
             self._size_changed()
@@ -439,20 +416,12 @@
     def increase_size(self):
         """Increment all sizes by 1. Applied via 'size' property.
         """
-<<<<<<< HEAD
         self.size = np.array(self.size) + self.size_step
-=======
-        self.size = np.array(self.size) + 1
->>>>>>> d1de4c6c
 
     def decrease_size(self):
         """Decrement all sizes by 1. Applied via 'size' property.
         """
-<<<<<<< HEAD
         self.size = np.array(self.size) - self.size_step
-=======
-        self.size = np.array(self.size) - 1
->>>>>>> d1de4c6c
 
     def _size_changed(self):
         """Triggers resize and changed events, and updates the patch.
@@ -596,7 +565,6 @@
 
     def _update_patch_size(self):
         self._update_patch_geometry()
-<<<<<<< HEAD
 
     def _update_patch_geometry(self):
         if self.is_on() and self.patch is not None:
@@ -617,7 +585,7 @@
         super(DraggableSquare, self).__init__(axes_manager)
 
     def _onmousemove(self, event):
-        'on mouse motion move the patch if picked'
+        """on mouse motion move the patch if picked"""
         if self.picked is True and event.inaxes:
             ix = self.axes[0].value2index(event.xdata)
             iy = self.axes[1].value2index(event.ydata)
@@ -1208,526 +1176,6 @@
     """
 
     def _update_patch_position(self):
-=======
-
-    def _update_patch_geometry(self):
-        if self.is_on() and self.patch is not None:
-            self.patch.set_bounds(*self._get_patch_bounds())
-            self.draw_patch()
-
-
-class DraggableSquare(Patch2DBase):
-
-    """DraggableSquare is a symmetric, Rectangle-patch based widget, which can
-    be dragged, and resized by keystrokes/code. As the widget is normally only
-    meant to indicate position, the sizing is deemed purely visual, but there
-    is nothing that forces this use. However, it should be noted that the outer
-    bounds only correspond to pure inices for odd sizes.
-    """
-
-    def __init__(self, axes_manager):
-        super(DraggableSquare, self).__init__(axes_manager)
-
-    def _onmousemove(self, event):
-        """on mouse motion move the patch if picked"""
-        if self.picked is True and event.inaxes:
-            ix = self.axes[0].value2index(event.xdata)
-            iy = self.axes[1].value2index(event.ydata)
-            self.position = (ix, iy)
-
-
-class ResizableDraggableRectangle(Patch2DBase):
-
-    """ResizableDraggableRectangle is a asymmetric, Rectangle-patch based
-    widget, which can be dragged and resized by mouse/keys. For resizing by
-    mouse, it adds a small Rectangle patch on the outer border of the main
-    patch, to serve as resize handles. This feature can be enabled/disabled by
-    the 'resizers' property, and the size/color of the handles are set by
-    'resize_color'/'resize_pixel_size'.
-
-    For optimized changes of geometry, the class implements two methods
-    'set_bounds' and 'set_ibounds', to set the geomtry of the rectangle by
-    value and index space coordinates, respectivly. It also adds the 'width'
-    and 'height' properties for verbosity.
-
-    For keyboard resizing, 'x'/'c' and 'y'/'u' will increase/decrease the size
-    of the rectangle along the first and the second axis, respectively.
-
-    Implements the internal method _validate_geometry to make sure the patch
-    will always stay within bounds.
-    """
-
-    def __init__(self, axes_manager, resizers=True):
-        super(ResizableDraggableRectangle, self).__init__(axes_manager)
-        self.pick_on_frame = False
-        self.pick_offset = (0, 0)
-        self.resize_color = 'lime'
-        self.resize_pixel_size = (5, 5)  # Set to None to make one data pixel
-        self._resizers = resizers
-        self._resizer_handles = []
-
-    # --------- External interface ---------
-    @property
-    def resizers(self):
-        return self._resizers
-
-    @resizers.setter
-    def resizers(self, value):
-        if self._resizers != value:
-            self._resizers = value
-            self._set_resizers(value, self.ax)
-
-    def _parse_bounds_args(self, args, kwargs):
-        """Internal utility function to parse args/kwargs passed to set_bounds
-        and set_ibounds.
-        """
-        if len(args) == 1:
-            return args[0]
-        elif len(args) == 4:
-            return args
-        elif len(kwargs) == 1 and 'bounds' in kwargs:
-            return kwargs.values()[0]
-        else:
-            x = kwargs.pop('x', kwargs.pop('left', self._pos[0]))
-            y = kwargs.pop('y', kwargs.pop('top', self._pos[1]))
-            if 'right' in kwargs:
-                w = kwargs.pop('right') - x
-            else:
-                w = kwargs.pop('w', kwargs.pop('width', self._size[0]))
-            if 'bottom' in kwargs:
-                h = kwargs.pop('bottom') - y
-            else:
-                h = kwargs.pop('h', kwargs.pop('height', self._size[1]))
-            return x, y, w, h
-
-    def set_ibounds(self, *args, **kwargs):
-        """
-        Set bounds by indices. Bounds can either be specified in order left,
-        bottom, width, height; or by keywords:
-         * 'bounds': tuple (left, top, width, height)
-         OR
-         * 'x'/'left'
-         * 'y'/'top'
-         * 'w'/'width', alternatively 'right'
-         * 'h'/'height', alternatively 'bottom'
-        If specifying with keywords, any unspecified dimensions will be kept
-        constant (note: width/height will be kept, not right/bottom).
-        """
-
-        x, y, w, h = self._parse_bounds_args(args, kwargs)
-
-        if not (self.axes[0].low_index <= x <= self.axes[0].high_index):
-            raise ValueError()
-        if not (self.axes[1].low_index <= y <= self.axes[1].high_index):
-            raise ValueError()
-        if not (self.axes[0].low_index <= x + w <= self.axes[0].high_index):
-            raise ValueError()
-        if not (self.axes[1].low_index <= y + h <= self.axes[1].high_index):
-            raise ValueError()
-
-        old_position, old_size = self.position, self.size
-        self._pos = np.array([x, y])
-        self._size = np.array([w, h])
-        self._apply_changes(old_size=old_size, old_position=old_position)
-
-    def set_bounds(self, *args, **kwargs):
-        """
-        Set bounds by values. Bounds can either be specified in order left,
-        bottom, width, height; or by keywords:
-         * 'bounds': tuple (left, top, width, height)
-         OR
-         * 'x'/'left'
-         * 'y'/'top'
-         * 'w'/'width', alternatively 'right' (x+w)
-         * 'h'/'height', alternatively 'bottom' (y+h)
-        If specifying with keywords, any unspecified dimensions will be kept
-        constant (note: width/height will be kept, not right/bottom).
-        """
-
-        x, y, w, h = self._parse_bounds_args(args, kwargs)
-        ix = self.axes[0].value2index(x)
-        iy = self.axes[1].value2index(y)
-        w = self._v2i(self.axes[0], x + w) - ix
-        h = self._v2i(self.axes[1], y + h) - iy
-
-        old_position, old_size = self.position, self.size
-        self._pos = np.array([ix, iy])
-        self._size = np.array([w, h])
-        self._apply_changes(old_size=old_size, old_position=old_position)
-
-    def _validate_pos(self, value):
-        """Constrict the position within bounds.
-        """
-        value = (min(value[0], self.axes[0].high_index - self._size[0] + 1),
-                 min(value[1], self.axes[1].high_index - self._size[1] + 1))
-        return super(ResizableDraggableRectangle, self)._validate_pos(value)
-
-    @property
-    def width(self):
-        return self._size[0]
-
-    @width.setter
-    def width(self, value):
-        if value == self._size[0]:
-            return
-        ix = self._pos[0] + value
-        if value <= 0 or \
-                not (self.axes[0].low_index <= ix <= self.axes[0].high_index):
-            raise ValueError()
-        self._set_a_size(0, value)
-
-    @property
-    def height(self):
-        return self._size[1]
-
-    @height.setter
-    def height(self, value):
-        if value == self._size[1]:
-            return
-        iy = self._pos[1] + value
-        if value <= 0 or \
-                not (self.axes[1].low_index <= iy <= self.axes[1].high_index):
-            raise ValueError()
-        self._set_a_size(1, value)
-
-    # --------- Internal functions ---------
-
-    # --- Internals that trigger events ---
-
-    def _set_size(self, value):
-        value = np.minimum(value, [ax.size for ax in self.axes])
-        value = np.maximum(value, 1)
-        if np.any(self._size != value):
-            self._size = value
-            self._validate_geometry()
-            self._size_changed()
-
-    def _set_a_size(self, idx, value):
-        if self._size[idx] == value or value <= 0:
-            return
-        # If we are pushed "past" an edge, size towards it
-        if self._navigating and self.axes[idx].index > self.position[idx]:
-            if value < self._size[idx]:
-                self._pos[idx] += self._size[idx] - value
-
-        self._size[idx] = value
-        self._validate_geometry()
-        self._size_changed()
-
-    def _increase_xsize(self):
-        self._set_a_size(0, self._size[0] + 1)
-
-    def _decrease_xsize(self):
-        if self._size[0] >= 2:
-            self._set_a_size(0, self._size[0] - 1)
-
-    def _increase_ysize(self):
-        self._set_a_size(1, self._size[1] + 1)
-
-    def _decrease_ysize(self):
-        if self._size[1] >= 2:
-            self._set_a_size(1, self._size[1] - 1)
-
-    def on_key_press(self, event):
-        if event.key == "x":
-            self._increase_xsize()
-        elif event.key == "c":
-            self._decrease_xsize()
-        elif event.key == "y":
-            self._increase_ysize()
-        elif event.key == "u":
-            self._decrease_ysize()
-        else:
-            super(ResizableDraggableRectangle, self).on_key_press(event)
-
-    # --- End internals that trigger events ---
-
-    def _get_patch_xy(self):
-        """Get xy value for Rectangle with position being top left. This value
-        deviates from the 'coordinates', as 'coordinates' correspond to the
-        center value of the pixel. Here, xy corresponds to the top left of
-        the pixel.
-        """
-        coordinates = np.array(self.coordinates)
-        axsize = self.get_size_in_axes()
-        return coordinates - np.array(axsize) / (2.0 * self._size)
-
-    def _update_patch_position(self):
-        # Override to include resizer positioning
-        if self.is_on() and self.patch is not None:
-            self.patch.set_xy(self._get_patch_xy())
-            self._update_resizers()
-            self.draw_patch()
-
-    def _update_patch_geometry(self):
-        # Override to include resizer positioning
-        if self.is_on() and self.patch is not None:
-            self.patch.set_bounds(*self._get_patch_bounds())
-            self._update_resizers()
-            self.draw_patch()
-
-    # ------- Resizers code -------
-
-    def _update_resizers(self):
-        """Update resizer handles' patch geometry.
-        """
-        pos = self._get_resizer_pos()
-        rsize = self._get_resizer_size()
-        for i, r in enumerate(self._resizer_handles):
-            r.set_xy(pos[i])
-            r.set_width(rsize[0])
-            r.set_height(rsize[1])
-
-    def _set_patch(self):
-        """Creates the resizer handles, irregardless of whether they will be
-        used or not.
-        """
-        super(ResizableDraggableRectangle, self)._set_patch()
-
-        self._resizer_handles = []
-        rsize = self._get_resizer_size()
-        pos = self._get_resizer_pos()
-        for i in xrange(4):
-            r = plt.Rectangle(pos[i], rsize[0], rsize[1], animated=self.blit,
-                              fill=True, lw=0, fc=self.resize_color,
-                              picker=True,)
-            self._resizer_handles.append(r)
-
-    def _set_resizers(self, value, ax):
-        """Turns the resizers on/off, in much the same way that _set_patch
-        works.
-        """
-        if ax is not None:
-            if value:
-                for r in self._resizer_handles:
-                    ax.add_artist(r)
-                    r.set_animated(hasattr(ax, 'hspy_fig'))
-            else:
-                for container in [
-                        ax.patches,
-                        ax.lines,
-                        ax.artists,
-                        ax.texts]:
-                    for r in self._resizer_handles:
-                        if r in container:
-                            container.remove(r)
-                self._resizer_handles = []
-            self.draw_patch()
-
-    def _get_resizer_size(self):
-        """Gets the size of the resizer handles in axes coordinates. If
-        'resize_pixel_size' is None, a size of one pixel will be used.
-        """
-        invtrans = self.ax.transData.inverted()
-        if self.resize_pixel_size is None:
-            rsize = self.get_size_in_axes() / self._size
-        else:
-            rsize = np.abs(invtrans.transform(self.resize_pixel_size) -
-                           invtrans.transform((0, 0)))
-        return rsize
-
-    def _get_resizer_pos(self):
-        """Get the positions of the four resizer handles
-        """
-        invtrans = self.ax.transData.inverted()
-        border = self.border_thickness
-        # Transform the border thickness into data values
-        dl = np.abs(invtrans.transform((border, border)) -
-                    invtrans.transform((0, 0))) / 2
-        rsize = self._get_resizer_size()
-        xs, ys = self.get_size_in_axes()
-
-        positions = []
-        rp = np.array(self._get_patch_xy())
-        p = rp - rsize + dl                         # Top left
-        positions.append(p)
-        p = rp + (xs - dl[0], -rsize[1] + dl[1])    # Top right
-        positions.append(p)
-        p = rp + (-rsize[0] + dl[0], ys - dl[1])    # Bottom left
-        positions.append(p)
-        p = rp + (xs - dl[0], ys - dl[1])           # Bottom right
-        positions.append(p)
-        return positions
-
-    def set_on(self, value):
-        """Same as ancestor, but also turns on/off resizers.
-        """
-        if value is not self.is_on() and self.resizers:
-            self._set_resizers(value, self.ax)
-        super(ResizableDraggableRectangle, self).set_on(value)
-
-    def _add_patch_to(self, ax):
-        """Same as ancestor, but also adds resizers if 'resizers' property is
-        True.
-        """
-        super(ResizableDraggableRectangle, self)._add_patch_to(ax)
-        if self.resizers:
-            self._set_resizers(True, ax)
-
-    # ------- End resizers code -------
-
-    def _validate_geometry(self, x1=None, y1=None):
-        """Make sure the entire patch always stays within bounds. First the
-        position (either from position property or from x1/y1 arguments), is
-        limited within the bounds. Then, if the bottom/right edges are out of
-        bounds, the position is changed so that they will be at the limit.
-
-        The modified geometry is stored, but no change checks are performed.
-        Call _apply_changes after this in order to process any changes (the
-        size might change if it is set larger than the bounds size).
-        """
-        xaxis = self.axes[0]
-        yaxis = self.axes[1]
-
-        # Make sure widget size is not larger than axes
-        self._size[0] = min(self._size[0], xaxis.size)
-        self._size[1] = min(self._size[1], yaxis.size)
-
-        # Make sure x1/y1 is within bounds
-        if x1 is None:
-            x1 = self.position[0]  # Get it if not supplied
-        elif x1 < xaxis.low_index:
-            x1 = xaxis.low_index
-        elif x1 > xaxis.high_index:
-            x1 = xaxis.high_index
-
-        if y1 is None:
-            y1 = self.position[1]
-        elif y1 < yaxis.low_index:
-            y1 = yaxis.low_index
-        elif y1 > yaxis.high_index:
-            y1 = yaxis.high_index
-
-        # Make sure x2/y2 is with upper bound.
-        # If not, keep dims, and change x1/y1!
-        x2 = x1 + self._size[0]
-        y2 = y1 + self._size[1]
-        if x2 > xaxis.high_index + 1:
-            x2 = xaxis.high_index + 1
-            x1 = x2 - self._size[0]
-        if y2 > yaxis.high_index + 1:
-            y2 = yaxis.high_index + 1
-            y1 = y2 - self._size[1]
-
-        self._pos = np.array([x1, y1])
-
-    def onpick(self, event):
-        """Picking of main patch is same as for ancestor, but this also handles
-        picking of the resize handles. If a resize handles is picked, 'picked'
-        is set to True, and pick_on_frame is set to a integer indicating which
-        handle was picked (0-3 for top left, top right, bottom left, bottom
-        right).
-
-        If the main patch is picked, the offset from picked pixel to 'position'
-        is stored in 'pick_offset'. This is used in _onmousemove to ease
-        dragging code.
-        """
-        super(ResizableDraggableRectangle, self).onpick(event)
-        if event.artist in self._resizer_handles:
-            corner = self._resizer_handles.index(event.artist)
-            self.pick_on_frame = corner
-            self.picked = True
-        elif self.picked:
-            x = event.mouseevent.xdata
-            y = event.mouseevent.ydata
-            dx, dy = self.get_size_in_axes() / self._size
-            ix = self._v2i(self.axes[0], x + 0.5 * dx)
-            iy = self._v2i(self.axes[1], y + 0.5 * dy)
-            p = self.position
-            self.pick_offset = (ix - p[0], iy - p[1])
-            self.pick_on_frame = False
-
-    def _onmousemove(self, event):
-        """on mouse motion drags the patch if picked
-        """
-        # Simple checks to make sure we are dragging our patch:
-        if self.picked is True and event.inaxes:
-            # Setup reused parameters
-            xaxis = self.axes[0]
-            yaxis = self.axes[1]
-            # Step in value per index increment:
-            dx, dy = self.get_size_in_axes() / self._size
-            # Mouse position in index space
-            ix = self._v2i(xaxis, event.xdata + 0.5 * dx)
-            iy = self._v2i(yaxis, event.ydata + 0.5 * dy)
-            p = self.position
-            # Old bounds in index space
-            ibounds = [p[0], p[1], p[0] + self._size[0], p[1] + self._size[1]]
-
-            # Store geometry for _apply_changes at end
-            old_position, old_size = self.position, self.size
-
-            if self.pick_on_frame is False:
-                # Simply dragging main patch. Offset mouse position by
-                # pick_offset to get new position, then validate it.
-                ix -= self.pick_offset[0]
-                iy -= self.pick_offset[1]
-                self._validate_geometry(ix, iy)
-            else:
-                posx = None     # New x pos. If None, the old pos will be used
-                posy = None     # Same for y
-                corner = self.pick_on_frame
-                if corner % 2 == 0:         # Left side start
-                    if ix > ibounds[2]:     # flipped to right
-                        posx = ibounds[2]   # New left is old right
-                        # New size is mouse position - new left
-                        self._size[0] = ix - posx
-                        self.pick_on_frame += 1     # Switch pick to right
-                    elif ix == ibounds[2]:  # This would give 0 width
-                        posx = ix - 1       # So move pos one left from mouse
-                        self._size[0] = ibounds[2] - posx   # Should be 1?
-                    else:                   # Moving left edge
-                        posx = ix           # Set left to mouse index
-                        # Keep right still by changing size:
-                        self._size[0] = ibounds[2] - posx
-                else:                       # Right side start
-                    if ix < ibounds[0]:     # Flipped to left
-                        posx = ix           # Set left to mouse index
-                        # Set size to old left - new left
-                        self._size[0] = ibounds[0] - posx
-                        self.pick_on_frame -= 1     # Switch pick to left
-                    else:                   # Moving right edge
-                        # Left should be left as it is, only size updates:
-                        self._size[0] = ix - ibounds[0]  # mouse - old left
-                if corner // 2 == 0:        # Top side start
-                    if iy > ibounds[3]:     # flipped to botton
-                        posy = ibounds[3]   # New top is old bottom
-                        # New size is mouse position - new top
-                        self._size[1] = iy - posy
-                        self.pick_on_frame += 2     # Switch pick to bottom
-                    elif iy == ibounds[3]:  # This would give 0 height
-                        posy = iy - 1       # So move pos one up from mouse
-                        self._size[1] = ibounds[3] - posy   # Should be 1?
-                    else:                   # Moving top edge
-                        posy = iy           # Set top to mouse index
-                        # Keep bottom still by changing size:
-                        self._size[1] = ibounds[3] - iy  # old bottom - new top
-                else:                       # Bottom side start
-                    if iy < ibounds[1]:     # Flipped to top
-                        posy = iy           # Set top to mouse index
-                        # Set size to old top - new top
-                        self._size[1] = ibounds[1] - posy
-                        self.pick_on_frame -= 2     # Switch pick to top
-                    else:                   # Moving bottom edge
-                        self._size[1] = iy - ibounds[1]  # mouse - old top
-                # If for some reason the size has become less than 0, set to 1
-                if self._size[0] < 1:
-                    self._size[0] = 1
-                if self._size[1] < 1:
-                    self._size[1] = 1
-                # Validate the geometry
-                self._validate_geometry(posx, posy)
-            # Finally, apply any changes and trigger events/redraw:
-            self._apply_changes(old_size=old_size, old_position=old_position)
-
-
-class DraggableHorizontalLine(DraggablePatchBase):
-
-    """A draggable, horizontal line widget.
-    """
-
-    def _update_patch_position(self):
->>>>>>> d1de4c6c
         if self.is_on() and self.patch is not None:
             self.patch.set_ydata(self.coordinates[0])
             self.draw_patch()
@@ -1765,18 +1213,10 @@
         """on mouse motion draw the cursor if picked"""
         if self.picked is True and event.inaxes:
             self.position = (self.axes[0].value2index(event.xdata),)
-<<<<<<< HEAD
-
-=======
->>>>>>> d1de4c6c
+
 
 class DraggableLabel(DraggablePatchBase):
 
-<<<<<<< HEAD
-=======
-class DraggableLabel(DraggablePatchBase):
-
->>>>>>> d1de4c6c
     """A draggable text widget. Adds the attributes 'string', 'text_color' and
     'bbox'. These are all arguments for matplotlib's Text artist. The default
     y-coordinate of the label is set to 0.9.
