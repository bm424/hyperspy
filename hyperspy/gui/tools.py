# -*- coding: utf-8 -*-
# Copyright 2007-2015 The HyperSpy developers
#
# This file is part of  HyperSpy.
#
#  HyperSpy is free software: you can redistribute it and/or modify
# it under the terms of the GNU General Public License as published by
# the Free Software Foundation, either version 3 of the License, or
# (at your option) any later version.
#
#  HyperSpy is distributed in the hope that it will be useful,
# but WITHOUT ANY WARRANTY; without even the implied warranty of
# MERCHANTABILITY or FITNESS FOR A PARTICULAR PURPOSE.  See the
# GNU General Public License for more details.
#
# You should have received a copy of the GNU General Public License
# along with  HyperSpy.  If not, see <http://www.gnu.org/licenses/>.

import numpy as np
import scipy as sp
import matplotlib.pyplot as plt
import traits.api as t
import traitsui.api as tu
from traitsui.menu import (OKButton, CancelButton, OKCancelButtons)

from hyperspy import drawing
from hyperspy.exceptions import SignalDimensionError
from hyperspy.gui import messages
from hyperspy.axes import AxesManager
from hyperspy.drawing.widgets import DraggableVerticalLine


OurOKButton = tu.Action(name="OK",
                        action="OK",)

OurApplyButton = tu.Action(name="Apply",
                           action="apply")

OurResetButton = tu.Action(name="Reset",
                           action="reset")

<<<<<<< HEAD
OurCloseButton = tu.Action(name="Close",
                           action="close_directly")

OurFindButton = tu.Action(name="Find",
                          action="find")
=======
OurFindButton = tu.Action(name="Find next",
                          action="find",)
>>>>>>> e61f99c3

OurPreviousButton = tu.Action(name="Find previous",
                              action="back",)


class SmoothingHandler(tu.Handler):

    def close(self, info, is_ok):
        # Removes the span selector from the plot
        if is_ok is True:
            info.object.apply()
        else:
            info.object.close()
        return True


class SpanSelectorInSpectrumHandler(tu.Handler):

    def close(self, info, is_ok):
        # Removes the span selector from the plot
        info.object.span_selector_switch(False)
        if is_ok is True:
            self.apply(info)

        return True

    def close_directly(self, info):
        if (info.ui.owner is not None) and self.close(info, False):
            info.ui.owner.close()

    def apply(self, info, *args, **kwargs):
        """Handles the **Apply** button being clicked.

        """
        obj = info.object
        obj.is_ok = True
        if hasattr(obj, 'apply'):
            obj.apply()

        return

    def next(self, info, *args, **kwargs):
        """Handles the **Next** button being clicked.

        """
        obj = info.object
        obj.is_ok = True
        if hasattr(obj, 'next'):
            obj.next()
        return


class SpectrumRangeSelectorHandler(tu.Handler):

    def close(self, info, is_ok):
        # Removes the span selector from the plot
        info.object.span_selector_switch(False)
        if is_ok is True:
            self.apply(info)
        return True

    def apply(self, info, *args, **kwargs):
        """Handles the **Apply** button being clicked.

        """
        obj = info.object
        if obj.ss_left_value != obj.ss_right_value:
            info.object.span_selector_switch(False)
            for method, cls in obj.on_close:
                method(cls, obj.ss_left_value, obj.ss_right_value)
            info.object.span_selector_switch(True)

        obj.is_ok = True

        return


class CalibrationHandler(SpanSelectorInSpectrumHandler):

    def apply(self, info, *args, **kwargs):
        """Handles the **Apply** button being clicked.
        """
        if info.object.signal is None:
            return
        axis = info.object.axis
        axis.scale = info.object.scale
        axis.offset = info.object.offset
        axis.units = info.object.units
        info.object.span_selector_switch(on=False)
        info.object.signal._replot()
        info.object.span_selector_switch(on=True)
        info.object.last_calibration_stored = True
        return


class SpanSelectorInSpectrum(t.HasTraits):
    ss_left_value = t.Float(np.nan)
    ss_right_value = t.Float(np.nan)
    is_ok = t.Bool(False)

    def __init__(self, signal):
        if signal.axes_manager.signal_dimension != 1:
            raise SignalDimensionError(
                signal.axes_manager.signal_dimension, 1)

        self.signal = signal
        self.axis = self.signal.axes_manager.signal_axes[0]
        self.span_selector = None
        self.signal.plot()
        self.span_selector_switch(on=True)

    def on_disabling_span_selector(self):
        pass

    def span_selector_switch(self, on):
        if not self.signal._plot.is_active():
            return

        if on is True:
            self.span_selector = \
                drawing.widgets.ModifiableSpanSelector(
                    self.signal._plot.signal_plot.ax,
                    onselect=self.update_span_selector_traits,
                    onmove_callback=self.update_span_selector_traits)

        elif self.span_selector is not None:
            self.on_disabling_span_selector()
            self.span_selector.turn_off()
            self.span_selector = None

    def update_span_selector_traits(self, *args, **kwargs):
        if not self.signal._plot.is_active():
            return
        self.ss_left_value = self.span_selector.rect.get_x()
        self.ss_right_value = self.ss_left_value + \
            self.span_selector.rect.get_width()

    def reset_span_selector(self):
        self.span_selector_switch(False)
        self.ss_left_value = np.nan
        self.ss_right_value = np.nan
        self.span_selector_switch(True)


class LineInSpectrum(t.HasTraits):

    """Adds a vertical draggable line to a spectrum that reports its
    position to the position attribute of the class.

    Attributes:
    -----------
    position : float
        The position of the vertical line in the spectrum. Moving the
        line changes the position but the reverse is not true.
    on : bool
        Turns on and off the line
    color : wx.Colour
        The color of the line. It automatically redraws the line.

    """
    position = t.Float()
    is_ok = t.Bool(False)
    on = t.Bool(False)
    color = t.Color("black")

    def __init__(self, signal):
        if signal.axes_manager.signal_dimension != 1:
            raise SignalDimensionError(
                signal.axes_manager.signal_dimension, 1)

        self.signal = signal
        self.signal.plot()
        axis_dict = signal.axes_manager.signal_axes[0].get_axis_dictionary()
        am = AxesManager([axis_dict, ])
        am._axes[0].navigate = True
        # Set the position of the line in the middle of the spectral
        # range by default
        am._axes[0].index = int(round(am._axes[0].size / 2))
        self.axes_manager = am
        self.axes_manager.connect(self.update_position)
        self.on_trait_change(self.switch_on_off, 'on')

    def draw(self):
        self.signal._plot.signal_plot.figure.canvas.draw()

    def switch_on_off(self, obj, trait_name, old, new):
        if not self.signal._plot.is_active():
            return

        if new is True and old is False:
            self._line = DraggableVerticalLine(self.axes_manager)
            self._line.set_mpl_ax(self.signal._plot.signal_plot.ax)
            self._line.patch.set_linewidth(2)
            self._color_changed("black", "black")
            # There is not need to call draw because setting the
            # color calls it.

        elif new is False and old is True:
            self._line.close()
            self._line = None
            self.draw()

    def update_position(self, *args, **kwargs):
        if not self.signal._plot.is_active():
            return
        self.position = self.axes_manager.coordinates[0]

    def _color_changed(self, old, new):
        if self.on is False:
            return

        self._line.patch.set_color((self.color.Red() / 255.,
                                    self.color.Green() / 255.,
                                    self.color.Blue() / 255.,))
        self.draw()


class SpectrumCalibration(SpanSelectorInSpectrum):
    left_value = t.Float(label='New left value')
    right_value = t.Float(label='New right value')
    offset = t.Float()
    scale = t.Float()
    units = t.Unicode()
    view = tu.View(
        tu.Group(
            'left_value',
            'right_value',
            tu.Item('ss_left_value',
                    label='Left',
                    style='readonly'),
            tu.Item('ss_right_value',
                    label='Right',
                    style='readonly'),
            tu.Item(name='offset',
                    style='readonly'),
            tu.Item(name='scale',
                    style='readonly'),
            'units',),
        handler=CalibrationHandler,
        buttons=[OKButton, OurApplyButton, CancelButton],
        kind='live',
        title='Calibration parameters')

    def __init__(self, signal):
        super(SpectrumCalibration, self).__init__(signal)
        if signal.axes_manager.signal_dimension != 1:
            raise SignalDimensionError(
                signal.axes_manager.signal_dimension, 1)
        self.units = self.axis.units
        self.last_calibration_stored = True

    def _left_value_changed(self, old, new):
        if self.span_selector is not None and \
                self.span_selector.range is None:
            messages.information(
                'Please select a range in the spectrum figure'
                'by dragging the mouse over it')
            return
        else:
            self._update_calibration()

    def _right_value_changed(self, old, new):
        if self.span_selector.range is None:
            messages.information(
                'Please select a range in the spectrum figure'
                'by dragging the mouse over it')
            return
        else:
            self._update_calibration()

    def _update_calibration(self, *args, **kwargs):
        if self.left_value == self.right_value:
            return
        lc = self.axis.value2index(self.ss_left_value)
        rc = self.axis.value2index(self.ss_right_value)
        self.offset, self.scale = self.axis.calibrate(
            (self.left_value, self.right_value), (lc, rc),
            modify_calibration=False)


class SpectrumRangeSelector(SpanSelectorInSpectrum):
    on_close = t.List()

    view = tu.View(
        tu.Item('ss_left_value', label='Left', style='readonly'),
        tu.Item('ss_right_value', label='Right', style='readonly'),
        handler=SpectrumRangeSelectorHandler,
        buttons=[OKButton, OurApplyButton, CancelButton],)


class Smoothing(t.HasTraits):
    line_color = t.Color('blue')
    differential_order = t.Int(0)

    @property
    def line_color_rgb(self):
        try:
            # PyQt and WX
            return self.line_color.Get()
        except AttributeError:
            try:
                # PySide
                return self.line_color.getRgb()
            except:
                raise

    def __init__(self, signal):
        self.ax = None
        self.data_line = None
        self.smooth_line = None
        self.signal = signal
        self.single_spectrum = self.signal.get_current_signal().deepcopy()
        self.axis = self.signal.axes_manager.signal_axes[0].axis
        self.plot()

    def plot(self):
        if self.signal._plot is None or not \
                self.signal._plot.is_active():
            self.signal.plot()
        hse = self.signal._plot
        l1 = hse.signal_plot.ax_lines[0]
        self.original_color = l1.line.get_color()
        l1.set_line_properties(color=self.original_color,
                               type='scatter')
        l2 = drawing.spectrum.SpectrumLine()
        l2.data_function = self.model2plot

        l2.set_line_properties(
            color=np.array(self.line_color_rgb) / 255.,
            type='line')
        # Add the line to the figure
        hse.signal_plot.add_line(l2)
        l2.plot()
        self.data_line = l1
        self.smooth_line = l2
        self.smooth_diff_line = None

    def update_lines(self):
        self.smooth_line.update()
        if self.smooth_diff_line is not None:
            self.smooth_diff_line.update()

    def turn_diff_line_on(self, diff_order):

        self.signal._plot.signal_plot.create_right_axis()
        self.smooth_diff_line = drawing.spectrum.SpectrumLine()
        self.smooth_diff_line.data_function = self.diff_model2plot
        self.smooth_diff_line.set_line_properties(
            color=np.array(self.line_color_rgb) / 255.,
            type='line')
        self.signal._plot.signal_plot.add_line(self.smooth_diff_line,
                                               ax='right')
        self.smooth_diff_line.axes_manager = self.signal.axes_manager

    def turn_diff_line_off(self):
        if self.smooth_diff_line is None:
            return
        self.smooth_diff_line.close()
        self.smooth_diff_line = None

    def _differential_order_changed(self, old, new):
        if old == 0:
            self.turn_diff_line_on(new)
            self.smooth_diff_line.plot()
        if new == 0:
            self.turn_diff_line_off()
            return
        self.smooth_diff_line.update(force_replot=False)

    def _line_color_changed(self, old, new):
        self.smooth_line.line_properties = {
            'color': np.array(self.line_color_rgb) / 255.}
        if self.smooth_diff_line is not None:
            self.smooth_diff_line.line_properties = {
                'color': np.array(self.line_color_rgb) / 255.}
        self.update_lines()

    def diff_model2plot(self, axes_manager=None):
        smoothed = np.diff(self.model2plot(axes_manager),
                           self.differential_order)
        return smoothed

    def close(self):
        if self.signal._plot.is_active():
            if self.differential_order != 0:
                self.turn_diff_line_off()
            self.smooth_line.close()
            self.data_line.set_line_properties(
                color=self.original_color,
                type='line')


class SmoothingSavitzkyGolay(Smoothing):

    polynomial_order = t.Int(
        3,
        desc="The order of the polynomial used to fit the samples."
             "`polyorder` must be less than `window_length`.")

    window_length = t.Int(
        5,
        desc="`window_length` must be a positive odd integer.")

    increase_window_length = t.Button(orientation="horizontal", label="+")
    decrease_window_length = t.Button(orientation="horizontal", label="-")

    view = tu.View(
        tu.Group(
            tu.Group(
                'window_length',
                tu.Item(
                    'decrease_window_length',
                    show_label=False),
                tu.Item(
                    'increase_window_length',
                    show_label=False),
                orientation="horizontal"),
            'polynomial_order',
            tu.Item(
                name='differential_order',
                tooltip='The order of the derivative to compute. This must '
                        'be a nonnegative integer. The default is 0, which '
                        'means to filter the data without differentiating.',
            ),
            'line_color'),
        kind='live',
        handler=SmoothingHandler,
        buttons=OKCancelButtons,
        title='Savitzky-Golay Smoothing',
    )

    def _increase_window_length_fired(self):
        if self.window_length % 2:
            nwl = self.window_length + 2
        else:
            nwl = self.window_length + 1
        if nwl < self.signal.axes_manager[2j].size:
            self.window_length = nwl

    def _decrease_window_length_fired(self):
        if self.window_length % 2:
            nwl = self.window_length - 2
        else:
            nwl = self.window_length - 1
        if nwl > self.polynomial_order:
            self.window_length = nwl
        else:
            print(
                "The window length must be greated than the polynomial order")

    def _polynomial_order_changed(self, old, new):
        if self.window_length <= new:
            self.window_length = new + 2 if new % 2 else new + 1
            print("Polynomial order must be < window length. "
                  "Window length set to %i." % self.window_length)
        self.update_lines()

    def _window_length_changed(self, old, new):
        self.update_lines()

    def _differential_order_changed(self, old, new):
        if new > self.polynomial_order:
            self.polynomial_order += 1
            print("Differential order must be <= polynomial order. "
                  "Polynomial order set to %i." % self.polynomial_order)
        super(
            SmoothingSavitzkyGolay,
            self)._differential_order_changed(
            old,
            new)

    def diff_model2plot(self, axes_manager=None):
        self.single_spectrum.data = self.signal().copy()
        self.single_spectrum.smooth_savitzky_golay(
            polynomial_order=self.polynomial_order,
            window_length=self.window_length,
            differential_order=self.differential_order)
        return self.single_spectrum.data

    def model2plot(self, axes_manager=None):
        self.single_spectrum.data = self.signal().copy()
        self.single_spectrum.smooth_savitzky_golay(
            polynomial_order=self.polynomial_order,
            window_length=self.window_length,
            differential_order=0)
        return self.single_spectrum.data

    def apply(self):
        self.signal.smooth_savitzky_golay(
            polynomial_order=self.polynomial_order,
            window_length=self.window_length,
            differential_order=self.differential_order)
        self.signal._replot()


class SmoothingLowess(Smoothing):
    smoothing_parameter = t.Range(low=0.,
                                  high=1.,
                                  value=0.5,
                                  )
    number_of_iterations = t.Range(low=1,
                                   value=1)
    view = tu.View(
        tu.Group(
            'smoothing_parameter',
            'number_of_iterations',
            'line_color'),
        kind='live',
        handler=SmoothingHandler,
        buttons=OKCancelButtons,
        title='Lowess Smoothing',)

    def __init__(self, *args, **kwargs):
        super(SmoothingLowess, self).__init__(*args, **kwargs)

    def _smoothing_parameter_changed(self, old, new):
        if new == 0:
            self.smoothing_parameter = old
        else:
            self.update_lines()

    def _number_of_iterations_changed(self, old, new):
        self.update_lines()

    def model2plot(self, axes_manager=None):
        self.single_spectrum.data = self.signal().copy()
        self.single_spectrum.smooth_lowess(
            smoothing_parameter=self.smoothing_parameter,
            number_of_iterations=self.number_of_iterations,
            show_progressbar=False)

        return self.single_spectrum.data

    def apply(self):
        self.signal.smooth_lowess(
            smoothing_parameter=self.smoothing_parameter,
            number_of_iterations=self.number_of_iterations)
        self.signal._replot()


class SmoothingTV(Smoothing):
    smoothing_parameter = t.Float(200)

    view = tu.View(
        tu.Group(
            'smoothing_parameter',
            'line_color'),
        kind='live',
        handler=SmoothingHandler,
        buttons=OKCancelButtons,
        title='Total Variation Smoothing',)

    def _smoothing_parameter_changed(self, old, new):
        self.update_lines()

    def _number_of_iterations_changed(self, old, new):
        self.update_lines()

    def model2plot(self, axes_manager=None):
        self.single_spectrum.data = self.signal().copy()
        self.single_spectrum.smooth_tv(
            smoothing_parameter=self.smoothing_parameter,
            show_progressbar=False)

        return self.single_spectrum.data


class ButterworthFilter(Smoothing):
    cutoff_frequency_ratio = t.Range(0., 1., 0.05)
    type = t.Enum('low', 'high')
    order = t.Int(2)

    view = tu.View(
        tu.Group(
            'cutoff_frequency_ratio',
            'order',
            'type'),
        kind='live',
        handler=SmoothingHandler,
        buttons=OKCancelButtons,
        title='Butterworth filter',)

    def _cutoff_frequency_ratio_changed(self, old, new):
        self.update_lines()

    def _type_changed(self, old, new):
        self.update_lines()

    def _order_changed(self, old, new):
        self.update_lines()

    def model2plot(self, axes_manager=None):
        b, a = sp.signal.butter(self.order, self.cutoff_frequency_ratio,
                                self.type)
        smoothed = sp.signal.filtfilt(b, a, self.signal())
        return smoothed


class Load(t.HasTraits):
    filename = t.File
    traits_view = tu.View(
        tu.Group('filename'),
        kind='livemodal',
        buttons=[OKButton, CancelButton],
        title='Load file')


class ImageContrastHandler(tu.Handler):

    def close(self, info, is_ok):
        # Removes the span selector from the plot
        #        info.object.span_selector_switch(False)
        #        if is_ok is True:
        #            self.apply(info)
        if is_ok is False:
            info.object.image.update(auto_contrast=True)
        info.object.close()
        return True

    def apply(self, info):
        """Handles the **Apply** button being clicked.

        """
        obj = info.object
        obj.apply()

        return

    @staticmethod
    def reset(info):
        """Handles the **Apply** button being clicked.

        """
        obj = info.object
        obj.reset()
        return

    @staticmethod
    def our_help(info):
        """Handles the **Apply** button being clicked.

        """
        info.object._help()


class ImageContrastEditor(t.HasTraits):
    ss_left_value = t.Float()
    ss_right_value = t.Float()

    view = tu.View(tu.Item('ss_left_value',
                           label='vmin',
                           show_label=True,
                           style='readonly',),
                   tu.Item('ss_right_value',
                           label='vmax',
                           show_label=True,
                           style='readonly'),
                   handler=ImageContrastHandler,
                   buttons=[OKButton,
                            OurApplyButton,
                            OurResetButton,
                            CancelButton, ],
                   title='Constrast adjustment tool',
                   )

    def __init__(self, image):
        super(ImageContrastEditor, self).__init__()
        self.image = image
        f = plt.figure()
        self.ax = f.add_subplot(111)
        self.plot_histogram()

        self.span_selector = None
        self.span_selector_switch(on=True)

    def on_disabling_span_selector(self):
        pass

    def span_selector_switch(self, on):
        if on is True:
            self.span_selector = \
                drawing.widgets.ModifiableSpanSelector(
                    self.ax,
                    onselect=self.update_span_selector_traits,
                    onmove_callback=self.update_span_selector_traits)

        elif self.span_selector is not None:
            self.on_disabling_span_selector()
            self.span_selector.turn_off()
            self.span_selector = None

    def update_span_selector_traits(self, *args, **kwargs):
        self.ss_left_value = self.span_selector.rect.get_x()
        self.ss_right_value = self.ss_left_value + \
            self.span_selector.rect.get_width()

    def plot_histogram(self):
        vmin, vmax = self.image.vmin, self.image.vmax
        pad = (vmax - vmin) * 0.05
        vmin -= pad
        vmax += pad
        data = self.image.data_function().ravel()
        self.patches = self.ax.hist(data, 100, range=(vmin, vmax),
                                    color='blue')[2]
        self.ax.set_xticks([])
        self.ax.set_yticks([])
        self.ax.set_xlim(vmin, vmax)
        self.ax.figure.canvas.draw()

    def reset(self):
        data = self.image.data_function().ravel()
        self.image.vmin, self.image.vmax = np.nanmin(data), np.nanmax(data)
        self.image.update(auto_contrast=False)
        self.update_histogram()

    def update_histogram(self):
        for patch in self.patches:
            self.ax.patches.remove(patch)
        self.plot_histogram()

    def apply(self):
        if self.ss_left_value == self.ss_right_value:
            return
        self.image.vmin = self.ss_left_value
        self.image.vmax = self.ss_right_value
        self.image.update(auto_contrast=False)
        self.update_histogram()

    def close(self):
        plt.close(self.ax.figure)


class ComponentFit(SpanSelectorInSpectrum):
    fit = t.Button()
    only_current = t.List(t.Bool(True))

    view = tu.View(
        tu.Item('fit', show_label=False),
        tu.Item('only_current', show_label=False, style='custom',
                editor=tu.CheckListEditor(values=[(True, 'Only current')])),
        buttons=[OurCloseButton],
        title='Fit single component',
        handler=SpanSelectorInSpectrumHandler,
    )

    def __init__(self, model, component, signal_range=None,
                 estimate_parameters=True, fit_independent=False,
                 only_current=True, **kwargs):
        if model.spectrum.axes_manager.signal_dimension != 1:
            raise SignalDimensionError(
                model.spectrum.axes_manager.signal_dimension, 1)

        self.signal = model.spectrum
        self.axis = self.signal.axes_manager.signal_axes[0]
        self.span_selector = None
        self.only_current = [True] if only_current else []  # CheckListEditor
        self.model = model
        self.component = component
        self.signal_range = signal_range
        self.estimate_parameters = estimate_parameters
        self.fit_independent = fit_independent
        self.fit_kwargs = kwargs
        if signal_range == "interactive":
            if not hasattr(self.model, '_plot'):
                self.model.plot()
            elif self.model._plot is None:
                self.model.plot()
            elif self.model._plot.is_active() is False:
                self.model.plot()
            self.span_selector_switch(on=True)

    def _fit_fired(self):
        if (self.signal_range != "interactive" and
                self.signal_range is not None):
            self.model.set_signal_range(*self.signal_range)
        elif self.signal_range == "interactive":
            self.model.set_signal_range(self.ss_left_value,
                                        self.ss_right_value)

        # Backup "free state" of the parameters and fix all but those
        # of the chosen component
        if self.fit_independent:
            active_state = []
            for component_ in self.model:
                active_state.append(component_.active)
                if component_ is not self.component:
                    component_.active = False
                else:
                    component_.active = True
        else:
            free_state = []
            for component_ in self.model:
                for parameter in component_.parameters:
                    free_state.append(parameter.free)
                    if component_ is not self.component:
                        parameter.free = False

        # Setting reasonable initial value for parameters through
        # the components estimate_parameters function (if it has one)
        only_current = len(self.only_current) > 0   # CheckListEditor
        if self.estimate_parameters:
            if hasattr(self.component, 'estimate_parameters'):
                if (self.signal_range != "interactive" and
                        self.signal_range is not None):
                    self.component.estimate_parameters(
                        self.signal,
                        self.signal_range[0],
                        self.signal_range[1],
                        only_current=only_current)
                elif self.signal_range == "interactive":
                    self.component.estimate_parameters(
                        self.signal,
                        self.ss_left_value,
                        self.ss_right_value,
                        only_current=only_current)

        if only_current:
            self.model.fit(**self.fit_kwargs)
        else:
            self.model.multifit(**self.fit_kwargs)

        # Restore the signal range
        if self.signal_range is not None:
            self.model.channel_switches = (
                self.model.backup_channel_switches.copy())

        self.model.update_plot()

        if self.fit_independent:
            for component_ in self.model:
                component_.active = active_state.pop(0)
        else:
            # Restore the "free state" of the components
            for component_ in self.model:
                for parameter in component_.parameters:
                    parameter.free = free_state.pop(0)

    def apply(self):
        self._fit_fired()


class IntegrateArea(SpanSelectorInSpectrum):
    integrate = t.Button()

    view = tu.View(
        buttons=[OKButton, CancelButton],
        title='Integrate in range',
        handler=SpanSelectorInSpectrumHandler,
    )

    def __init__(self, signal, signal_range=None):
        if signal.axes_manager.signal_dimension != 1:
            raise SignalDimensionError(
                signal.axes.signal_dimension, 1)

        self.signal = signal
        self.span_selector = None
        if not hasattr(self.signal, '_plot'):
            self.signal.plot()
        elif self.signal._plot is None:
            self.signal.plot()
        elif self.signal._plot.is_active() is False:
            self.signal.plot()
        self.span_selector_switch(on=True)

    def apply(self):
        integrated_spectrum = self.signal._integrate_in_range_commandline(
            signal_range=(
                self.ss_left_value,
                self.ss_right_value)
        )
        # Replaces the original signal inplace with the new integrated spectrum
        plot = False
        if self.signal._plot and integrated_spectrum.axes_manager.shape != ():
            self.signal._plot.close()
            plot = True
        self.signal.__init__(**integrated_spectrum._to_dictionary())
        self.signal._assign_subclass()
        self.signal.axes_manager.set_signal_dimension(0)

        if plot is True:
            self.signal.plot()<|MERGE_RESOLUTION|>--- conflicted
+++ resolved
@@ -39,16 +39,11 @@
 OurResetButton = tu.Action(name="Reset",
                            action="reset")
 
-<<<<<<< HEAD
 OurCloseButton = tu.Action(name="Close",
                            action="close_directly")
 
-OurFindButton = tu.Action(name="Find",
-                          action="find")
-=======
 OurFindButton = tu.Action(name="Find next",
                           action="find",)
->>>>>>> e61f99c3
 
 OurPreviousButton = tu.Action(name="Find previous",
                               action="back",)
