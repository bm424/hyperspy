# -*- coding: utf-8 -*-
# Copyright 2007-2015 The HyperSpy developers
#
# This file is part of  HyperSpy.
#
#  HyperSpy is free software: you can redistribute it and/or modify
# it under the terms of the GNU General Public License as published by
# the Free Software Foundation, either version 3 of the License, or
# (at your option) any later version.
#
#  HyperSpy is distributed in the hope that it will be useful,
# but WITHOUT ANY WARRANTY; without even the implied warranty of
# MERCHANTABILITY or FITNESS FOR A PARTICULAR PURPOSE.  See the
# GNU General Public License for more details.
#
# You should have received a copy of the GNU General Public License
# along with  HyperSpy.  If not, see <http://www.gnu.org/licenses/>.

from __future__ import division

import math
import warnings

import numpy as np
import matplotlib.pyplot as plt
import matplotlib.animation as animation
from traits.api import Undefined

from hyperspy.drawing import widgets
from hyperspy.drawing import utils
from hyperspy.gui.tools import ImageContrastEditor
from hyperspy.misc import math_tools
from hyperspy.misc import rgb_tools
from hyperspy.misc.image_tools import contrast_stretching
from hyperspy.drawing.figure import BlittedFigure
from hyperspy.events import Events, Event


class ImagePlot(BlittedFigure):

    """Class to plot an image with the necessary machinery to update
    the image when the coordinates of an AxesManager change.

    Attributes
    ----------
    data_fuction : function or method
        A function that returns a 2D array when called without any
        arguments.
    pixel_units : {None, string}
        The pixel units for the scale bar. Normally
    scalebar, plot_ticks, colorbar, plot_indices : bool
    title : str
        The title is printed at the top of the image.
    vmin, vmax : float
        Limit the range of the color map scale to the given values.
    auto_contrast : bool
        If True, vmin and vmax are calculated automatically.
    min_aspect : float
        Set the minimum aspect ratio of the image and the figure. To
        keep the image in the aspect limit the pixels are made
        rectangular.
    saturated_pixels: scalar
        The percentage of pixels that are left out of the bounds.  For example,
        the low and high bounds of a value of 1 are the 0.5% and 99.5%
        percentiles. It must be in the [0, 100] range.

    """

    def __init__(self):
        self.data_function = None
        self.pixel_units = None
        self.plot_ticks = False
        self.colorbar = True
        self._colorbar = None
        self.figure = None
        self.ax = None
        self.title = ''
        self.vmin = None
        self.vmax = None
        self.auto_contrast = True
        self._ylabel = ''
        self._xlabel = ''
        self.plot_indices = True
        self._text = None
        self._text_position = (0, 1.05,)
        self.axes_manager = None
        self._aspect = 1
        self._extent = None
        self.xaxis = None
        self.yaxis = None
        self.min_aspect = 0.1
        self.saturated_pixels = 0.2
        self.ax_markers = list()
        self.scalebar_color = "white"
        self._user_scalebar = None
        self._auto_scalebar = False
        self._user_axes_ticks = None
        self._auto_axes_ticks = True
        self.no_nans = False
        self._use_cache = False
        self._cached_stack = None

    @property
    def axes_ticks(self):
        if self._user_axes_ticks is None:
            return self._auto_axes_ticks
        else:
            return self._user_axes_ticks

    @axes_ticks.setter
    def axes_ticks(self, value):
        self._user_axes_ticks = value

    @property
    def scalebar(self):
        if self._user_scalebar is None:
            return self._auto_scalebar
        else:
            return self._user_scalebar

    @scalebar.setter
    def scalebar(self, value):
        if value is False:
            self._user_scalebar = value
        else:
            self._user_scalebar = None

    @property
    def cache_stack(self):
        return self._use_cache

    @cache_stack.setter
    def cache_stack(self, value):
        if value == self._use_cache:
            return
        self._use_cache = True
        if not value:
            self._cached_stack = None
            self._stack_colorbars = []
        self.plot()

    def configure(self):
        xaxis = self.xaxis
        yaxis = self.yaxis
        # Image labels
        self._xlabel = '%s' % str(xaxis)
        if xaxis.units is not Undefined:
            self._xlabel += ' (%s)' % xaxis.units

        self._ylabel = '%s' % str(yaxis)
        if yaxis.units is not Undefined:
            self._ylabel += ' (%s)' % yaxis.units

        if (xaxis.units == yaxis.units) and (
                xaxis.scale == yaxis.scale):
            self._auto_scalebar = True
            self._auto_axes_ticks = False
            self.pixel_units = xaxis.units
        else:
            self._auto_scalebar = False
            self._auto_axes_ticks = True

        # Calibrate the axes of the navigator image
        self._extent = (xaxis.axis[0] - xaxis.scale / 2.,
                        xaxis.axis[-1] + xaxis.scale / 2.,
                        yaxis.axis[-1] + yaxis.scale / 2.,
                        yaxis.axis[0] - yaxis.scale / 2.)
        # Apply aspect ratio constraint
        if self.min_aspect:
            min_asp = self.min_aspect
            if yaxis.size / xaxis.size < min_asp:
                factor = min_asp * xaxis.size / yaxis.size
                self._auto_scalebar = False
                self._auto_axes_ticks = True
            elif yaxis.size / xaxis.size > min_asp ** -1:
                factor = min_asp ** -1 * xaxis.size / yaxis.size
                self._auto_scalebar = False
                self._auto_axes_ticks = True
            else:
                factor = 1
        self._aspect = np.abs(factor * xaxis.scale / yaxis.scale)

    def optimize_contrast(self, data):
        if (self.vmin is not None and
                self.vmax is not None and
                not self.auto_contrast):
            return
        if 'complex' in data.dtype.name:
            data = np.log(np.abs(data))
        vmin, vmax = contrast_stretching(data, self.saturated_pixels)
        if self.vmin is None or self.auto_contrast:
            self.vmin = vmin
        if self.vmax is None or self.auto_contrast:
            self.vmax = vmax

    def create_figure(self, max_size=8, min_size=2):
        if self.scalebar is True:

            wfactor = 1.1
        else:
            wfactor = 1
        height = abs(self._extent[3] - self._extent[2]) * self._aspect
        width = abs(self._extent[1] - self._extent[0])
        figsize = np.array((width * wfactor, height)) * max_size / max(
            (width * wfactor, height))
        self.figure = utils.create_figure(
            window_title=("Figure " + self.title
                          if self.title
                          else None),
            figsize=figsize.clip(min_size, max_size))
        self.figure.canvas.mpl_connect('draw_event', self._on_draw)
        utils.on_figure_window_close(self.figure, self.close)

    def create_axis(self):
        self.ax = self.figure.add_subplot(111)
        self.ax.set_title(self.title)
        self.ax.set_xlabel(self._xlabel)
        self.ax.set_ylabel(self._ylabel)
        if self.axes_ticks is False:
            self.ax.set_xticks([])
            self.ax.set_yticks([])
        self.ax.hspy_fig = self

    def plot(self, **kwargs):
        self.configure()
        if self.figure is None:
            self.create_figure()
            self.create_axis()
        if self.cache_stack:
            stack_iterable = self.axes_manager.deepcopy()
            am = stack_iterable
        else:
            # Only plot current frame
            stack_iterable = [0]
            am = self.axes_manager

        if self._text is not None:
            self._text.remove()
        if (not self.axes_manager or
                self.axes_manager.navigation_size == 0):
            self.plot_indices = False
        if self.plot_indices is True:
            self._text = self.ax.text(
                *self._text_position,
                s=str(am.indices),
                transform=self.ax.transAxes,
                fontsize=12,
                color='red',
                animated=True)
        if self._colorbar is not None:
            self._colorbar.remove()
        if self.auto_contrast:
            self.vmin = self.vmax = None

        stack_artists = []
        for index in stack_iterable:
            stack_artists.append([])
            data = self.data_function(axes_manager=am)
            if rgb_tools.is_rgbx(data):
                self.colorbar = False
                data = rgb_tools.rgbx2regular_array(data, plot_friendly=True)
            self.optimize_contrast(data)
            for marker in self.ax_markers:
                marker.plot()
                stack_artists[-1].append(marker.marker)
            img = self.update(axes_manager=am, auto_contrast=False, **kwargs)
            stack_artists[-1].append(img)
            if self.scalebar is True:
                if self.pixel_units is not None:
                    self.ax.scalebar = widgets.Scale_Bar(
                        ax=self.ax,
                        units=self.pixel_units,
                        animated=True,
                        color=self.scalebar_color,
                    )

        if self.colorbar is True:
            self._colorbar = self.figure.colorbar(img, ax=self.ax)
            self._colorbar.ax.yaxis.set_animated(True)
            for im in self._colorbar.ax.images:
                im.set_animated(True)

        if self.cache_stack:
            self._cached_stack = StackAnimation(self.figure, stack_artists)
        self.figure.canvas.draw()
        if hasattr(self.figure, 'tight_layout'):
            try:
                self.figure.tight_layout()
            except:
                # tight_layout is a bit brittle, we do this just in case it
                # complains
                pass

        self.connect()

    def add_marker(self, marker):
        marker.ax = self.ax
        if marker.axes_manager is None:
            marker.axes_manager = self.axes_manager
        self.ax_markers.append(marker)

    def _update_text(self):
        if self.plot_indices is True:
            self._text.set_text((self.axes_manager.indices))

    def _update_colorbar(self, idx):
        if self.colorbar:
            im = self._cached_stack._framedata[idx][0]
            self._colorbar.on_mappable_changed(im)
            self._colorbar.solids.set_animated(True)

    def update(self, auto_contrast=None, axes_manager=None, **kwargs):
        if axes_manager is None:
            axes_manager = self.axes_manager
        if self.cache_stack:
            idx = np.ravel_multi_index(
                axes_manager.indices,
                tuple(axes_manager._navigation_shape_in_array))
            if idx >= len(self.ax.images):
                img = None
            else:
                img = self.ax.images[idx]
        elif self.ax.images:
            img = self.ax.images[0]
        else:
            img = None
        redraw_colorbar = False
        data = rgb_tools.rgbx2regular_array(
            self.data_function(axes_manager=axes_manager),
            plot_friendly=True)
        numrows, numcols = data.shape[:2]
        for marker in self.ax_markers:
            marker.update()
        if len(data.shape) == 2:
            def format_coord(x, y):
                try:
                    col = self.xaxis.value2index(x)
                except ValueError:  # out of axes limits
                    col = -1
                try:
                    row = self.yaxis.value2index(y)
                except ValueError:
                    row = -1
                if col >= 0 and row >= 0:
                    z = data[row, col]
                    return 'x=%1.4f, y=%1.4f, intensity=%1.4f' % (x, y, z)
                else:
                    return 'x=%1.4f, y=%1.4f' % (x, y)
            self.ax.format_coord = format_coord
        if (auto_contrast is True or
                auto_contrast is None and self.auto_contrast is True):
            vmax, vmin = self.vmax, self.vmin
            self.optimize_contrast(data)
            if vmax == vmin and self.vmax != self.vmin and img:
                redraw_colorbar = True
                img.autoscale()

        if 'complex' in data.dtype.name:
            data = np.log(np.abs(data))
<<<<<<< HEAD
        self._update_text()
=======
        if self.plot_indices is True:
            self._text.set_text(self.axes_manager.indices)
>>>>>>> 8065137f
        if self.no_nans:
            data = np.nan_to_num(data)
        if img:
            img.set_data(data)
            img.norm.vmax, img.norm.vmin = self.vmax, self.vmin
            if redraw_colorbar is True:
                img.autoscale()
                print "redrawing solids"
                self._colorbar.draw_all()
                self._colorbar.solids.set_animated(True)
            else:
                img.changed()
            self._draw_animated()
            # It seems that nans they're simply not drawn, so simply replacing
            # the data does not update the value of the nan pixels to the
            # background color. We redraw everything as a workaround.
            if np.isnan(data).any():
                self.figure.canvas.draw()
        else:
            new_args = {'interpolation': 'nearest',
                        'vmin': self.vmin,
                        'vmax': self.vmax,
                        'extent': self._extent,
                        'aspect': self._aspect,
                        'animated': True}
            new_args.update(kwargs)
            img = self.ax.imshow(data,
                                 **new_args)
            if not self.cache_stack:
                self.figure.canvas.draw()
        return img

    def on_navigate(self):
        if self.cache_stack:
            self._update_text()
            idx = np.ravel_multi_index(
                self.axes_manager.indices,
                tuple(self.axes_manager._navigation_shape_in_array))
            self._cached_stack.event_source.navigate(idx)
            self._update_colorbar(idx)
            self._draw_animated()
        else:
            self.update()

    def _update(self):
        # This "wrapper" because on_trait_change fiddles with the
        # method arguments and auto_contrast does not work then
        self.update()

    def adjust_contrast(self):
        ceditor = ImageContrastEditor(self)
        ceditor.edit_traits()
        return ceditor

    def connect(self):
        self.figure.canvas.mpl_connect('key_press_event',
                                       self.on_key_press)
        self.figure.canvas.draw()
        if self.axes_manager:
            self.axes_manager.connect(self.on_navigate)

    def on_key_press(self, event):
        if event.key == 'h':
            self.adjust_contrast()

    def set_contrast(self, vmin, vmax):
        self.vmin, self.vmax = vmin, vmax
        self.update()

    def optimize_colorbar(self,
                          number_of_ticks=5,
                          tolerance=5,
                          step_prec_max=1):
        vmin, vmax = self.vmin, self.vmax
        _range = vmax - vmin
        step = _range / (number_of_ticks - 1)
        step_oom = math_tools.order_of_magnitude(step)

        def optimize_for_oom(oom):
            self.colorbar_step = math.floor(step / 10 ** oom) * 10 ** oom
            self.colorbar_vmin = math.floor(vmin / 10 ** oom) * 10 ** oom
            self.colorbar_vmax = self.colorbar_vmin + \
                self.colorbar_step * (number_of_ticks - 1)
            self.colorbar_locs = (
                np.arange(0, number_of_ticks) *
                self.colorbar_step +
                self.colorbar_vmin)

        def check_tolerance():
            if abs(self.colorbar_vmax - vmax) / vmax > (
                tolerance / 100.) or abs(self.colorbar_vmin - vmin
                                         ) > (tolerance / 100.):
                return True
            else:
                return False

        optimize_for_oom(step_oom)
        i = 1
        while check_tolerance() and i <= step_prec_max:
            optimize_for_oom(step_oom - i)
            i += 1

    def disconnect(self):
        if self.axes_manager:
            self.axes_manager.disconnect(self._update)

    def close(self):
        for marker in self.ax_markers:
            marker.close()
        self.disconnect()
        try:
            plt.close(self.figure)
        except:
            pass
        self.figure = None


class StackNavEventSource(object):

    def __init__(self):
        self.events = Events()
        self.events.navigate_stack = Event()
        self.stop()

    def start(self):
        self.events.navigate_stack.suppress = False

    def stop(self):
        self.events.navigate_stack.suppress = True

    def add_callback(self, func, *args, **kwargs):
        self.events.navigate_stack.connect(func)

    def remove_callback(self, func, *args, **kwargs):
        self.events.navigate_stack.disconnect(func)

    def navigate(self, index):
        self.events.navigate_stack.trigger(index)


class StackAnimation(animation.ArtistAnimation):
    '''
    '''
    def __init__(self, fig, artists, event_source=None, *args, **kwargs):
        if event_source is None:
            event_source = StackNavEventSource()

        # Use the list of artists as the framedata, which will be iterated
        # over by the machinery.
        self._framedata = artists
        super(StackAnimation, self).__init__(fig, artists, repeat=False,
                                             event_source=event_source,
                                             blit=True,
                                             *args, **kwargs)

    def new_frame_seq(self):
        'Creates a new sequence of frame information.'
        # Default implementation is just an iterator over self._framedata
        class FrameSequence(object):
            def __init__(self, framedata):
                self.framedata = framedata
                self._idx = None

            def __iter__(self):
                self._idx = 0
                return self

            def next(self):
                self._idx += 1
                if self._idx < len(self.framedata):
                    return self.framedata[self._idx]
                else:
                    raise StopIteration()

            def seek(self, index):
                self._idx = index
                return self.framedata[index]

        return FrameSequence(self._framedata)

    def _step(self, frame_index, *args):
        try:
            framedata = self.frame_seq.seek(frame_index)
            self._draw_next_frame(framedata, self._blit)
            return True
        except IndexError:
            return False

    def _pre_draw(self, framedata, blit):
        '''
        Clears artists from the last frame.
        '''
        if blit:
            # Let blit handle clearing
            self._blit_clear(self._drawn_artists, self._blit_cache)
        for artist in self._drawn_artists:
            artist.set_visible(False)

    def _stop(self, *args):
        return animation.Animation._stop(self)<|MERGE_RESOLUTION|>--- conflicted
+++ resolved
@@ -301,7 +301,7 @@
 
     def _update_text(self):
         if self.plot_indices is True:
-            self._text.set_text((self.axes_manager.indices))
+            self._text.set_text(self.axes_manager.indices)
 
     def _update_colorbar(self, idx):
         if self.colorbar:
@@ -357,12 +357,7 @@
 
         if 'complex' in data.dtype.name:
             data = np.log(np.abs(data))
-<<<<<<< HEAD
         self._update_text()
-=======
-        if self.plot_indices is True:
-            self._text.set_text(self.axes_manager.indices)
->>>>>>> 8065137f
         if self.no_nans:
             data = np.nan_to_num(data)
         if img:
