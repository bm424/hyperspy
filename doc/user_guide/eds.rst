﻿.. _eds-label:

Energy-Dispersive X-Rays Spectrometry (EDS)
******************************************

.. versionadded:: 0.7

The methods described here are specific to the following signals:

* :py:class:`~._signals.eds_tem.EDSTEMSpectrum`
* :py:class:`~._signals.eds_sem.EDSSEMSpectrum`

This chapter described step by step a qualitative analysis of an EDS 
spectrum (SEM or TEM). 

Spectrum loading and parameters
-------------------------------

Loading
^^^^^^^^

All data are loaded with the :py:func:`~.io.load` function, as described in details in 
:ref:`Loading files<loading_files>`. HyperSpy is able to import different formats,
among them ".msa" and ".rpl" (the raw format of Oxford Instrument and Brucker). 

Here is three example for files exported by Oxford Instrument software (INCA).
For a single spectrum:

.. code-block:: python

    >>> spec = load("spectrum.msa")    
    
For a spectrum_image (The .rpl file is recorded as an image in this example,
The method :py:meth:`~.signal.Signal.as_spectrum` set it back to a spectrum
with the energy axis in first position):

.. code-block:: python

    >>> spec_img = load("spectrum_image.rpl").as_spectrum(0)   
    
For a stack of spectrum_images (The "*" replace all chains of string, in this
example 01, 02, 03,...):

.. code-block:: python

    >>> spec_img_3D = load("spectrum_image_*.rpl",stack=True)  
    >>> spec_img_3D = spec_img_3D.as_spectrum(0) 

.. _eds_calibration-label: 
   
Microscope and detector parameters
^^^^^^^^^^^^^^^^^^^^^^^^^^^^^^^^^^

First, the type of microscope ("EDS_TEM" or "EDS_SEM") needs to be set with the 
:py:meth:`~.signal.Signal.set_signal_type` method. The class of the
object is thus assigned, and specific EDS methods become available.

.. code-block:: python

    >>> spec.set_signal_type("EDS_TEM")
    
or as an argument of the :py:func:`~.io.load` function:
    
.. code-block:: python
    
    >>> spec = load("spectrum.msa",signal_type="EDS_TEM")
    
The main values for the energy axis and the microscope parameters are 
automatically imported from the file, if existing. The microscope and 
detector parameters are stored in stored in the 
:py:attr:`~.signal.Signal.metadata` 
attribute (see :ref:`metadata_structure`). These parameters can be displayed
as follow:
    
.. code-block:: python

    >>> spec.metadata.Acquisition_instrument.TEM
    ├── Detector
    │   └── EDS
    │       ├── azimuth_angle = 0.0
    │       ├── elevation_angle = 37.0
    │       ├── energy_resolution_MnKa = 130.0
    │       ├── live_time = 30.0
    │       └── real_time = 55.0
    ├── beam_current = 0.0
    ├── beam_energy = 300
    └── tilt_stage = 36.0    


These parameters can be set directly:

.. code-block:: python

    >>> spec.metadata.Acquisition_instrument.TEM.beam_energy = 300

or with the  
:py:meth:`~._signals.eds_tem.EDSTEMSpectrum.set_microscope_parameters` method:

.. code-block:: python

    >>> spec.set_microscope_parameters(beam_energy = 300)
    
or raising the gui:
    
.. code-block:: python

    >>> spec.set_microscope_parameters()
    
.. figure::  images/EDS_microscope_parameters_gui.png
   :align:   center
   :width:   350  
   
If the microscope and detector parameters are not written in the original file, some 
of them are set by default. The default values can be changed in the 
:py:class:`~.defaults_parser.Preferences` class (see :ref:`preferences
<configuring-hyperspy-label>`).

.. code-block:: python

    >>> preferences.EDS.eds_detector_elevation = 37
    
or raising the gui:

.. code-block:: python

    >>> preferences.gui()
    
.. figure::  images/EDS_preferences_gui.png
   :align:   center
   :width:   400 

Energy axis
^^^^^^^^^^^

The properties of the energy axis can be set manually with the :py:class:`~.axes.AxesManager`.
(see :ref:`Axis properties<Setting_axis_properties>` for more info):

.. code-block:: python

    >>> spec.axes_manager[-1].name = 'E'
    >>> spec.axes_manager['E'].units = 'kV'
    >>> spec.axes_manager['E'].scale = 0.01
    >>> spec.axes_manager['E'].offset = -0.1

or with the :py:meth:`~.axes.AxesManager.gui` method:

.. code-block:: python

    >>> spec.axes_manager.gui()
    
.. figure::  images/EDS_energy_axis_gui.png
   :align:   center
   :width:   280 
   
Related method
^^^^^^^^^^^^^^

All the above parameters can be copy from one spectrum to another one
with the :py:meth:`~._signals.eds_tem.EDSTEMSpectrum.get_calibration_from`
method.

.. code-block:: python

    >>> # Load spectrum.msa which contains the parameters
    >>> spec = load("spectrum.msa",signal_type="EDS_TEM")
    >>> # Load spectrum_image.rpl which contains no parameters
    >>> spec_img = load("spectrum_image.rpl",signal_type="EDS_TEM").as_spectrum(0)
    >>> # Set all the properties of spec to spec_img
    >>> spec_img.get_calibration_from(spec)
    
.. _eds_sample-label:
   
Describing the sample
---------------------

The description of the sample is stored in metadata.Sample (in the 
:py:attr:`~.signal.Signal.metadata` attribute). It can be displayed as
follow:

.. code-block:: python

    >>> spec.metadata.Sample
    ├── description = Sample 1.3
    ├── elements = ['Al', 'Ni', 'Ti']
    ├── thickness = 100
    └── xray_lines = ['Al_Ka', 'Ni_La', 'Ti_Ka']


The following methods are either called "set" or "add". When "set" 
methods erases all previously defined values, the "add" methods add the
values to the previously defined values.

Elements
^^^^^^^^

The elements present in the sample can be defined with the
:py:meth:`~._signals.eds.EDSSpectrum.set_elements`  and  
:py:meth:`~._signals.eds.EDSSpectrum.add_elements` methods.  Only element
abbreviations are accepted:

.. code-block:: python

    >>> spec.set_elements(["Ni","Ti","Al"])
    >>> spec.add_elements(["Ta"])
    >>> spec.metadata.Sample
    └── elements = ['Al', 'Ni', 'Ta', 'Ti']

X-ray lines
^^^^^^^^^^^

Similarly, the X-ray lines can be defined with the 
:py:meth:`~._signals.eds.EDSSpectrum.set_lines` and 
:py:meth:`~._signals.eds.EDSSpectrum.add_lines` methods. The corresponding 
elements will be added automatically. Several lines per elements can be defined. 

.. code-block:: python

    >>> spec.set_elements(["Ni","Ti","Al"])
    >>> spec.set_lines(["Ni_La","Ti_Ka","Al_Ka"])
    >>> spec.add_lines(["Ti_La"])
    >>> spec.metadata.Sample
    ├── elements = ['Al', 'Ni', 'Ti'] 
    └── xray_lines = ['Al_Ka', 'Ni_La', 'Ti_Ka', 'Ti_La']  
    
These methods can be used automatically, if the beam energy is set. 
The most excited X-ray line is selected per element (highest energy above an 
overvoltage of 2 (< beam energy / 2)).

.. code-block:: python

    >>> spec.set_elements(["Ni","Ti","Al"])
    >>> spec.metadata.Acquisition_instrument.TEM.beam_energy = 30
    >>> spec.add_lines()
    >>> spec.metadata.Sample
    ├── elements = ['Al', 'Ni', 'Ti']
    └── Xray_lines = ['Al_Ka', 'Ni_Ka', 'Ti_Ka']
    >>> spec.metadata.Acquisition_instrument.TEM.beam_energy = 5
    >>> spec.add_lines()
    >>> spec.metadata.Sample
    ├── elements = ['Al', 'Ni', 'Ti']
    └── Xray_lines = ['Al_Ka', 'Ni_La', 'Ti_La']
    
A warning is raised, if setting a X-ray lines higher than the beam energy.

.. code-block:: python

    >>> spec.metadata.Acquisition_instrument.TEM.beam_energy = 5
    >>> spec.add_lines(["Ta_Ka"])
    Warning: Ta Ka is above the data energy range.

            
Element database
^^^^^^^^^^^^^^^^

An elemental database is available with the energy of the X-ray lines. 

.. code-block:: python

    >>>  utils.material.elements.Fe.General_properties
    ├── Z = 26
    ├── atomic_weight = 55.845
    └── name = iron
    >>>  utils.material.elements.Fe.Physical_properties
    └── density (g/cm^3) = 7.874
    >>>  utils.material.elements.Fe.Atomic_properties.Xray_lines
    ├── Ka
    │   ├── energy (keV) = 6.404
    │   └── weight = 1.0
    ├── Kb
    │   ├── energy (keV) = 7.0568
    │   └── weight = 0.1272
    ├── La
    │   ├── energy (keV) = 0.705
    │   └── weight = 1.0
    ├── Lb3
    │   ├── energy (keV) = 0.792
    │   └── weight = 0.02448
    ├── Ll
    │   ├── energy (keV) = 0.615
    │   └── weight = 0.3086
    └── Ln
        ├── energy (keV) = 0.62799
        └── weight = 0.12525

.. _eds_plot-label: 

Plotting
--------

As decribed in :ref:`visualisation<visualization-label>`, the 
:py:meth:`~.signals.eds.EDSSpectrum.plot` method can be used:

.. code-block:: python

    >>> spec.plot()

.. figure::  images/EDS_plot_spectrum.png
   :align:   center
   :width:   500   
   
An example of plotting EDS data of higher dimension (3D SEM-EDS) is given in
:ref:`visualisation multi-dimension<visualization_multi_dim>`.


Plot X-ray lines
^^^^^^^^^^^^^^^^

X-ray lines can be labbeled on a plot with 
:py:meth:`~._signals.eds.EDSSpectrum.plot`. The lines are 
either given, either retrieved from "metadata.Sample.Xray_lines",
or selected with the same method as 
:py:meth:`~._signals.eds.EDSSpectrum.add_lines` using the 
elements in "metadata.Sample.elements". 


.. code-block:: python

    >>> spec.add_elements(['C','Mn','Cu','Al','Zr'])
    >>> spec.plot(xray_lines_markers=True)

.. figure::  images/EDS_plot_Xray_default.png
   :align:   center
   :width:   500   
   
Selecting certain type of lines:
   
.. code-block:: python

    >>> spec.plot(xray_lines_markers=True, only_lines=['Ka','b'])

.. figure::  images/EDS_plot_Xray_a.png
   :align:   center
   :width:   500 

.. _get_lines_intensity:


Get lines intensity
-------------------

The :py:meth:`~._signals.eds.EDSSpectrum.get_lines_intensity` 
method generates intensity maps by peak integration.
The width of integration is defined by extending the energy resolution of
Mn Ka to the peak energy ("energy_resolution_MnKa" in metadata). 

.. code-block:: python

    >>> spec_img.get_lines_intensity(['Ni_Ka'],plot_result=True)
    
.. figure::  images/EDS_get_lines_intensity.png
   :align:   center
   :width:   500 
   
The X-ray lines defined in "metadata.Sample.Xray_lines" (see above)
are used by default.
   
.. code-block:: python

    >>> spec_img.set_lines(["Ni_La","Ti_Ka","Al_Ka"])
    >>> spec_img.get_lines_intensity()
    [<Image, title: Intensity of Al_Ka at 1.49 keV from Spectrum image,
     dimensions: (|128, 95)>,
    <Image, title: Intensity of Ni_La at 0.85 keV from Spectrum image,
     dimensions: (|128, 95)>,
    <Image, title: Intensity of Ti_Ka at 4.51 keV from Spectrum image,
     dimensions: (|128, 95)>]

The windows of integration can be visualised using :py:meth:`~._signals.eds.EDSSpectrum.plot` method

.. code-block:: python

	>>> s.plot(integration_windows='auto')

.. figure::  images/EDS_integration_windows.png
   :align:   center
<<<<<<< HEAD
   :width:   800

EDS curve fitting
-----------------

HyperSpy makes it really easy to extract the intensity of X-ray lines by curve fitting as it is shown in the next example for an EDS-SEM spectrum recorded on a test material EDS-TM001 provided by `BAM <http://www.webshop.bam.de>`_. 

Load the spectrum, define the chemical composition of the sample and set the beam energy.


.. code-block:: python

    >>> s = load('bam.msa')
    >>> s.add_elements(['Al', 'Ar', 'C', 'Cu', 'Mn', 'Zr'])
    >>> s.set_microscope_parameters(beam_energy=10)

The model is created with :py:func:`~.hspy.create_model`. One gaussian is automatically created per X-ray line and a polynomial for the backgronud.

.. code-block:: python

    >>> m = create_model(s)
    >>> m.print_current_values()
    Components	Parameter	Value
    Al_Ka
		A	65241.4
    Al_Kb
    Ar_Ka
		A	3136.88
    Ar_Kb
    C_Ka
		A	79258.9
    Cu_Ka
		A	1640.8
    Cu_Kb
    Cu_La
		A	74032.6
    Cu_Lb1
    Cu_Ln
    Cu_Ll
    Cu_Lb3
    Mn_Ka
		A	47796.6
    Mn_Kb
    Mn_La
		A	73665.7
    Mn_Ln
    Mn_Ll
    Mn_Lb3
    Zr_La
		A	68703.8
    Zr_Lb1
    Zr_Lb2
    Zr_Ln
    Zr_Lg3
    Zr_Ll
    Zr_Lg1
    Zr_Lb3
    background_order_6

The width and the energy are fixed. The height of the sub-X-ray lines are twinned to the main X-ray lines (alpha lines). The model can be fitted.

.. code-block:: python

    >>> m.fit()    

The background fitting can be improved with the :py:meth:`~.models.edsmodel.EDSModel.fit_background` method by enabling only the energy ranges with no X-ray lines.

.. code-block:: python

    >>> m.fit_background()

The width of the X-ray lines is defined from the energy resolution (FWHM at Mn Ka) provided by `energy_resolution_MnKa` in `metadata`. This parameters can be calibrated by fitting with the :py:meth:`~.models.edsmodel.EDSModel.calibrate_energy_axis` method.

.. code-block:: python

    >>> m.calibrate_energy_axis(calibrate='resolution')
    Energy resolution (FWHM at Mn Ka) changed from 130.000000 to 131.927922 eV

Fine tuning of the parameters of specific X-ray lines can be done with the :py:meth:`~.models.edsmodel.EDSModel.calibrate_xray_lines` method.

.. code-block:: python

    >>> m.calibrate_xray_lines('energy', ['Ar_Ka'], bound=10)
    >>> m.calibrate_xray_lines('width', ['Ar_Ka'], bound=10)
    >>> m.calibrate_xray_lines('sub_weight', ['Mn_La'], bound=10)

The result of the fit is obtained with the :py:meth:`~.models.edsmodel.EDSModel.get_lines_intensity` method.

.. code-block:: python

    >>> result = m.get_lines_intensity(plot_result=True)
    Al_Ka at 1.4865 keV : Intensity = 65241.42
    Ar_Ka at 2.9577 keV : Intensity = 3136.88
    C_Ka at 0.2774 keV : Intensity = 79258.95
    Cu_Ka at 8.0478 keV : Intensity = 1640.80
    Cu_La at 0.9295 keV : Intensity = 74032.56
    Mn_Ka at 5.8987 keV : Intensity = 47796.57
    Mn_La at 0.63316 keV : Intensity = 73665.70
    Zr_La at 2.0423 keV : Intensity = 68703.75

Visualize the result

.. code-block:: python

    >>> m.plot()

.. figure::  images/EDS_fitting.png
   :align:   center
   :width:   500

The following methods permit to easily enable/disable several X-ray lines functionalities:

* :py:meth:`~.models.edsmodel.EDSModel.free_background`
* :py:meth:`~.models.edsmodel.EDSModel.fix_background`
* :py:meth:`~.models.edsmodel.EDSModel.enable_xray_lines`
* :py:meth:`~.models.edsmodel.EDSModel.disable_xray_lines`
* :py:meth:`~.models.edsmodel.EDSModel.free_sub_xray_lines_weight`
* :py:meth:`~.models.edsmodel.EDSModel.fix_sub_xray_lines_weight`
* :py:meth:`~.models.edsmodel.EDSModel.free_xray_lines_energy`
* :py:meth:`~.models.edsmodel.EDSModel.fix_xray_lines_energy`
* :py:meth:`~.models.edsmodel.EDSModel.free_xray_lines_width`
* :py:meth:`~.models.edsmodel.EDSModel.fix_xray_lines_width`

=======
   :width:   500 

Background subtraction
-----------------------

The background can be subtracted from the X-ray intensities with the :py:meth:`~._signals.eds.EDSSpectrum.get_lines_intensity` method. The background value is obtained by averaging the intensity in two windows on each side of the X-ray line. The position of the windows can be estimated with the :py:meth:`~._signals.eds.EDSSpectrum.estimate_background_windows` method and can be plotted with the :py:meth:`~._signals.eds.EDSSpectrum.plot` method as follow. The integration windows are plotted with dashed lines.

.. code-block:: python

    >>> bw = spec.estimate_background_windows()
    >>> spec.plot(background_windows=bw)
    >>> intensity = spec.get_lines_intensity(background_windows=bw,
    >>>					     integration_windows=2.0)

.. figure::  images/EDS_background_subtraction.png
   :align:   center
   :width:   500

Quantification
--------------

One TEM quantification method (Cliff-Lorimer) is implemented so far.

Quantification can be applied from the intensities (background subtracted) with the :py:meth:`~._signals.eds_tem.EDSTEMSpectrum.quantification_cliff_lorimer` method. The required kfactors can be usually found in the EDS manufacturer software.

.. code-block:: python

    >>> spec.set_elements(["Al", "Cr", "Ni"])
    >>> spec.add_lines()
    >>> kfactors = [0.982, 1.32, 1.60]
    >>> weight_percent = spec.quantification(intensities, kfactors)

The obtained composition is in weight percent. It can be changed transformed into atomic percent either with the option :py:meth:`~._signals.eds_tem.EDSTEMSpectrum.quantification_cliff_lorimer`:

.. code-block:: python

    >>> weight_percent = spec.quantification(
    >>> 	intensities, kfactors, composition_units='atomic')	

either with :py:func:`~.misc.material.weight_to_atomic`. The reverse method is :py:func:`~.misc.material.atomic_to_weigth`.

.. code-block:: python
	
    >>> atomic_percent = utils.material.weight_to_atomic(weight_percent)
>>>>>>> f92c088d

<|MERGE_RESOLUTION|>--- conflicted
+++ resolved
@@ -373,8 +373,51 @@
 
 .. figure::  images/EDS_integration_windows.png
    :align:   center
-<<<<<<< HEAD
-   :width:   800
+   :width:   500 
+
+Background subtraction
+-----------------------
+
+The background can be subtracted from the X-ray intensities with the :py:meth:`~._signals.eds.EDSSpectrum.get_lines_intensity` method. The background value is obtained by averaging the intensity in two windows on each side of the X-ray line. The position of the windows can be estimated with the :py:meth:`~._signals.eds.EDSSpectrum.estimate_background_windows` method and can be plotted with the :py:meth:`~._signals.eds.EDSSpectrum.plot` method as follow. The integration windows are plotted with dashed lines.
+
+.. code-block:: python
+
+    >>> bw = spec.estimate_background_windows()
+    >>> spec.plot(background_windows=bw)
+    >>> intensity = spec.get_lines_intensity(background_windows=bw,
+    >>>					     integration_windows=2.0)
+
+.. figure::  images/EDS_background_subtraction.png
+   :align:   center
+   :width:   500
+
+Quantification
+--------------
+
+One TEM quantification method (Cliff-Lorimer) is implemented so far.
+
+Quantification can be applied from the intensities (background subtracted) with the :py:meth:`~._signals.eds_tem.EDSTEMSpectrum.quantification_cliff_lorimer` method. The required kfactors can be usually found in the EDS manufacturer software.
+
+.. code-block:: python
+
+    >>> spec.set_elements(["Al", "Cr", "Ni"])
+    >>> spec.add_lines()
+    >>> kfactors = [0.982, 1.32, 1.60]
+    >>> weight_percent = spec.quantification(intensities, kfactors)
+
+The obtained composition is in weight percent. It can be changed transformed into atomic percent either with the option :py:meth:`~._signals.eds_tem.EDSTEMSpectrum.quantification_cliff_lorimer`:
+
+.. code-block:: python
+
+    >>> weight_percent = spec.quantification(
+    >>> 	intensities, kfactors, composition_units='atomic')	
+
+either with :py:func:`~.misc.material.weight_to_atomic`. The reverse method is :py:func:`~.misc.material.atomic_to_weigth`.
+
+.. code-block:: python
+	
+    >>> atomic_percent = utils.material.weight_to_atomic(weight_percent)
+
 
 EDS curve fitting
 -----------------
@@ -497,50 +540,4 @@
 * :py:meth:`~.models.edsmodel.EDSModel.free_xray_lines_width`
 * :py:meth:`~.models.edsmodel.EDSModel.fix_xray_lines_width`
 
-=======
-   :width:   500 
-
-Background subtraction
------------------------
-
-The background can be subtracted from the X-ray intensities with the :py:meth:`~._signals.eds.EDSSpectrum.get_lines_intensity` method. The background value is obtained by averaging the intensity in two windows on each side of the X-ray line. The position of the windows can be estimated with the :py:meth:`~._signals.eds.EDSSpectrum.estimate_background_windows` method and can be plotted with the :py:meth:`~._signals.eds.EDSSpectrum.plot` method as follow. The integration windows are plotted with dashed lines.
-
-.. code-block:: python
-
-    >>> bw = spec.estimate_background_windows()
-    >>> spec.plot(background_windows=bw)
-    >>> intensity = spec.get_lines_intensity(background_windows=bw,
-    >>>					     integration_windows=2.0)
-
-.. figure::  images/EDS_background_subtraction.png
-   :align:   center
-   :width:   500
-
-Quantification
---------------
-
-One TEM quantification method (Cliff-Lorimer) is implemented so far.
-
-Quantification can be applied from the intensities (background subtracted) with the :py:meth:`~._signals.eds_tem.EDSTEMSpectrum.quantification_cliff_lorimer` method. The required kfactors can be usually found in the EDS manufacturer software.
-
-.. code-block:: python
-
-    >>> spec.set_elements(["Al", "Cr", "Ni"])
-    >>> spec.add_lines()
-    >>> kfactors = [0.982, 1.32, 1.60]
-    >>> weight_percent = spec.quantification(intensities, kfactors)
-
-The obtained composition is in weight percent. It can be changed transformed into atomic percent either with the option :py:meth:`~._signals.eds_tem.EDSTEMSpectrum.quantification_cliff_lorimer`:
-
-.. code-block:: python
-
-    >>> weight_percent = spec.quantification(
-    >>> 	intensities, kfactors, composition_units='atomic')	
-
-either with :py:func:`~.misc.material.weight_to_atomic`. The reverse method is :py:func:`~.misc.material.atomic_to_weigth`.
-
-.. code-block:: python
-	
-    >>> atomic_percent = utils.material.weight_to_atomic(weight_percent)
->>>>>>> f92c088d
-
+
