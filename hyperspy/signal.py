# -*- coding: utf-8 -*-
# Copyright 2007-2011 The HyperSpy developers
#
# This file is part of  HyperSpy.
#
#  HyperSpy is free software: you can redistribute it and/or modify
# it under the terms of the GNU General Public License as published by
# the Free Software Foundation, either version 3 of the License, or
# (at your option) any later version.
#
#  HyperSpy is distributed in the hope that it will be useful,
# but WITHOUT ANY WARRANTY; without even the implied warranty of
# MERCHANTABILITY or FITNESS FOR A PARTICULAR PURPOSE.  See the
# GNU General Public License for more details.
#
# You should have received a copy of the GNU General Public License
# along with  HyperSpy.  If not, see <http://www.gnu.org/licenses/>.

import copy
import os.path
import warnings
import math
import inspect

import numpy as np
import numpy.ma as ma
import scipy.interpolate
try:
    from scipy.signal import savgol_filter
    savgol_imported = True
except ImportError:
    savgol_imported = False
import scipy as sp
from matplotlib import pyplot as plt
try:
    from statsmodels.nonparametric.smoothers_lowess import lowess
    statsmodels_installed = True
except:
    statsmodels_installed = False

from hyperspy.axes import AxesManager
from hyperspy import io
from hyperspy.drawing import mpl_hie, mpl_hse, mpl_he
from hyperspy.learn.mva import MVA, LearningResults
import hyperspy.misc.utils
from hyperspy.misc.utils import DictionaryTreeBrowser
from hyperspy.drawing import signal as sigdraw
from hyperspy.decorators import auto_replot
from hyperspy.defaults_parser import preferences
from hyperspy.misc.io.tools import ensure_directory
from hyperspy.misc.progressbar import progressbar
from hyperspy.gui.tools import (
    SpectrumCalibration,
    SmoothingSavitzkyGolay,
    SmoothingLowess,
    SmoothingTV,
    ButterworthFilter)
from hyperspy.misc.tv_denoise import _tv_denoise_1d
from hyperspy.gui.egerton_quantification import BackgroundRemoval
from hyperspy.decorators import only_interactive
from hyperspy.decorators import interactive_range_selector
from scipy.ndimage.filters import gaussian_filter1d
from hyperspy.misc.spectrum_tools import find_peaks_ohaver
from hyperspy.misc.image_tools import (shift_image, estimate_image_shift)
from hyperspy.misc.math_tools import symmetrize, antisymmetrize
from hyperspy.exceptions import SignalDimensionError, DataDimensionError
from hyperspy.misc import array_tools
from hyperspy.misc import spectrum_tools
from hyperspy.misc import rgb_tools
from hyperspy.gui.tools import IntegrateArea
from hyperspy import components
from hyperspy.misc.utils import underline
from hyperspy.misc.borrowed.astroML.histtools import histogram
from hyperspy.drawing.utils import animate_legend
from hyperspy.events import Events, Event



class Signal2DTools(object):

    def estimate_shift2D(self,
                         reference='current',
                         correlation_threshold=None,
                         chunk_size=30,
                         roi=None,
                         normalize_corr=False,
                         sobel=True,
                         medfilter=True,
                         hanning=True,
                         plot=False,
                         dtype='float',
                         show_progressbar=None):
        """Estimate the shifts in a image using phase correlation

        This method can only estimate the shift by comparing
        bidimensional features that should not change position
        between frames. To decrease the memory usage, the time of
        computation and the accuracy of the results it is convenient
        to select a region of interest by setting the roi keyword.

        Parameters
        ----------

        reference : {'current', 'cascade' ,'stat'}
            If 'current' (default) the image at the current
            coordinates is taken as reference. If 'cascade' each image
            is aligned with the previous one. If 'stat' the translation
            of every image with all the rest is estimated and by
            performing statistical analysis on the result the
            translation is estimated.
        correlation_threshold : {None, 'auto', float}
            This parameter is only relevant when `reference` is 'stat'.
            If float, the shift estimations with a maximum correlation
            value lower than the given value are not used to compute
            the estimated shifts. If 'auto' the threshold is calculated
            automatically as the minimum maximum correlation value
            of the automatically selected reference image.
        chunk_size: {None, int}
            If int and `reference`=='stat' the number of images used
            as reference are limited to the given value.
        roi : tuple of ints or floats (left, right, top bottom)
             Define the region of interest. If int(float) the position
             is given axis index(value).
        sobel : bool
            apply a sobel filter for edge enhancement
        medfilter :  bool
            apply a median filter for noise reduction
        hanning : bool
            Apply a 2d hanning filter
        plot : bool
            If True plots the images after applying the filters and
            the phase correlation
        dtype : str or dtype
            Typecode or data-type in which the calculations must be
            performed.
        show_progressbar : None or bool
            If True, display a progress bar. If None the default is set in
            `preferences`.

        Returns
        -------

        list of applied shifts

        Notes
        -----

        The statistical analysis approach to the translation estimation
        when using `reference`='stat' roughly follows [1]_ . If you use
        it please cite their article.

        References
        ----------

        .. [1] Schaffer, Bernhard, Werner Grogger, and Gerald
        Kothleitner. “Automated Spatial Drift Correction for EFTEM
        Image Series.”
        Ultramicroscopy 102, no. 1 (December 2004): 27–36.

        """
        if show_progressbar is None:
            show_progressbar = preferences.General.show_progressbar
        self._check_signal_dimension_equals_two()
        if roi is not None:
            # Get the indices of the roi
            yaxis = self.axes_manager.signal_axes[1]
            xaxis = self.axes_manager.signal_axes[0]
            roi = tuple([xaxis._get_index(i) for i in roi[2:]] +
                        [yaxis._get_index(i) for i in roi[:2]])

        ref = None if reference == 'cascade' else \
            self.__call__().copy()
        shifts = []
        nrows = None
        images_number = self.axes_manager._max_index + 1
        if reference == 'stat':
            nrows = images_number if chunk_size is None else \
                min(images_number, chunk_size)
            pcarray = ma.zeros((nrows, self.axes_manager._max_index + 1,
                                ),
                               dtype=np.dtype([('max_value', np.float),
                                               ('shift', np.int32,
                                                (2,))]))
            nshift, max_value = estimate_image_shift(
                self(),
                self(),
                roi=roi,
                sobel=sobel,
                medfilter=medfilter,
                hanning=hanning,
                normalize_corr=normalize_corr,
                plot=plot,
                dtype=dtype)
            np.fill_diagonal(pcarray['max_value'], max_value)
            pbar = progressbar(maxval=nrows * images_number,
                               disabled=not show_progressbar).start()
        else:
            pbar = progressbar(maxval=images_number,
                               disabled=not show_progressbar).start()

        # Main iteration loop. Fills the rows of pcarray when reference
        # is stat
        for i1, im in enumerate(self._iterate_signal()):
            if reference in ['current', 'cascade']:
                if ref is None:
                    ref = im.copy()
                    shift = np.array([0, 0])
                nshift, max_val = estimate_image_shift(ref,
                                                       im,
                                                       roi=roi,
                                                       sobel=sobel,
                                                       medfilter=medfilter,
                                                       hanning=hanning,
                                                       plot=plot,
                                                       normalize_corr=normalize_corr,
                                                       dtype=dtype)
                if reference == 'cascade':
                    shift += nshift
                    ref = im.copy()
                else:
                    shift = nshift
                shifts.append(shift.copy())
                pbar.update(i1 + 1)
            elif reference == 'stat':
                if i1 == nrows:
                    break
                # Iterate to fill the columns of pcarray
                for i2, im2 in enumerate(
                        self._iterate_signal()):
                    if i2 > i1:
                        nshift, max_value = estimate_image_shift(
                            im,
                            im2,
                            roi=roi,
                            sobel=sobel,
                            medfilter=medfilter,
                            hanning=hanning,
                            normalize_corr=normalize_corr,
                            plot=plot,
                            dtype=dtype)

                        pcarray[i1, i2] = max_value, nshift
                    del im2
                    pbar.update(i2 + images_number * i1 + 1)
                del im
        if reference == 'stat':
            # Select the reference image as the one that has the
            # higher max_value in the row
            sqpcarr = pcarray[:, :nrows]
            sqpcarr['max_value'][:] = symmetrize(sqpcarr['max_value'])
            sqpcarr['shift'][:] = antisymmetrize(sqpcarr['shift'])
            ref_index = np.argmax(pcarray['max_value'].min(1))
            self.ref_index = ref_index
            shifts = (pcarray['shift'] +
                      pcarray['shift'][ref_index, :nrows][:, np.newaxis])
            if correlation_threshold is not None:
                if correlation_threshold == 'auto':
                    correlation_threshold = \
                        (pcarray['max_value'].min(0)).max()
                    print("Correlation threshold = %1.2f" %
                          correlation_threshold)
                shifts[pcarray['max_value'] <
                       correlation_threshold] = ma.masked
                shifts.mask[ref_index, :] = False

            shifts = shifts.mean(0)
        else:
            shifts = np.array(shifts)
            del ref
        return shifts

    def align2D(self, crop=True, fill_value=np.nan, shifts=None,
                roi=None,
                sobel=True,
                medfilter=True,
                hanning=True,
                plot=False,
                normalize_corr=False,
                reference='current',
                dtype='float',
                correlation_threshold=None,
                chunk_size=30):
        """Align the images in place using user provided shifts or by
        estimating the shifts.

        Please, see `estimate_shift2D` docstring for details
        on the rest of the parameters not documented in the following
        section

        Parameters
        ----------
        crop : bool
            If True, the data will be cropped not to include regions
            with missing data
        fill_value : int, float, nan
            The areas with missing data are filled with the given value.
            Default is nan.
        shifts : None or list of tuples
            If None the shifts are estimated using
            `estimate_shift2D`.

        Returns
        -------
        shifts : np.array
            The shifts are returned only if `shifts` is None

        Notes
        -----

        The statistical analysis approach to the translation estimation
        when using `reference`='stat' roughly follows [1]_ . If you use
        it please cite their article.

        References
        ----------

        .. [1] Schaffer, Bernhard, Werner Grogger, and Gerald
        Kothleitner. “Automated Spatial Drift Correction for EFTEM
        Image Series.”
        Ultramicroscopy 102, no. 1 (December 2004): 27–36.

        """
        self._check_signal_dimension_equals_two()
        if shifts is None:
            shifts = self.estimate_shift2D(
                roi=roi,
                sobel=sobel,
                medfilter=medfilter,
                hanning=hanning,
                plot=plot,
                reference=reference,
                dtype=dtype,
                correlation_threshold=correlation_threshold,
                normalize_corr=normalize_corr,
                chunk_size=chunk_size)
            return_shifts = True
        else:
            return_shifts = False
        # Translate with sub-pixel precision if necesary
        for im, shift in zip(self._iterate_signal(),
                             shifts):
            if np.any(shift):
                shift_image(im, -shift,
                            fill_value=fill_value)
                del im

        # Crop the image to the valid size
        if crop is True:
            shifts = -shifts
            bottom, top = (int(np.floor(shifts[:, 0].min())) if
                           shifts[:, 0].min() < 0 else None,
                           int(np.ceil(shifts[:, 0].max())) if
                           shifts[:, 0].max() > 0 else 0)
            right, left = (int(np.floor(shifts[:, 1].min())) if
                           shifts[:, 1].min() < 0 else None,
                           int(np.ceil(shifts[:, 1].max())) if
                           shifts[:, 1].max() > 0 else 0)
            self.crop_image(top, bottom, left, right)
            shifts = -shifts
        if return_shifts:
            return shifts

    def crop_image(self, top=None, bottom=None,
                   left=None, right=None):
        """Crops an image in place.

        top, bottom, left, right : int or float

            If int the values are taken as indices. If float the values are
            converted to indices.

        See also:
        ---------
        crop

        """
        self._check_signal_dimension_equals_two()
        self.crop(self.axes_manager.signal_axes[1].index_in_axes_manager,
                  top,
                  bottom)
        self.crop(self.axes_manager.signal_axes[0].index_in_axes_manager,
                  left,
                  right)


class Signal1DTools(object):

    def shift1D(self,
                shift_array,
                interpolation_method='linear',
                crop=True,
                fill_value=np.nan,
                show_progressbar=None):
        """Shift the data in place over the signal axis by the amount specified
        by an array.

        Parameters
        ----------
        shift_array : numpy array
            An array containing the shifting amount. It must have
            `axes_manager._navigation_shape_in_array` shape.
        interpolation_method : str or int
            Specifies the kind of interpolation as a string ('linear',
            'nearest', 'zero', 'slinear', 'quadratic, 'cubic') or as an
            integer specifying the order of the spline interpolator to
            use.
        crop : bool
            If True automatically crop the signal axis at both ends if
            needed.
        fill_value : float
            If crop is False fill the data outside of the original
            interval with the given value where needed.
        show_progressbar : None or bool
            If True, display a progress bar. If None the default is set in
            `preferences`.

        Raises
        ------
        SignalDimensionError if the signal dimension is not 1.

        """
        if show_progressbar is None:
            show_progressbar = preferences.General.show_progressbar
        self._check_signal_dimension_equals_one()
        axis = self.axes_manager.signal_axes[0]
        offset = axis.offset
        original_axis = axis.axis.copy()
        pbar = progressbar(
            maxval=self.axes_manager.navigation_size,
            disabled=not show_progressbar)
        for i, (dat, shift) in enumerate(zip(
                self._iterate_signal(),
                shift_array.ravel(()))):
            if np.isnan(shift):
                continue
            si = sp.interpolate.interp1d(original_axis,
                                         dat,
                                         bounds_error=False,
                                         fill_value=fill_value,
                                         kind=interpolation_method)
            axis.offset = float(offset - shift)
            dat[:] = si(axis.axis)
            pbar.update(i + 1)

        axis.offset = offset

        if crop is True:
            minimum, maximum = np.nanmin(shift_array), np.nanmax(shift_array)
            if minimum < 0:
                iminimum = 1 + axis.value2index(
                    axis.high_value + minimum,
                    rounding=math.floor)
                print iminimum
                self.crop(axis.index_in_axes_manager,
                          None,
                          iminimum)
            if maximum > 0:
                imaximum = axis.value2index(offset + maximum,
                                            rounding=math.ceil)
                self.crop(axis.index_in_axes_manager,
                          imaximum)

    def interpolate_in_between(self, start, end, delta=3,
                               show_progressbar=None, **kwargs):
        """Replace the data in a given range by interpolation.

        The operation is performed in place.

        Parameters
        ----------
        start, end : {int | float}
            The limits of the interval. If int they are taken as the
            axis index. If float they are taken as the axis value.

        All extra keyword arguments are passed to
        scipy.interpolate.interp1d. See the function documentation
        for details.
        show_progressbar : None or bool
            If True, display a progress bar. If None the default is set in
            `preferences`.

        Raises
        ------
        SignalDimensionError if the signal dimension is not 1.

        """
        if show_progressbar is None:
            show_progressbar = preferences.General.show_progressbar
        self._check_signal_dimension_equals_one()
        axis = self.axes_manager.signal_axes[0]
        i1 = axis._get_index(start)
        i2 = axis._get_index(end)
        i0 = int(np.clip(i1 - delta, 0, np.inf))
        i3 = int(np.clip(i2 + delta, 0, axis.size))
        pbar = progressbar(
            maxval=self.axes_manager.navigation_size,
            disabled=not show_progressbar)
        for i, dat in enumerate(self._iterate_signal()):
            dat_int = sp.interpolate.interp1d(
                range(i0, i1) + range(i2, i3),
                dat[i0:i1].tolist() + dat[i2:i3].tolist(),
                **kwargs)
            dat[i1:i2] = dat_int(range(i1, i2))
            pbar.update(i + 1)

    def _check_navigation_mask(self, mask):
        if mask is not None:
            if not isinstance(mask, Signal):
                raise ValueError("mask must be a Signal instance.")
            elif mask.axes_manager.signal_dimension not in (0, 1):
                raise ValueError("mask must be a Signal with signal_dimension "
                                 "equal to 1")
            elif (mask.axes_manager.navigation_dimension !=
                  self.axes_manager.navigation_dimension):
                raise ValueError("mask must be a Signal with the same "
                                 "navigation_dimension as the current signal.")

    def estimate_shift1D(self,
                         start=None,
                         end=None,
                         reference_indices=None,
                         max_shift=None,
                         interpolate=True,
                         number_of_interpolation_points=5,
                         mask=None,
                         show_progressbar=None):
        """Estimate the shifts in the current signal axis using
         cross-correlation.

        This method can only estimate the shift by comparing
        unidimensional features that should not change the position in
        the signal axis. To decrease the memory usage, the time of
        computation and the accuracy of the results it is convenient to
        select the feature of interest providing sensible values for
        `start` and `end`. By default interpolation is used to obtain
        subpixel precision.

        Parameters
        ----------
        start, end : {int | float | None}
            The limits of the interval. If int they are taken as the
            axis index. If float they are taken as the axis value.
        reference_indices : tuple of ints or None
            Defines the coordinates of the spectrum that will be used
            as eference. If None the spectrum at the current
            coordinates is used for this purpose.
        max_shift : int
            "Saturation limit" for the shift.
        interpolate : bool
            If True, interpolation is used to provide sub-pixel
            accuracy.
        number_of_interpolation_points : int
            Number of interpolation points. Warning: making this number
            too big can saturate the memory
        mask : Signal of bool data type.
            It must have signal_dimension = 0 and navigation_shape equal to the
            current signal. Where mask is True the shift is not computed
            and set to nan.
        show_progressbar : None or bool
            If True, display a progress bar. If None the default is set in
            `preferences`.

        Returns
        -------
        An array with the result of the estimation in the axis units.

        Raises
        ------
        SignalDimensionError if the signal dimension is not 1.

        """
        if show_progressbar is None:
            show_progressbar = preferences.General.show_progressbar
        self._check_signal_dimension_equals_one()
        ip = number_of_interpolation_points + 1
        axis = self.axes_manager.signal_axes[0]
        self._check_navigation_mask(mask)
        if reference_indices is None:
            reference_indices = self.axes_manager.indices

        i1, i2 = axis._get_index(start), axis._get_index(end)
        shift_array = np.zeros(self.axes_manager._navigation_shape_in_array,
                               dtype=float)
        ref = self.inav[reference_indices].data[i1:i2]
        if interpolate is True:
            ref = spectrum_tools.interpolate1D(ip, ref)
        pbar = progressbar(
            maxval=self.axes_manager.navigation_size,
            disabled=not show_progressbar)
        for i, (dat, indices) in enumerate(zip(
                self._iterate_signal(),
                self.axes_manager._array_indices_generator())):
            if mask is not None and bool(mask.data[indices]) is True:
                shift_array[indices] = np.nan
            else:
                dat = dat[i1:i2]
                if interpolate is True:
                    dat = spectrum_tools.interpolate1D(ip, dat)
                shift_array[indices] = np.argmax(
                    np.correlate(ref, dat, 'full')) - len(ref) + 1
            pbar.update(i + 1)
        pbar.finish()

        if max_shift is not None:
            if interpolate is True:
                max_shift *= ip
            shift_array.clip(-max_shift, max_shift)
        if interpolate is True:
            shift_array /= ip
        shift_array *= axis.scale
        return shift_array

    def align1D(self,
                start=None,
                end=None,
                reference_indices=None,
                max_shift=None,
                interpolate=True,
                number_of_interpolation_points=5,
                interpolation_method='linear',
                crop=True,
                fill_value=np.nan,
                also_align=[],
                mask=None):
        """Estimate the shifts in the signal axis using
        cross-correlation and use the estimation to align the data in place.

        This method can only estimate the shift by comparing
        unidimensional
        features that should not change the position.
        To decrease memory usage, time of computation and improve
        accuracy it is convenient to select the feature of interest
        setting the `start` and `end` keywords. By default interpolation is
        used to obtain subpixel precision.

        Parameters
        ----------
        start, end : {int | float | None}
            The limits of the interval. If int they are taken as the
            axis index. If float they are taken as the axis value.
        reference_indices : tuple of ints or None
            Defines the coordinates of the spectrum that will be used
            as eference. If None the spectrum at the current
            coordinates is used for this purpose.
        max_shift : int
            "Saturation limit" for the shift.
        interpolate : bool
            If True, interpolation is used to provide sub-pixel
            accuracy.
        number_of_interpolation_points : int
            Number of interpolation points. Warning: making this number
            too big can saturate the memory
        interpolation_method : str or int
            Specifies the kind of interpolation as a string ('linear',
            'nearest', 'zero', 'slinear', 'quadratic, 'cubic') or as an
            integer specifying the order of the spline interpolator to
            use.
        crop : bool
            If True automatically crop the signal axis at both ends if
            needed.
        fill_value : float
            If crop is False fill the data outside of the original
            interval with the given value where needed.
        also_align : list of signals
            A list of Signal instances that has exactly the same
            dimensions
            as this one and that will be aligned using the shift map
            estimated using the this signal.
        mask : Signal of bool data type.
            It must have signal_dimension = 0 and navigation_shape equal to the
            current signal. Where mask is True the shift is not computed
            and set to nan.

        Returns
        -------
        An array with the result of the estimation. The shift will be

        Raises
        ------
        SignalDimensionError if the signal dimension is not 1.

        See also
        --------
        estimate_shift1D

        """
        self._check_signal_dimension_equals_one()
        shift_array = self.estimate_shift1D(
            start=start,
            end=end,
            reference_indices=reference_indices,
            max_shift=max_shift,
            interpolate=interpolate,
            number_of_interpolation_points=number_of_interpolation_points,
            mask=mask)
        for signal in also_align + [self]:
            signal.shift1D(shift_array=shift_array,
                           interpolation_method=interpolation_method,
                           crop=crop,
                           fill_value=fill_value)

    def integrate_in_range(self, signal_range='interactive'):
        """ Sums the spectrum over an energy range, giving the integrated
        area.

        The energy range can either be selected through a GUI or the command
        line.

        Parameters
        ----------
        signal_range : {a tuple of this form (l, r), "interactive"}
            l and r are the left and right limits of the range. They can be numbers or None,
            where None indicates the extremes of the interval. If l and r are floats the
            `signal_range` will be in axis units (for example eV). If l and r are integers
            the `signal_range` will be in index units.
            When `signal_range` is "interactive" (default) the range is selected using a GUI.

        Returns
        -------
        integrated_spectrum : Signal subclass

        See Also
        --------
        integrate_simpson

        Examples
        --------

        Using the GUI

        >>> s.integrate_in_range()

        Using the CLI

        >>> s_int = s.integrate_in_range(signal_range=(560,None))

        Selecting a range in the axis units, by specifying the
        signal range with floats.

        >>> s_int = s.integrate_in_range(signal_range=(560.,590.))

        Selecting a range using the index, by specifying the
        signal range with integers.

        >>> s_int = s.integrate_in_range(signal_range=(100,120))

        """

        if signal_range == 'interactive':
            self_copy = self.deepcopy()
            ia = IntegrateArea(self_copy, signal_range)
            ia.edit_traits()
            integrated_spectrum = self_copy
        else:
            integrated_spectrum = self._integrate_in_range_commandline(
                signal_range)
        return integrated_spectrum

    def _integrate_in_range_commandline(self, signal_range):
        e1 = signal_range[0]
        e2 = signal_range[1]
        integrated_spectrum = self[..., e1:e2].integrate1D(-1)
        return(integrated_spectrum)

    @only_interactive
    def calibrate(self):
        """Calibrate the spectral dimension using a gui.

        It displays a window where the new calibration can be set by:
        * Setting the offset, units and scale directly
        * Selection a range by dragging the mouse on the spectrum figure
         and
        setting the new values for the given range limits

        Notes
        -----
        For this method to work the output_dimension must be 1. Set the
        view
        accordingly

        Raises
        ------
        SignalDimensionError if the signal dimension is not 1.

        """
        self._check_signal_dimension_equals_one()
        calibration = SpectrumCalibration(self)
        calibration.edit_traits()

    def smooth_savitzky_golay(self,
                              polynomial_order=None,
                              window_length=None,
                              differential_order=0):
        """Apply a Savitzky-Golay filter to the data in place.

        If `polynomial_order` or `window_length` or `differential_order` are
        None the method is run in interactive mode.

        Parameters
        ----------
        window_length : int
            The length of the filter window (i.e. the number of coefficients).
            `window_length` must be a positive odd integer.
        polynomial_order : int
            The order of the polynomial used to fit the samples.
            `polyorder` must be less than `window_length`.
        differential_order: int, optional
            The order of the derivative to compute.  This must be a
            nonnegative integer.  The default is 0, which means to filter
            the data without differentiating.

        Notes
        -----
        More information about the filter in `scipy.signal.savgol_filter`.

        """
        if not savgol_imported:
            raise ImportError("scipy >= 0.14 needs to be installed to use"
                              "this feature.")
        self._check_signal_dimension_equals_one()
        if (polynomial_order is not None and
                window_length is not None):
            axis = self.axes_manager.signal_axes[0]
            self.data = savgol_filter(
                x=self.data,
                window_length=window_length,
                polyorder=polynomial_order,
                deriv=differential_order,
                delta=axis.scale,
                axis=axis.index_in_array)

        else:
            # Interactive mode
            smoother = SmoothingSavitzkyGolay(self)
            smoother.differential_order = differential_order
            if polynomial_order is not None:
                smoother.polynomial_order = polynomial_order
            if window_length is not None:
                smoother.window_length = window_length
            smoother.edit_traits()

    def smooth_lowess(self,
                      smoothing_parameter=None,
                      number_of_iterations=None,
                      show_progressbar=None):
        """Lowess data smoothing in place.

        If `smoothing_parameter` or `number_of_iterations` are None the method
        is run in interactive mode.

        Parameters
        ----------
        smoothing_parameter: float or None
            Between 0 and 1. The fraction of the data used
            when estimating each y-value.
        number_of_iterations: int or None
            The number of residual-based reweightings
            to perform.
        show_progressbar : None or bool
            If True, display a progress bar. If None the default is set in
            `preferences`.

        Raises
        ------
        SignalDimensionError if the signal dimension is not 1.
        ImportError if statsmodels is not installed.

        Notes
        -----
        This method uses the lowess algorithm from statsmodels. statsmodels
        is required for this method.

        """
        if not statsmodels_installed:
            raise ImportError("statsmodels is not installed. This package is "
                              "required for this feature.")
        self._check_signal_dimension_equals_one()
        if smoothing_parameter is None or number_of_iterations is None:
            smoother = SmoothingLowess(self)
            if smoothing_parameter is not None:
                smoother.smoothing_parameter = smoothing_parameter
            if number_of_iterations is not None:
                smoother.number_of_iterations = number_of_iterations
            smoother.edit_traits()
        else:
            self.map(lowess,
                     exog=self.axes_manager[-1].axis,
                     frac=smoothing_parameter,
                     it=number_of_iterations,
                     is_sorted=True,
                     return_sorted=False,
                     show_progressbar=show_progressbar)

    def smooth_tv(self, smoothing_parameter=None, show_progressbar=None):
        """Total variation data smoothing in place.

        Parameters
        ----------
        smoothing_parameter: float or None
           Denoising weight relative to L2 minimization. If None the method
           is run in interactive mode.
        show_progressbar : None or bool
            If True, display a progress bar. If None the default is set in
            `preferences`.

        Raises
        ------
        SignalDimensionError if the signal dimension is not 1.

        """
        self._check_signal_dimension_equals_one()
        if smoothing_parameter is None:
            smoother = SmoothingTV(self)
            smoother.edit_traits()
        else:
            self.map(_tv_denoise_1d, weight=smoothing_parameter,
                     show_progressbar=show_progressbar)

    def filter_butterworth(self,
                           cutoff_frequency_ratio=None,
                           type='low',
                           order=2):
        """Butterworth filter in place.

        Raises
        ------
        SignalDimensionError if the signal dimension is not 1.

        """
        self._check_signal_dimension_equals_one()
        smoother = ButterworthFilter(self)
        if cutoff_frequency_ratio is not None:
            smoother.cutoff_frequency_ratio = cutoff_frequency_ratio
            smoother.apply()
        else:
            smoother.edit_traits()

    def _remove_background_cli(self, signal_range, background_estimator):
        from hyperspy.model import Model
        model = Model(self)
        model.append(background_estimator)
        background_estimator.estimate_parameters(
            self,
            signal_range[0],
            signal_range[1],
            only_current=False)
        return self - model.as_signal()

    def remove_background(
            self,
            signal_range='interactive',
            background_type='PowerLaw',
            polynomial_order=2):
        """Remove the background, either in place using a gui or returned as a new
        spectrum using the command line.

        Parameters
        ----------
        signal_range : tuple, optional
            If this argument is not specified, the signal range has to be selected
            using a GUI. And the original spectrum will be replaced.
            If tuple is given, the a spectrum will be returned.
        background_type : string
            The type of component which should be used to fit the background.
            Possible components: PowerLaw, Gaussian, Offset, Polynomial
            If Polynomial is used, the polynomial order can be specified
        polynomial_order : int, default 2
            Specify the polynomial order if a Polynomial background is used.

        Examples
        --------
        >>>> s.remove_background() # Using gui, replaces spectrum s
        >>>> s2 = s.remove_background(signal_range=(400,450), background_type='PowerLaw') #Using cli, returns a spectrum

        Raises
        ------
        SignalDimensionError if the signal dimension is not 1.

        """
        self._check_signal_dimension_equals_one()
        if signal_range == 'interactive':
            br = BackgroundRemoval(self)
            br.edit_traits()
        else:
            if background_type == 'PowerLaw':
                background_estimator = components.PowerLaw()
            elif background_type == 'Gaussian':
                background_estimator = components.Gaussian()
            elif background_type == 'Offset':
                background_estimator = components.Offset()
            elif background_type == 'Polynomial':
                background_estimator = components.Polynomial(polynomial_order)
            else:
                raise ValueError(
                    "Background type: " +
                    background_type +
                    " not recognized")

            spectra = self._remove_background_cli(
                signal_range, background_estimator)
            return spectra

    @interactive_range_selector
    def crop_spectrum(self, left_value=None, right_value=None,):
        """Crop in place the spectral dimension.

        Parameters
        ----------
        left_value, righ_value: {int | float | None}
            If int the values are taken as indices. If float they are
            converted to indices using the spectral axis calibration.
            If left_value is None crops from the beginning of the axis.
            If right_value is None crops up to the end of the axis. If
            both are
            None the interactive cropping interface is activated
            enabling
            cropping the spectrum using a span selector in the signal
            plot.

        Raises
        ------
        SignalDimensionError if the signal dimension is not 1.

        """
        self._check_signal_dimension_equals_one()
        self.crop(
            axis=self.axes_manager.signal_axes[0].index_in_axes_manager,
            start=left_value, end=right_value)

    @auto_replot
    def gaussian_filter(self, FWHM):
        """Applies a Gaussian filter in the spectral dimension in place.

        Parameters
        ----------
        FWHM : float
            The Full Width at Half Maximum of the gaussian in the
            spectral axis units

        Raises
        ------
        ValueError if FWHM is equal or less than zero.

        SignalDimensionError if the signal dimension is not 1.

        """
        self._check_signal_dimension_equals_one()
        if FWHM <= 0:
            raise ValueError(
                "FWHM must be greater than zero")
        axis = self.axes_manager.signal_axes[0]
        FWHM *= 1 / axis.scale
        self.data = gaussian_filter1d(
            self.data,
            axis=axis.index_in_array,
            sigma=FWHM / 2.35482)

    @auto_replot
    def hanning_taper(self, side='both', channels=None, offset=0):
        """Apply a hanning taper to the data in place.

        Parameters
        ----------
        side : {'left', 'right', 'both'}
        channels : {None, int}
            The number of channels to taper. If None 5% of the total
            number of channels are tapered.
        offset : int

        Returns
        -------
        channels

        Raises
        ------
        SignalDimensionError if the signal dimension is not 1.

        """
        # TODO: generalize it
        self._check_signal_dimension_equals_one()
        if channels is None:
            channels = int(round(len(self()) * 0.02))
            if channels < 20:
                channels = 20
        dc = self.data
        if side == 'left' or side == 'both':
            dc[..., offset:channels + offset] *= (
                np.hanning(2 * channels)[:channels])
            dc[..., :offset] *= 0.
        if side == 'right' or side == 'both':
            if offset == 0:
                rl = None
            else:
                rl = -offset
            dc[..., -channels - offset:rl] *= (
                np.hanning(2 * channels)[-channels:])
            if offset != 0:
                dc[..., -offset:] *= 0.
        return channels

    def find_peaks1D_ohaver(self, xdim=None, slope_thresh=0, amp_thresh=None,
                            subchannel=True, medfilt_radius=5, maxpeakn=30000,
                            peakgroup=10):
        """Find peaks along a 1D line (peaks in spectrum/spectra).

        Function to locate the positive peaks in a noisy x-y data set.

        Detects peaks by looking for downward zero-crossings in the
        first
        derivative that exceed 'slope_thresh'.

        Returns an array containing position, height, and width of each
        peak.

        'slope_thresh' and 'amp_thresh', control sensitivity: higher
        values will
        neglect smaller features.


        peakgroup is the number of points around the top peak to search
        around

        Parameters
        ---------


        slope_thresh : float (optional)
                       1st derivative threshold to count the peak
                       default is set to 0.5
                       higher values will neglect smaller features.

        amp_thresh : float (optional)
                     intensity threshold above which
                     default is set to 10% of max(y)
                     higher values will neglect smaller features.

        medfilt_radius : int (optional)
                     median filter window to apply to smooth the data
                     (see scipy.signal.medfilt)
                     if 0, no filter will be applied.
                     default is set to 5

        peakgroup : int (optional)
                    number of points around the "top part" of the peak
                    default is set to 10

        maxpeakn : int (optional)
                   number of maximum detectable peaks
                   default is set to 5000

        subpix : bool (optional)
                 default is set to True

        Returns
        -------
        peaks : structured array of shape _navigation_shape_in_array in which
        each cell contains an array that contains as many structured arrays as
        peaks where found at that location and which fields: position, width,
        height contains position, height, and width of each peak.

        Raises
        ------
        SignalDimensionError if the signal dimension is not 1.

        """
        # TODO: add scipy.signal.find_peaks_cwt
        self._check_signal_dimension_equals_one()
        axis = self.axes_manager.signal_axes[0].axis
        arr_shape = (self.axes_manager._navigation_shape_in_array
                     if self.axes_manager.navigation_size > 0
                     else [1, ])
        peaks = np.zeros(arr_shape, dtype=object)
        for y, indices in zip(self._iterate_signal(),
                              self.axes_manager._array_indices_generator()):
            peaks[indices] = find_peaks_ohaver(
                y,
                axis,
                slope_thresh=slope_thresh,
                amp_thresh=amp_thresh,
                medfilt_radius=medfilt_radius,
                maxpeakn=maxpeakn,
                peakgroup=peakgroup,
                subchannel=subchannel)
        return peaks

    def estimate_peak_width(self,
                            factor=0.5,
                            window=None,
                            return_interval=False,
                            show_progressbar=None):
        """Estimate the width of the highest intensity of peak
        of the spectra at a given fraction of its maximum.

        It can be used with asymmetric peaks. For accurate results any
        background must be previously substracted.
        The estimation is performed by interpolation using cubic splines.

        Parameters
        ----------
        factor : 0 < float < 1
            The default, 0.5, estimates the FWHM.
        window : None, float
            The size of the window centred at the peak maximum
            used to perform the estimation.
            The window size must be chosen with care: if it is narrower
            than the width of the peak at some positions or if it is
            so wide that it includes other more intense peaks this
            method cannot compute the width and a NaN is stored instead.
        return_interval: bool
            If True, returns 2 extra signals with the positions of the
            desired height fraction at the left and right of the
            peak.
        show_progressbar : None or bool
            If True, display a progress bar. If None the default is set in
            `preferences`.

        Returns
        -------
        width or [width, left, right], depending on the value of
        `return_interval`.

        """
        if show_progressbar is None:
            show_progressbar = preferences.General.show_progressbar
        self._check_signal_dimension_equals_one()
        if not 0 < factor < 1:
            raise ValueError("factor must be between 0 and 1.")

        left, right = (self._get_navigation_signal(),
                       self._get_navigation_signal())
        # The signals must be of dtype float to contain np.nan
        left.change_dtype('float')
        right.change_dtype('float')
        axis = self.axes_manager.signal_axes[0]
        x = axis.axis
        maxval = self.axes_manager.navigation_size
        if maxval > 0:
            pbar = progressbar(maxval=maxval,
                               disabled=not show_progressbar)
        for i, spectrum in enumerate(self):
            if window is not None:
                vmax = axis.index2value(spectrum.data.argmax())
                spectrum = spectrum[vmax - window / 2.:vmax + window / 2.]
                x = spectrum.axes_manager[0].axis
            spline = scipy.interpolate.UnivariateSpline(
                x,
                spectrum.data - factor * spectrum.data.max(),
                s=0)
            roots = spline.roots()
            if len(roots) == 2:
                left[self.axes_manager.indices] = roots[0]
                right[self.axes_manager.indices] = roots[1]
            else:
                left[self.axes_manager.indices] = np.nan
                right[self.axes_manager.indices] = np.nan
            if maxval > 0:
                pbar.update(i)
        if maxval > 0:
            pbar.finish()
        width = right - left
        if factor == 0.5:
            width.metadata.General.title = (
                self.metadata.General.title + " FWHM")
            left.metadata.General.title = (
                self.metadata.General.title + " FWHM left position")

            right.metadata.General.title = (
                self.metadata.General.title + " FWHM right position")
        else:
            width.metadata.General.title = (
                self.metadata.General.title +
                " full-width at %.1f maximum" % factor)
            left.metadata.General.title = (
                self.metadata.General.title +
                " full-width at %.1f maximum left position" % factor)
            right.metadata.General.title = (
                self.metadata.General.title +
                " full-width at %.1f maximum right position" % factor)
        if return_interval is True:
            return [width, left, right]
        else:
            return width


class MVATools(object):
    # TODO: All of the plotting methods here should move to drawing

    def _plot_factors_or_pchars(self, factors, comp_ids=None,
                                calibrate=True, avg_char=False,
                                same_window=None, comp_label='PC',
                                img_data=None,
                                plot_shifts=True, plot_char=4,
                                cmap=plt.cm.gray, quiver_color='white',
                                vector_scale=1,
                                per_row=3, ax=None):
        """Plot components from PCA or ICA, or peak characteristics

        Parameters
        ----------

        comp_ids : None, int, or list of ints
            if None, returns maps of all components.
            if int, returns maps of components with ids from 0 to given
            int.
            if list of ints, returns maps of components with ids in
            given list.
        calibrate : bool
            if True, plots are calibrated according to the data in the
            axes
            manager.
        same_window : bool
            if True, plots each factor to the same window.  They are
            not scaled.
        comp_label : string, the label that is either the plot title
        (if plotting in
            separate windows) or the label in the legend (if plotting
            in the
            same window)
        cmap : a matplotlib colormap
            The colormap used for factor images or
            any peak characteristic scatter map
            overlay.

        Parameters only valid for peak characteristics (or pk char factors):
        --------------------------------------------------------------------

        img_data - 2D numpy array,
            The array to overlay peak characteristics onto.  If None,
            defaults to the average image of your stack.

        plot_shifts - bool, default is True
            If true, plots a quiver (arrow) plot showing the shifts for
            each
            peak present in the component being plotted.

        plot_char - None or int
            If int, the id of the characteristic to plot as the colored
            scatter plot.
            Possible components are:
               4: peak height
               5: peak orientation
               6: peak eccentricity

       quiver_color : any color recognized by matplotlib
           Determines the color of vectors drawn for
           plotting peak shifts.

       vector_scale : integer or None
           Scales the quiver plot arrows.  The vector
           is defined as one data unit along the X axis.
           If shifts are small, set vector_scale so
           that when they are multiplied by vector_scale,
           they are on the scale of the image plot.
           If None, uses matplotlib's autoscaling.

        """
        if same_window is None:
            same_window = preferences.MachineLearning.same_window
        if comp_ids is None:
            comp_ids = xrange(factors.shape[1])

        elif not hasattr(comp_ids, '__iter__'):
            comp_ids = xrange(comp_ids)

        n = len(comp_ids)
        if same_window:
            rows = int(np.ceil(n / float(per_row)))

        fig_list = []

        if n < per_row:
            per_row = n

        if same_window and self.axes_manager.signal_dimension == 2:
            f = plt.figure(figsize=(4 * per_row, 3 * rows))
        else:
            f = plt.figure()
        for i in xrange(len(comp_ids)):
            if self.axes_manager.signal_dimension == 1:
                if same_window:
                    ax = plt.gca()
                else:
                    if i > 0:
                        f = plt.figure()
                    ax = f.add_subplot(111)
                ax = sigdraw._plot_1D_component(factors=factors,
                                                idx=comp_ids[
                                                    i], axes_manager=self.axes_manager,
                                                ax=ax, calibrate=calibrate,
                                                comp_label=comp_label,
                                                same_window=same_window)
                if same_window:
                    plt.legend(ncol=factors.shape[1] // 2, loc='best')
            elif self.axes_manager.signal_dimension == 2:
                if same_window:
                    ax = f.add_subplot(rows, per_row, i + 1)
                else:
                    if i > 0:
                        f = plt.figure()
                    ax = f.add_subplot(111)

                sigdraw._plot_2D_component(factors=factors,
                                           idx=comp_ids[i],
                                           axes_manager=self.axes_manager,
                                           calibrate=calibrate, ax=ax,
                                           cmap=cmap, comp_label=comp_label)
            if not same_window:
                fig_list.append(f)
        try:
            plt.tight_layout()
        except:
            pass
        if not same_window:
            return fig_list
        else:
            return f

    def _plot_loadings(self, loadings, comp_ids=None, calibrate=True,
                       same_window=None, comp_label=None,
                       with_factors=False, factors=None,
                       cmap=plt.cm.gray, no_nans=False, per_row=3):
        if same_window is None:
            same_window = preferences.MachineLearning.same_window
        if comp_ids is None:
            comp_ids = xrange(loadings.shape[0])

        elif not hasattr(comp_ids, '__iter__'):
            comp_ids = xrange(comp_ids)

        n = len(comp_ids)
        if same_window:
            rows = int(np.ceil(n / float(per_row)))

        fig_list = []

        if n < per_row:
            per_row = n

        if same_window and self.axes_manager.signal_dimension == 2:
            f = plt.figure(figsize=(4 * per_row, 3 * rows))
        else:
            f = plt.figure()

        for i in xrange(n):
            if self.axes_manager.navigation_dimension == 1:
                if same_window:
                    ax = plt.gca()
                else:
                    if i > 0:
                        f = plt.figure()
                    ax = f.add_subplot(111)
            elif self.axes_manager.navigation_dimension == 2:
                if same_window:
                    ax = f.add_subplot(rows, per_row, i + 1)
                else:
                    if i > 0:
                        f = plt.figure()
                    ax = f.add_subplot(111)
            sigdraw._plot_loading(loadings, idx=comp_ids[i],
                                  axes_manager=self.axes_manager,
                                  no_nans=no_nans, calibrate=calibrate,
                                  cmap=cmap, comp_label=comp_label, ax=ax,
                                  same_window=same_window)
            if not same_window:
                fig_list.append(f)
        try:
            plt.tight_layout()
        except:
            pass
        if not same_window:
            if with_factors:
                return fig_list, self._plot_factors_or_pchars(factors,
                                                              comp_ids=comp_ids,
                                                              calibrate=calibrate,
                                                              same_window=same_window,
                                                              comp_label=comp_label,
                                                              per_row=per_row)
            else:
                return fig_list
        else:
            if self.axes_manager.navigation_dimension == 1:
                plt.legend(ncol=loadings.shape[0] // 2, loc='best')
                animate_legend()
            if with_factors:
                return f, self._plot_factors_or_pchars(factors,
                                                       comp_ids=comp_ids,
                                                       calibrate=calibrate,
                                                       same_window=same_window,
                                                       comp_label=comp_label,
                                                       per_row=per_row)
            else:
                return f

    def _export_factors(self,
                        factors,
                        folder=None,
                        comp_ids=None,
                        multiple_files=None,
                        save_figures=False,
                        save_figures_format='png',
                        factor_prefix=None,
                        factor_format=None,
                        comp_label=None,
                        cmap=plt.cm.gray,
                        plot_shifts=True,
                        plot_char=4,
                        img_data=None,
                        same_window=False,
                        calibrate=True,
                        quiver_color='white',
                        vector_scale=1,
                        no_nans=True, per_row=3):

        from hyperspy._signals.image import Image
        from hyperspy._signals.spectrum import Spectrum

        if multiple_files is None:
            multiple_files = preferences.MachineLearning.multiple_files

        if factor_format is None:
            factor_format = preferences.MachineLearning.\
                export_factors_default_file_format

        # Select the desired factors
        if comp_ids is None:
            comp_ids = xrange(factors.shape[1])
        elif not hasattr(comp_ids, '__iter__'):
            comp_ids = range(comp_ids)
        mask = np.zeros(factors.shape[1], dtype=np.bool)
        for idx in comp_ids:
            mask[idx] = 1
        factors = factors[:, mask]

        if save_figures is True:
            plt.ioff()
            fac_plots = self._plot_factors_or_pchars(factors,
                                                     comp_ids=comp_ids,
                                                     same_window=same_window,
                                                     comp_label=comp_label,
                                                     img_data=img_data,
                                                     plot_shifts=plot_shifts,
                                                     plot_char=plot_char,
                                                     cmap=cmap,
                                                     per_row=per_row,
                                                     quiver_color=quiver_color,
                                                     vector_scale=vector_scale)
            for idx in xrange(len(comp_ids)):
                filename = '%s_%02i.%s' % (factor_prefix, comp_ids[idx],
                                           save_figures_format)
                if folder is not None:
                    filename = os.path.join(folder, filename)
                ensure_directory(filename)
                fac_plots[idx].savefig(filename, save_figures_format,
                                       dpi=600)
            plt.ion()

        elif multiple_files is False:
            if self.axes_manager.signal_dimension == 2:
                # factor images
                axes_dicts = []
                axes = self.axes_manager.signal_axes[::-1]
                shape = (axes[1].size, axes[0].size)
                factor_data = np.rollaxis(
                    factors.reshape((shape[0], shape[1], -1)), 2)
                axes_dicts.append(axes[0].get_axis_dictionary())
                axes_dicts.append(axes[1].get_axis_dictionary())
                axes_dicts.append({'name': 'factor_index',
                                   'scale': 1.,
                                   'offset': 0.,
                                   'size': int(factors.shape[1]),
                                   'units': 'factor',
                                   'index_in_array': 0, })
                s = Image(factor_data,
                          axes=axes_dicts,
                          metadata={
                              'General': {'title': '%s from %s' % (
                                  factor_prefix,
                                  self.metadata.General.title),
                              }})
            elif self.axes_manager.signal_dimension == 1:
                axes = []
                axes.append(
                    self.axes_manager.signal_axes[0].get_axis_dictionary())
                axes[0]['index_in_array'] = 1

                axes.append({
                    'name': 'factor_index',
                    'scale': 1.,
                    'offset': 0.,
                    'size': int(factors.shape[1]),
                    'units': 'factor',
                    'index_in_array': 0,
                })
                s = Spectrum(factors.T,
                             axes=axes,
                             metadata={
                                 "General": {'title': '%s from %s' % (
                                     factor_prefix, self.metadata.General.title),
                                 }})
            filename = '%ss.%s' % (factor_prefix, factor_format)
            if folder is not None:
                filename = os.path.join(folder, filename)
            s.save(filename)
        else:  # Separate files
            if self.axes_manager.signal_dimension == 1:

                axis_dict = self.axes_manager.signal_axes[0].\
                    get_axis_dictionary()
                axis_dict['index_in_array'] = 0
                for dim, index in zip(comp_ids, range(len(comp_ids))):
                    s = Spectrum(factors[:, index],
                                 axes=[axis_dict, ],
                                 metadata={
                                     "General": {'title': '%s from %s' % (
                                         factor_prefix,
                                         self.metadata.General.title),
                                     }})
                    filename = '%s-%i.%s' % (factor_prefix,
                                             dim,
                                             factor_format)
                    if folder is not None:
                        filename = os.path.join(folder, filename)
                    s.save(filename)

            if self.axes_manager.signal_dimension == 2:
                axes = self.axes_manager.signal_axes
                axes_dicts = []
                axes_dicts.append(axes[0].get_axis_dictionary())
                axes_dicts.append(axes[1].get_axis_dictionary())
                axes_dicts[0]['index_in_array'] = 0
                axes_dicts[1]['index_in_array'] = 1

                factor_data = factors.reshape(
                    self.axes_manager._signal_shape_in_array + [-1, ])

                for dim, index in zip(comp_ids, range(len(comp_ids))):
                    im = Image(factor_data[..., index],
                               axes=axes_dicts,
                               metadata={
                                   "General": {'title': '%s from %s' % (
                                       factor_prefix,
                                       self.metadata.General.title),
                                   }})
                    filename = '%s-%i.%s' % (factor_prefix,
                                             dim,
                                             factor_format)
                    if folder is not None:
                        filename = os.path.join(folder, filename)
                    im.save(filename)

    def _export_loadings(self,
                         loadings,
                         folder=None,
                         comp_ids=None,
                         multiple_files=None,
                         loading_prefix=None,
                         loading_format=None,
                         save_figures_format='png',
                         comp_label=None,
                         cmap=plt.cm.gray,
                         save_figures=False,
                         same_window=False,
                         calibrate=True,
                         no_nans=True,
                         per_row=3):

        from hyperspy._signals.image import Image
        from hyperspy._signals.spectrum import Spectrum

        if multiple_files is None:
            multiple_files = preferences.MachineLearning.multiple_files

        if loading_format is None:
            loading_format = preferences.MachineLearning.\
                export_loadings_default_file_format

        if comp_ids is None:
            comp_ids = range(loadings.shape[0])
        elif not hasattr(comp_ids, '__iter__'):
            comp_ids = range(comp_ids)
        mask = np.zeros(loadings.shape[0], dtype=np.bool)
        for idx in comp_ids:
            mask[idx] = 1
        loadings = loadings[mask]

        if save_figures is True:
            plt.ioff()
            sc_plots = self._plot_loadings(loadings, comp_ids=comp_ids,
                                           calibrate=calibrate,
                                           same_window=same_window,
                                           comp_label=comp_label,
                                           cmap=cmap, no_nans=no_nans,
                                           per_row=per_row)
            for idx in xrange(len(comp_ids)):
                filename = '%s_%02i.%s' % (loading_prefix, comp_ids[idx],
                                           save_figures_format)
                if folder is not None:
                    filename = os.path.join(folder, filename)
                ensure_directory(filename)
                sc_plots[idx].savefig(filename, dpi=600)
            plt.ion()
        elif multiple_files is False:
            if self.axes_manager.navigation_dimension == 2:
                axes_dicts = []
                axes = self.axes_manager.navigation_axes[::-1]
                shape = (axes[1].size, axes[0].size)
                loading_data = loadings.reshape((-1, shape[0], shape[1]))
                axes_dicts.append(axes[0].get_axis_dictionary())
                axes_dicts[0]['index_in_array'] = 1
                axes_dicts.append(axes[1].get_axis_dictionary())
                axes_dicts[1]['index_in_array'] = 2
                axes_dicts.append({'name': 'loading_index',
                                   'scale': 1.,
                                   'offset': 0.,
                                   'size': int(loadings.shape[0]),
                                   'units': 'factor',
                                   'index_in_array': 0, })
                s = Image(loading_data,
                          axes=axes_dicts,
                          metadata={
                              "General": {'title': '%s from %s' % (
                                  loading_prefix,
                                  self.metadata.General.title),
                              }})
            elif self.axes_manager.navigation_dimension == 1:
                cal_axis = self.axes_manager.navigation_axes[0].\
                    get_axis_dictionary()
                cal_axis['index_in_array'] = 1
                axes = []
                axes.append({'name': 'loading_index',
                             'scale': 1.,
                             'offset': 0.,
                             'size': int(loadings.shape[0]),
                             'units': 'comp_id',
                             'index_in_array': 0, })
                axes.append(cal_axis)
                s = Image(loadings,
                          axes=axes,
                          metadata={
                              "General": {'title': '%s from %s' % (
                                  loading_prefix,
                                  self.metadata.General.title),
                              }})
            filename = '%ss.%s' % (loading_prefix, loading_format)
            if folder is not None:
                filename = os.path.join(folder, filename)
            s.save(filename)
        else:  # Separate files
            if self.axes_manager.navigation_dimension == 1:
                axis_dict = self.axes_manager.navigation_axes[0].\
                    get_axis_dictionary()
                axis_dict['index_in_array'] = 0
                for dim, index in zip(comp_ids, range(len(comp_ids))):
                    s = Spectrum(loadings[index],
                                 axes=[axis_dict, ])
                    filename = '%s-%i.%s' % (loading_prefix,
                                             dim,
                                             loading_format)
                    if folder is not None:
                        filename = os.path.join(folder, filename)
                    s.save(filename)
            elif self.axes_manager.navigation_dimension == 2:
                axes_dicts = []
                axes = self.axes_manager.navigation_axes[::-1]
                shape = (axes[0].size, axes[1].size)
                loading_data = loadings.reshape((-1, shape[0], shape[1]))
                axes_dicts.append(axes[0].get_axis_dictionary())
                axes_dicts[0]['index_in_array'] = 0
                axes_dicts.append(axes[1].get_axis_dictionary())
                axes_dicts[1]['index_in_array'] = 1
                for dim, index in zip(comp_ids, range(len(comp_ids))):
                    s = Image(loading_data[index, ...],
                              axes=axes_dicts,
                              metadata={
                                  "General": {'title': '%s from %s' % (
                                      loading_prefix,
                                      self.metadata.General.title),
                                  }})
                    filename = '%s-%i.%s' % (loading_prefix,
                                             dim,
                                             loading_format)
                    if folder is not None:
                        filename = os.path.join(folder, filename)
                    s.save(filename)

    def plot_decomposition_factors(self,
                                   comp_ids=None,
                                   calibrate=True,
                                   same_window=None,
                                   comp_label='Decomposition factor',
                                   per_row=3):
        """Plot factors from a decomposition.

        Parameters
        ----------

        comp_ids : None, int, or list of ints
            if None, returns maps of all components.
            if int, returns maps of components with ids from 0 to given
            int.
            if list of ints, returns maps of components with ids in
            given list.

        calibrate : bool
            if True, calibrates plots where calibration is available
            from
            the axes_manager.  If False, plots are in pixels/channels.

        same_window : bool
            if True, plots each factor to the same window.  They are
            not scaled.

        comp_label : string, the label that is either the plot title
        (if plotting in
            separate windows) or the label in the legend (if plotting
            in the
            same window)

        cmap : The colormap used for the factor image, or for peak
            characteristics, the colormap used for the scatter plot of
            some peak characteristic.

        per_row : int, the number of plots in each row, when the
        same_window
            parameter is True.

        See Also
        --------
        plot_decomposition_loadings, plot_decomposition_results.

        """
        if self.axes_manager.signal_dimension > 2:
            raise NotImplementedError("This method cannot plot factors of "
                                      "signals of dimension higher than 2."
                                      "You can use "
                                      "`plot_decomposition_results` instead.")
        if same_window is None:
            same_window = preferences.MachineLearning.same_window
        factors = self.learning_results.factors
        if comp_ids is None:
            comp_ids = self.learning_results.output_dimension

        return self._plot_factors_or_pchars(factors,
                                            comp_ids=comp_ids,
                                            calibrate=calibrate,
                                            same_window=same_window,
                                            comp_label=comp_label,
                                            per_row=per_row)

    def plot_bss_factors(self, comp_ids=None, calibrate=True,
                         same_window=None, comp_label='BSS factor',
                         per_row=3):
        """Plot factors from blind source separation results.

        Parameters
        ----------

        comp_ids : None, int, or list of ints
            if None, returns maps of all components.
            if int, returns maps of components with ids from 0 to
            given int.
            if list of ints, returns maps of components with ids in
            given list.

        calibrate : bool
            if True, calibrates plots where calibration is available
            from
            the axes_manager.  If False, plots are in pixels/channels.

        same_window : bool
            if True, plots each factor to the same window.  They are
            not scaled.

        comp_label : string, the label that is either the plot title
        (if plotting in
            separate windows) or the label in the legend (if plotting
            in the
            same window)

        cmap : The colormap used for the factor image, or for peak
            characteristics, the colormap used for the scatter plot of
            some peak characteristic.

        per_row : int, the number of plots in each row, when the
        same_window
            parameter is True.

        See Also
        --------
        plot_bss_loadings, plot_bss_results.

        """
        if self.axes_manager.signal_dimension > 2:
            raise NotImplementedError("This method cannot plot factors of "
                                      "signals of dimension higher than 2."
                                      "You can use "
                                      "`plot_decomposition_results` instead.")

        if same_window is None:
            same_window = preferences.MachineLearning.same_window
        factors = self.learning_results.bss_factors
        return self._plot_factors_or_pchars(factors,
                                            comp_ids=comp_ids,
                                            calibrate=calibrate,
                                            same_window=same_window,
                                            comp_label=comp_label,
                                            per_row=per_row)

    def plot_decomposition_loadings(self,
                                    comp_ids=None,
                                    calibrate=True,
                                    same_window=None,
                                    comp_label='Decomposition loading',
                                    with_factors=False,
                                    cmap=plt.cm.gray,
                                    no_nans=False,
                                    per_row=3):
        """Plot loadings from PCA.

        Parameters
        ----------

        comp_ids : None, int, or list of ints
            if None, returns maps of all components.
            if int, returns maps of components with ids from 0 to
            given int.
            if list of ints, returns maps of components with ids in
            given list.

        calibrate : bool
            if True, calibrates plots where calibration is available
            from
            the axes_manager.  If False, plots are in pixels/channels.

        same_window : bool
            if True, plots each factor to the same window.  They are
            not scaled.

        comp_label : string,
            The label that is either the plot title (if plotting in
            separate windows) or the label in the legend (if plotting
            in the same window). In this case, each loading line can be
            toggled on and off by clicking on the legended line.

        with_factors : bool
            If True, also returns figure(s) with the factors for the
            given comp_ids.

        cmap : matplotlib colormap
            The colormap used for the factor image, or for peak
            characteristics, the colormap used for the scatter plot of
            some peak characteristic.

        no_nans : bool
            If True, removes NaN's from the loading plots.

        per_row : int
            the number of plots in each row, when the same_window
            parameter is True.

        See Also
        --------
        plot_decomposition_factors, plot_decomposition_results.

        """
        if self.axes_manager.navigation_dimension > 2:
            raise NotImplementedError("This method cannot plot loadings of "
                                      "dimension higher than 2."
                                      "You can use "
                                      "`plot_decomposition_results` instead.")
        if same_window is None:
            same_window = preferences.MachineLearning.same_window
        loadings = self.learning_results.loadings.T
        if with_factors:
            factors = self.learning_results.factors
        else:
            factors = None

        if comp_ids is None:
            comp_ids = self.learning_results.output_dimension
        return self._plot_loadings(
            loadings,
            comp_ids=comp_ids,
            with_factors=with_factors,
            factors=factors,
            same_window=same_window,
            comp_label=comp_label,
            cmap=cmap,
            no_nans=no_nans,
            per_row=per_row)

    def plot_bss_loadings(self, comp_ids=None, calibrate=True,
                          same_window=None, comp_label='BSS loading',
                          with_factors=False, cmap=plt.cm.gray,
                          no_nans=False, per_row=3):
        """Plot loadings from ICA

        Parameters
        ----------

        comp_ids : None, int, or list of ints
            if None, returns maps of all components.
            if int, returns maps of components with ids from 0 to
            given int.
            if list of ints, returns maps of components with ids in
            given list.

        calibrate : bool
            if True, calibrates plots where calibration is available
            from
            the axes_manager.  If False, plots are in pixels/channels.

        same_window : bool
            if True, plots each factor to the same window.  They are
            not scaled.

        comp_label : string,
            The label that is either the plot title (if plotting in
            separate windows) or the label in the legend (if plotting
            in the same window). In this case, each loading line can be
            toggled on and off by clicking on the legended line.

        with_factors : bool
            If True, also returns figure(s) with the factors for the
            given comp_ids.

        cmap : matplotlib colormap
            The colormap used for the factor image, or for peak
            characteristics, the colormap used for the scatter plot of
            some peak characteristic.

        no_nans : bool
            If True, removes NaN's from the loading plots.

        per_row : int
            the number of plots in each row, when the same_window
            parameter is True.

        See Also
        --------
        plot_bss_factors, plot_bss_results.

        """
        if self.axes_manager.navigation_dimension > 2:
            raise NotImplementedError("This method cannot plot loadings of "
                                      "dimension higher than 2."
                                      "You can use "
                                      "`plot_bss_results` instead.")
        if same_window is None:
            same_window = preferences.MachineLearning.same_window
        loadings = self.learning_results.bss_loadings.T
        if with_factors:
            factors = self.learning_results.bss_factors
        else:
            factors = None
        return self._plot_loadings(
            loadings,
            comp_ids=comp_ids,
            with_factors=with_factors,
            factors=factors,
            same_window=same_window,
            comp_label=comp_label,
            cmap=cmap,
            no_nans=no_nans,
            per_row=per_row)

    def export_decomposition_results(self, comp_ids=None,
                                     folder=None,
                                     calibrate=True,
                                     factor_prefix='factor',
                                     factor_format=None,
                                     loading_prefix='loading',
                                     loading_format=None,
                                     comp_label=None,
                                     cmap=plt.cm.gray,
                                     same_window=False,
                                     multiple_files=None,
                                     no_nans=True,
                                     per_row=3,
                                     save_figures=False,
                                     save_figures_format='png'):
        """Export results from a decomposition to any of the supported
        formats.

        Parameters
        ----------
        comp_ids : None, int, or list of ints
            if None, returns all components/loadings.
            if int, returns components/loadings with ids from 0 to
            given int.
            if list of ints, returns components/loadings with ids in
            given list.
        folder : str or None
            The path to the folder where the file will be saved.
            If `None` the
            current folder is used by default.
        factor_prefix : string
            The prefix that any exported filenames for
            factors/components
            begin with
        factor_format : string
            The extension of the format that you wish to save to.
        loading_prefix : string
            The prefix that any exported filenames for
            factors/components
            begin with
        loading_format : string
            The extension of the format that you wish to save to.
            Determines
            the kind of output.
                - For image formats (tif, png, jpg, etc.), plots are
                created
                  using the plotting flags as below, and saved at
                  600 dpi.
                  One plot per loading is saved.
                - For multidimensional formats (rpl, hdf5), arrays are
                saved
                  in single files.  All loadings are contained in the
                  one
                  file.
                - For spectral formats (msa), each loading is saved to a
                  separate file.
        multiple_files : Bool
            If True, on exporting a file per factor and per loading will
             be
            created. Otherwise only two files will be created, one for
            the
            factors and another for the loadings. The default value can
            be
            chosen in the preferences.
        save_figures : Bool
            If True the same figures that are obtained when using the
            plot
            methods will be saved with 600 dpi resolution

        Plotting options (for save_figures = True ONLY)
        ----------------------------------------------

        calibrate : bool
            if True, calibrates plots where calibration is available
            from
            the axes_manager.  If False, plots are in pixels/channels.
        same_window : bool
            if True, plots each factor to the same window.
        comp_label : string, the label that is either the plot title
            (if plotting in separate windows) or the label in the legend
            (if plotting in the same window)
        cmap : The colormap used for the factor image, or for peak
            characteristics, the colormap used for the scatter plot of
            some peak characteristic.
        per_row : int, the number of plots in each row, when the
        same_window
            parameter is True.
        save_figures_format : str
            The image format extension.

        See Also
        --------
        get_decomposition_factors,
        get_decomposition_loadings.

        """

        factors = self.learning_results.factors
        loadings = self.learning_results.loadings.T
        self._export_factors(
            factors,
            folder=folder,
            comp_ids=comp_ids,
            calibrate=calibrate,
            multiple_files=multiple_files,
            factor_prefix=factor_prefix,
            factor_format=factor_format,
            comp_label=comp_label,
            save_figures=save_figures,
            cmap=cmap,
            no_nans=no_nans,
            same_window=same_window,
            per_row=per_row,
            save_figures_format=save_figures_format)
        self._export_loadings(
            loadings,
            comp_ids=comp_ids, folder=folder,
            calibrate=calibrate,
            multiple_files=multiple_files,
            loading_prefix=loading_prefix,
            loading_format=loading_format,
            comp_label=comp_label,
            cmap=cmap,
            save_figures=save_figures,
            same_window=same_window,
            no_nans=no_nans,
            per_row=per_row)

    def export_bss_results(self,
                           comp_ids=None,
                           folder=None,
                           calibrate=True,
                           multiple_files=None,
                           save_figures=False,
                           factor_prefix='bss_factor',
                           factor_format=None,
                           loading_prefix='bss_loading',
                           loading_format=None,
                           comp_label=None, cmap=plt.cm.gray,
                           same_window=False,
                           no_nans=True,
                           per_row=3,
                           save_figures_format='png'):
        """Export results from ICA to any of the supported formats.

        Parameters
        ----------
        comp_ids : None, int, or list of ints
            if None, returns all components/loadings.
            if int, returns components/loadings with ids from 0 to given
             int.
            if list of ints, returns components/loadings with ids in
            iven list.
        folder : str or None
            The path to the folder where the file will be saved. If
            `None` the
            current folder is used by default.
        factor_prefix : string
            The prefix that any exported filenames for
            factors/components
            begin with
        factor_format : string
            The extension of the format that you wish to save to.
            Determines
            the kind of output.
                - For image formats (tif, png, jpg, etc.), plots are
                created
                  using the plotting flags as below, and saved at
                  600 dpi.
                  One plot per factor is saved.
                - For multidimensional formats (rpl, hdf5), arrays are
                saved
                  in single files.  All factors are contained in the one
                  file.
                - For spectral formats (msa), each factor is saved to a
                  separate file.

        loading_prefix : string
            The prefix that any exported filenames for
            factors/components
            begin with
        loading_format : string
            The extension of the format that you wish to save to.
        multiple_files : Bool
            If True, on exporting a file per factor and per loading
            will be
            created. Otherwise only two files will be created, one
            for the
            factors and another for the loadings. The default value
            can be
            chosen in the preferences.
        save_figures : Bool
            If True the same figures that are obtained when using the
            plot
            methods will be saved with 600 dpi resolution

        Plotting options (for save_figures = True ONLY)
        ----------------------------------------------
        calibrate : bool
            if True, calibrates plots where calibration is available
            from
            the axes_manager.  If False, plots are in pixels/channels.
        same_window : bool
            if True, plots each factor to the same window.
        comp_label : string
            the label that is either the plot title (if plotting in
            separate windows) or the label in the legend (if plotting
            in the
            same window)
        cmap : The colormap used for the factor image, or for peak
            characteristics, the colormap used for the scatter plot of
            some peak characteristic.
        per_row : int, the number of plots in each row, when the
        same_window
            parameter is True.
        save_figures_format : str
            The image format extension.

        See Also
        --------
        get_bss_factors,
        get_bss_loadings.

        """

        factors = self.learning_results.bss_factors
        loadings = self.learning_results.bss_loadings.T
        self._export_factors(factors,
                             folder=folder,
                             comp_ids=comp_ids,
                             calibrate=calibrate,
                             multiple_files=multiple_files,
                             factor_prefix=factor_prefix,
                             factor_format=factor_format,
                             comp_label=comp_label,
                             save_figures=save_figures,
                             cmap=cmap,
                             no_nans=no_nans,
                             same_window=same_window,
                             per_row=per_row,
                             save_figures_format=save_figures_format)

        self._export_loadings(loadings,
                              comp_ids=comp_ids,
                              folder=folder,
                              calibrate=calibrate,
                              multiple_files=multiple_files,
                              loading_prefix=loading_prefix,
                              loading_format=loading_format,
                              comp_label=comp_label,
                              cmap=cmap,
                              save_figures=save_figures,
                              same_window=same_window,
                              no_nans=no_nans,
                              per_row=per_row,
                              save_figures_format=save_figures_format)

    def _get_loadings(self, loadings):
        from hyperspy.hspy import signals
        data = loadings.T.reshape(
            (-1,) + self.axes_manager.navigation_shape[::-1])
        signal = signals.Signal(data,
                                axes=([{"size": data.shape[0],
                                        "navigate": True}] +
                                      self.axes_manager._get_navigation_axes_dicts()))
        signal.set_signal_origin(self.metadata.Signal.signal_origin)
        for axis in signal.axes_manager._axes[1:]:
            axis.navigate = False
        return signal

    def _get_factors(self, factors):
        signal = self.__class__(factors.T.reshape((-1,) +
                                                  self.axes_manager.signal_shape[::-1]),
                                axes=[{"size": factors.shape[-1],
                                       "navigate": True}] +
                                self.axes_manager._get_signal_axes_dicts())
        signal.set_signal_origin(self.metadata.Signal.signal_origin)
        signal.set_signal_type(self.metadata.Signal.signal_type)
        for axis in signal.axes_manager._axes[1:]:
            axis.navigate = False
        return signal

    def get_decomposition_loadings(self):
        """Return the decomposition loadings as a Signal.

        See Also
        -------
        get_decomposition_factors, export_decomposition_results.

        """
        signal = self._get_loadings(self.learning_results.loadings)
        signal.axes_manager._axes[0].name = "Decomposition component index"
        signal.metadata.General.title = "Decomposition loadings of " + \
            self.metadata.General.title
        return signal

    def get_decomposition_factors(self):
        """Return the decomposition factors as a Signal.

        See Also
        -------
        get_decomposition_loadings, export_decomposition_results.

        """
        signal = self._get_factors(self.learning_results.factors)
        signal.axes_manager._axes[0].name = "Decomposition component index"
        signal.metadata.General.title = ("Decomposition factors of " +
                                         self.metadata.General.title)
        return signal

    def get_bss_loadings(self):
        """Return the blind source separtion loadings as a Signal.

        See Also
        -------
        get_bss_factors, export_bss_results.

        """
        signal = self._get_loadings(
            self.learning_results.bss_loadings)
        signal.axes_manager[0].name = "BSS component index"
        signal.metadata.General.title = ("BSS loadings of " +
                                         self.metadata.General.title)
        return signal

    def get_bss_factors(self):
        """Return the blind source separtion factors as a Signal.

        See Also
        -------
        get_bss_loadings, export_bss_results.

        """
        signal = self._get_factors(self.learning_results.bss_factors)
        signal.axes_manager[0].name = "BSS component index"
        signal.metadata.General.title = ("BSS factors of " +
                                         self.metadata.General.title)
        return signal

    def plot_bss_results(self,
                         factors_navigator="auto",
                         loadings_navigator="auto",
                         factors_dim=2,
                         loadings_dim=2,):
        """Plot the blind source separation factors and loadings.

        Unlike `plot_bss_factors` and `plot_bss_loadings`, this method displays
        one component at a time. Therefore it provides a more compact
        visualization than then other two methods.  The loadings and factors
        are displayed in different windows and each has its own
        navigator/sliders to navigate them if they are multidimensional. The
        component index axis is syncronize between the two.

        Parameters
        ----------
        factor_navigator, loadings_navigator : {"auto", None, "spectrum",
        Signal}
            See `plot` documentation for details.
        factors_dim, loadings_dim: int
            Currently HyperSpy cannot plot signals of dimension higher than
            two. Therefore, to visualize the BSS results when the
            factors or the loadings have signal dimension greater than 2
            we can view the data as spectra(images) by setting this parameter
            to 1(2). (Default 2)

        See Also
        --------
        plot_bss_factors, plot_bss_loadings, plot_decomposition_results.

        """
        factors = self.get_bss_factors()
        loadings = self.get_bss_loadings()
        factors.axes_manager._axes[0] = loadings.axes_manager._axes[0]
        if loadings.axes_manager.signal_dimension > 2:
            loadings.axes_manager.set_signal_dimension(loadings_dim)
        if factors.axes_manager.signal_dimension > 2:
            factors.axes_manager.set_signal_dimension(factors_dim)
        loadings.plot(navigator=loadings_navigator)
        factors.plot(navigator=factors_navigator)

    def plot_decomposition_results(self,
                                   factors_navigator="auto",
                                   loadings_navigator="auto",
                                   factors_dim=2,
                                   loadings_dim=2):
        """Plot the decompostion factors and loadings.

        Unlike `plot_factors` and `plot_loadings`, this method displays
        one component at a time. Therefore it provides a more compact
        visualization than then other two methods.  The loadings and factors
        are displayed in different windows and each has its own
        navigator/sliders to navigate them if they are multidimensional. The
        component index axis is syncronize between the two.

        Parameters
        ----------
        factor_navigator, loadings_navigator : {"auto", None, "spectrum",
        Signal}
            See `plot` documentation for details.
        factors_dim, loadings_dim : int
            Currently HyperSpy cannot plot signals of dimension higher than
            two. Therefore, to visualize the BSS results when the
            factors or the loadings have signal dimension greater than 2
            we can view the data as spectra(images) by setting this parameter
            to 1(2). (Default 2)

        See Also
        --------
        plot_factors, plot_loadings, plot_bss_results.

        """
        factors = self.get_decomposition_factors()
        loadings = self.get_decomposition_loadings()
        factors.axes_manager._axes[0] = loadings.axes_manager._axes[0]
        if loadings.axes_manager.signal_dimension > 2:
            loadings.axes_manager.set_signal_dimension(loadings_dim)
        if factors.axes_manager.signal_dimension > 2:
            factors.axes_manager.set_signal_dimension(factors_dim)
        loadings.plot(navigator=loadings_navigator)
        factors.plot(navigator=factors_navigator)


class Signal(MVA,
             MVATools,
             Signal1DTools,
             Signal2DTools,):

    _record_by = ""
    _signal_type = ""
    _signal_origin = ""

    def __init__(self, data, **kwds):
        """Create a Signal from a numpy array.

        Parameters
        ----------
        data : numpy array
           The signal data. It can be an array of any dimensions.
        axes : dictionary (optional)
            Dictionary to define the axes (see the
            documentation of the AxesManager class for more details).
        attributes : dictionary (optional)
            A dictionary whose items are stored as attributes.
        metadata : dictionary (optional)
            A dictionary containing a set of parameters
            that will to stores in the `metadata` attribute.
            Some parameters might be mandatory in some cases.
        original_metadata : dictionary (optional)
            A dictionary containing a set of parameters
            that will to stores in the `original_metadata` attribute. It
            typically contains all the parameters that has been
            imported from the original data file.

        """

        self._create_metadata()
        self.learning_results = LearningResults()
        kwds['data'] = data
        self._load_dictionary(kwds)
        self._plot = None
        self.signal_callback = None
        self.auto_replot = True
        self.inav = SpecialSlicers(self, True)
        self.isig = SpecialSlicers(self, False)
        self.events = Events()
        self.events.data_changed = Event()
<<<<<<< HEAD
        self.events.axes_changed = Event()
=======
>>>>>>> 869509d2

    @property
    def mapped_parameters(self):
        # Deprecated added for HSpy 0.7
        warnings.warn('This attribute has been renamed to `metadata` '
                      'and will be removed in the next HyperSpy version. '
                      'Please use `metadata` instead',
                      DeprecationWarning)
        if hasattr(self, "metadata"):
            return self.metadata
        else:
            return None

    @property
    def original_parameters(self):
        # Deprecated added for HSpy 0.7
        warnings.warn('This attribute has been renamed to `original_metadata` '
                      'and will be removed in the next HyperSpy version. '
                      'Please use `original_metadata` instead',
                      DeprecationWarning)
        if hasattr(self, "original_metadata"):
            return self.original_metadata
        else:
            return None

    @property
    def navigation_indexer(self):
        warnings.warn(
            "`navigation_indexer` has been renamed to `inav` and"
            " it will be removed in the next version. ",
            DeprecationWarning)
        return self.inav

    @property
    def signal_indexer(self):
        warnings.warn(
            "`navigation_indexer` has been renamed to `isig` and"
            " it will be removed in the next version. ",
            DeprecationWarning)
        return self.isig

    def _create_metadata(self):
        self.metadata = DictionaryTreeBrowser()
        mp = self.metadata
        mp.add_node("_HyperSpy")
        mp.add_node("General")
        mp.add_node("Signal")
        mp._HyperSpy.add_node("Folding")
        folding = mp._HyperSpy.Folding
        folding.unfolded = False
        folding.original_shape = None
        folding.original_axes_manager = None
        mp.Signal.binned = False
        self.original_metadata = DictionaryTreeBrowser()
        self.tmp_parameters = DictionaryTreeBrowser()

    def __repr__(self):
        if self.metadata._HyperSpy.Folding.unfolded:
            unfolded = "unfolded "
        else:
            unfolded = ""
        string = '<'
        string += self.__class__.__name__
        string += ", title: %s" % self.metadata.General.title
        string += ", %sdimensions: %s" % (
            unfolded,
            self.axes_manager._get_dimension_str())

        string += '>'

        return string.encode('utf8')

    def __getitem__(self, slices, isNavigation=None, out=None):
        try:
            len(slices)
        except TypeError:
            slices = (slices,)
        _orig_slices = slices

        has_nav = True if isNavigation is None else isNavigation
        has_signal = True if isNavigation is None else not isNavigation

        # Create a deepcopy of self that contains a view of self.data
        if out is None:
            _signal = self._deepcopy_with_new_data(self.data)
        else:
            out.data = self.data
<<<<<<< HEAD
            out.axes_manager.update_from(self.axes_manager,
                                         fields=('offset', 'scale', 'size'),
                                         add_missing=True)
=======
            out.axes_manager = self.axes_manager.deepcopy()
>>>>>>> 869509d2
            _signal = out

        nav_idx = [el.index_in_array for el in
                   _signal.axes_manager.navigation_axes]
        signal_idx = [el.index_in_array for el in
                      _signal.axes_manager.signal_axes]

        if not has_signal:
            idx = nav_idx
        elif not has_nav:
            idx = signal_idx
        else:
            idx = nav_idx + signal_idx

        # Add support for Ellipsis
        if Ellipsis in _orig_slices:
            _orig_slices = list(_orig_slices)
            # Expand the first Ellipsis
            ellipsis_index = _orig_slices.index(Ellipsis)
            _orig_slices.remove(Ellipsis)
            _orig_slices = (_orig_slices[:ellipsis_index] +
                            [slice(None), ] * max(0, len(idx) - len(_orig_slices)) +
                            _orig_slices[ellipsis_index:])
            # Replace all the following Ellipses by :
            while Ellipsis in _orig_slices:
                _orig_slices[_orig_slices.index(Ellipsis)] = slice(None)
            _orig_slices = tuple(_orig_slices)

        if len(_orig_slices) > len(idx):
            raise IndexError("too many indices")

        slices = np.array([slice(None,)] *
                          len(_signal.axes_manager._axes))

        slices[idx] = _orig_slices + (slice(None),) * max(
            0, len(idx) - len(_orig_slices))

        array_slices = []
        for slice_, axis in zip(slices, _signal.axes_manager._axes):
            if (isinstance(slice_, slice) or
                    len(_signal.axes_manager._axes) < 2):
                array_slices.append(axis._slice_me(slice_))
            else:
                if isinstance(slice_, float):
                    slice_ = axis.value2index(slice_)
                array_slices.append(slice_)
                _signal._remove_axis(axis.index_in_axes_manager)

        _signal.data = _signal.data[array_slices]
        if self.metadata.has_item('Signal.Noise_properties.variance'):
            if isinstance(
                    self.metadata.Signal.Noise_properties.variance, Signal):
                _signal.metadata.Signal.Noise_properties.variance = self.metadata.Signal.Noise_properties.variance.__getitem__(
                    _orig_slices,
                    isNavigation)
        _signal.get_dimensions_from_data()

        if out is None:
            return _signal
        else:
<<<<<<< HEAD
            out.events.axes_changed.trigger()
=======
>>>>>>> 869509d2
            out.events.data_changed.trigger()

    def __setitem__(self, i, j):
        """x.__setitem__(i, y) <==> x[i]=y

        """
        if isinstance(j, Signal):
            j = j.data
        self.__getitem__(i).data[:] = j

    def _binary_operator_ruler(self, other, op_name):
        exception_message = (
            "Invalid dimensions for this operation")
        if isinstance(other, Signal):
            if other.data.shape != self.data.shape:
                # Are they aligned?
                are_aligned = array_tools.are_aligned(self.data.shape,
                                                      other.data.shape)
                if are_aligned is True:
                    sdata, odata = array_tools.homogenize_ndim(self.data,
                                                               other.data)
                else:
                    # Let's align them if possible
                    sig_and_nav = [s for s in [self, other] if
                                   s.axes_manager.signal_size > 1 and
                                   s.axes_manager.navigation_size > 1]

                    sig = [s for s in [self, other] if
                           s.axes_manager.signal_size > 1 and
                           s.axes_manager.navigation_size == 0]

                    if sig_and_nav and sig:
                        self = sig_and_nav[0]
                        other = sig[0]
                        if (self.axes_manager.signal_shape ==
                                other.axes_manager.signal_shape):
                            sdata = self.data
                            other_new_shape = [
                                axis.size if axis.navigate is False
                                else 1
                                for axis in self.axes_manager._axes]
                            odata = other.data.reshape(
                                other_new_shape)
                        elif (self.axes_manager.navigation_shape ==
                                other.axes_manager.signal_shape):
                            sdata = self.data
                            other_new_shape = [
                                axis.size if axis.navigate is True
                                else 1
                                for axis in self.axes_manager._axes]
                            odata = other.data.reshape(
                                other_new_shape)
                        else:
                            raise ValueError(exception_message)
                    elif len(sig) == 2:
                        sdata = self.data.reshape(
                            (1,) * other.axes_manager.signal_dimension
                            + self.data.shape)
                        odata = other.data.reshape(
                            other.data.shape +
                            (1,) * self.axes_manager.signal_dimension)
                    else:
                        raise ValueError(exception_message)

                # The data are now aligned but the shapes are not the
                # same and therefore we have to calculate the resulting
                # axes
                ref_axes = self if (
                    len(self.axes_manager._axes) >
                    len(other.axes_manager._axes)) else other

                new_axes = []
                for i, (ssize, osize) in enumerate(
                        zip(sdata.shape, odata.shape)):
                    if ssize > osize:
                        if are_aligned or len(sig) != 2:
                            new_axes.append(
                                self.axes_manager._axes[i].copy())
                        else:
                            new_axes.append(self.axes_manager._axes[
                                i - other.axes_manager.signal_dimension
                            ].copy())

                    elif ssize < osize:
                        new_axes.append(
                            other.axes_manager._axes[i].copy())

                    else:
                        new_axes.append(
                            ref_axes.axes_manager._axes[i].copy())

            else:
                sdata = self.data
                odata = other.data
                new_axes = [axis.copy()
                            for axis in self.axes_manager._axes]
            exec("result = sdata.%s(odata)" % op_name)
            new_signal = self._deepcopy_with_new_data(result)
            new_signal.axes_manager._axes = new_axes
            new_signal.axes_manager.set_signal_dimension(
                self.axes_manager.signal_dimension)
            return new_signal
        else:
            exec("result = self.data.%s(other)" % op_name)
            return self._deepcopy_with_new_data(result)

    def _unary_operator_ruler(self, op_name):
        exec("result = self.data.%s()" % op_name)
        return self._deepcopy_with_new_data(result)

    def _check_signal_dimension_equals_one(self):
        if self.axes_manager.signal_dimension != 1:
            raise SignalDimensionError(self.axes_manager.signal_dimension, 1)

    def _check_signal_dimension_equals_two(self):
        if self.axes_manager.signal_dimension != 2:
            raise SignalDimensionError(self.axes_manager.signal_dimension, 2)

    def _deepcopy_with_new_data(self, data=None):
        """Returns a deepcopy of itself replacing the data.

        This method has the advantage over deepcopy that it does not
        copy the data what can save precious memory

        Parameters
        ---------
        data : {None | np.array}

        Returns
        -------
        ns : Signal

        """
        try:
            old_data = self.data
            self.data = None
            old_plot = self._plot
            self._plot = None
            ns = self.deepcopy()
            ns.data = data
            return ns
        finally:
            self.data = old_data
            self._plot = old_plot

    def _print_summary(self):
        string = "\n\tTitle: "
        string += self.metadata.General.title.decode('utf8')
        if self.metadata.has_item("Signal.signal_type"):
            string += "\n\tSignal type: "
            string += self.metadata.Signal.signal_type
        string += "\n\tData dimensions: "
        string += str(self.axes_manager.shape)
        if self.metadata.has_item('Signal.record_by'):
            string += "\n\tData representation: "
            string += self.metadata.Signal.record_by
            string += "\n\tData type: "
            string += str(self.data.dtype)
        print string

    def _load_dictionary(self, file_data_dict):
        """Load data from dictionary.

        Parameters
        ----------
        file_data_dict : dictionary
            A dictionary containing at least a 'data' keyword with an array of
            arbitrary dimensions. Additionally the dictionary can contain the
            following items:
            data : numpy array
               The signal data. It can be an array of any dimensions.
            axes : dictionary (optional)
                Dictionary to define the axes (see the
                documentation of the AxesManager class for more details).
            attributes : dictionary (optional)
                A dictionary whose items are stored as attributes.
            metadata : dictionary (optional)
                A dictionary containing a set of parameters
                that will to stores in the `metadata` attribute.
                Some parameters might be mandatory in some cases.
            original_metadata : dictionary (optional)
                A dictionary containing a set of parameters
                that will to stores in the `original_metadata` attribute. It
                typically contains all the parameters that has been
                imported from the original data file.

        """

        self.data = np.asanyarray(file_data_dict['data'])
        if 'axes' not in file_data_dict:
            file_data_dict['axes'] = self._get_undefined_axes_list()
        self.axes_manager = AxesManager(
            file_data_dict['axes'])
        if not 'metadata' in file_data_dict:
            file_data_dict['metadata'] = {}
        if not 'original_metadata' in file_data_dict:
            file_data_dict['original_metadata'] = {}
        if 'attributes' in file_data_dict:
            for key, value in file_data_dict['attributes'].iteritems():
                if hasattr(self, key):
                    if isinstance(value, dict):
                        for k, v in value.iteritems():
                            eval('self.%s.__setattr__(k,v)' % key)
                    else:
                        self.__setattr__(key, value)
        self.original_metadata.add_dictionary(
            file_data_dict['original_metadata'])
        self.metadata.add_dictionary(
            file_data_dict['metadata'])
        if "title" not in self.metadata.General:
            self.metadata.General.title = ''
        if (self._record_by or
                "Signal.record_by" not in self.metadata):
            self.metadata.Signal.record_by = self._record_by
        if (self._signal_origin or
                "Signal.signal_origin" not in self.metadata):
            self.metadata.Signal.signal_origin = self._signal_origin
        if (self._signal_type or
                not self.metadata.has_item("Signal.signal_type")):
            self.metadata.Signal.signal_type = self._signal_type

    def squeeze(self):
        """Remove single-dimensional entries from the shape of an array
        and the axes.

        """
        # We deepcopy everything but data
        self = self._deepcopy_with_new_data(self.data)
        for axis in self.axes_manager._axes:
            if axis.size == 1:
                self._remove_axis(axis.index_in_axes_manager)
        self.data = self.data.squeeze()
        return self

    def _to_dictionary(self, add_learning_results=True):
        """Returns a dictionary that can be used to recreate the signal.

        All items but `data` are copies.

        Parameters
        ----------
        add_learning_results : bool

        Returns
        -------
        dic : dictionary

        """
        dic = {}
        dic['data'] = self.data
        dic['axes'] = self.axes_manager._get_axes_dicts()
        dic['metadata'] = \
            self.metadata.deepcopy().as_dictionary()
        dic['original_metadata'] = \
            self.original_metadata.deepcopy().as_dictionary()
        dic['tmp_parameters'] = \
            self.tmp_parameters.deepcopy().as_dictionary()
        if add_learning_results and hasattr(self, 'learning_results'):
            dic['learning_results'] = copy.deepcopy(
                self.learning_results.__dict__)
        return dic

    def _get_undefined_axes_list(self):
        axes = []
        for i in xrange(len(self.data.shape)):
            axes.append({'size': int(self.data.shape[i]), })
        return axes

    def __call__(self, axes_manager=None):
        if axes_manager is None:
            axes_manager = self.axes_manager
        
        if self.signal_callback is None:
            return np.atleast_1d(
                self.data.__getitem__(axes_manager._getitem_tuple)) 
        else:
            return np.atleast_1d(self.signal_callback(axes_manager))
        

    def plot(self, navigator="auto", axes_manager=None):
        """Plot the signal at the current coordinates.

        For multidimensional datasets an optional figure,
        the "navigator", with a cursor to navigate that data is
        raised. In any case it is possible to navigate the data using
        the sliders. Currently only signals with signal_dimension equal to
        0, 1 and 2 can be plotted.

        Parameters
        ----------
        navigator : {"auto", None, "slider", "spectrum", Signal}
            If "auto", if navigation_dimension > 0, a navigator is
            provided to explore the data.
            If navigation_dimension is 1 and the signal is an image
            the navigator is a spectrum obtained by integrating
            over the signal axes (the image).
            If navigation_dimension is 1 and the signal is a spectrum
            the navigator is an image obtained by stacking horizontally
            all the spectra in the dataset.
            If navigation_dimension is > 1, the navigator is an image
            obtained by integrating the data over the signal axes.
            Additionaly, if navigation_dimension > 2 a window
            with one slider per axis is raised to navigate the data.
            For example,
            if the dataset consists of 3 navigation axes X, Y, Z and one
            signal axis, E, the default navigator will be an image
            obtained by integrating the data over E at the current Z
            index and a window with sliders for the X, Y and Z axes
            will be raised. Notice that changing the Z-axis index
            changes the navigator in this case.
            If "slider" and the navigation dimension > 0 a window
            with one slider per axis is raised to navigate the data.
            If "spectrum" and navigation_dimension > 0 the navigator
            is always a spectrum obtained by integrating the data
            over all other axes.
            If None, no navigator will be provided.
            Alternatively a Signal instance can be provided. The signal
            dimension must be 1 (for a spectrum navigator) or 2 (for a
            image navigator) and navigation_shape must be 0 (for a static
            navigator) or navigation_shape + signal_shape must be equal
            to the navigator_shape of the current object (for a dynamic
            navigator).
            If the signal dtype is RGB or RGBA this parameters has no
            effect and is always "slider".

        axes_manager : {None, axes_manager}
            If None `axes_manager` is used.

        """

        if self._plot is not None:
            try:
                self._plot.close()
            except:
                # If it was already closed it will raise an exception,
                # but we want to carry on...
                pass

        if axes_manager is None:
            axes_manager = self.axes_manager
        if self.is_rgbx is True:
            if axes_manager.navigation_size < 2:
                navigator = None
            else:
                navigator = "slider"
        if axes_manager.signal_dimension == 0:
            self._plot = mpl_he.MPL_HyperExplorer()
        elif axes_manager.signal_dimension == 1:
            # Hyperspectrum
            self._plot = mpl_hse.MPL_HyperSpectrum_Explorer()
        elif axes_manager.signal_dimension == 2:
            self._plot = mpl_hie.MPL_HyperImage_Explorer()
        else:
            raise ValueError('Plotting is not supported for this view')

        self._plot.axes_manager = axes_manager
        self._plot.signal_data_function = self.__call__
        if self.metadata.General.title:
            self._plot.signal_title = self.metadata.General.title
        elif self.tmp_parameters.has_item('filename'):
            self._plot.signal_title = self.tmp_parameters.filename

        def get_static_explorer_wrapper(*args, **kwargs):
            return navigator()

        def get_1D_sum_explorer_wrapper(*args, **kwargs):
            navigator = self
            # Sum over all but the first navigation axis.
            while len(navigator.axes_manager.shape) > 1:
                navigator = navigator.sum(-1)
            return np.nan_to_num(navigator.data).squeeze()

        def get_dynamic_explorer_wrapper(*args, **kwargs):
            navigator.axes_manager.indices = self.axes_manager.indices[
                navigator.axes_manager.signal_dimension:]
            return navigator()

        if not isinstance(navigator, Signal) and navigator == "auto":
            if (self.axes_manager.navigation_dimension == 1 and
                    self.axes_manager.signal_dimension == 1):
                navigator = "data"
            elif self.axes_manager.navigation_dimension > 0:
                if self.axes_manager.signal_dimension == 0:
                    navigator = self.deepcopy()
                else:
                    navigator = self
                    while navigator.axes_manager.signal_dimension > 0:
                        navigator = navigator.sum(-1)
                if navigator.axes_manager.navigation_dimension == 1:
                    navigator = navigator.as_spectrum(0)
                else:
                    navigator = navigator.as_image((0, 1))
            else:
                navigator = None
        # Navigator properties
        if axes_manager.navigation_axes:
            if navigator is "slider":
                self._plot.navigator_data_function = "slider"
            elif navigator is None:
                self._plot.navigator_data_function = None
            elif isinstance(navigator, Signal):
                # Dynamic navigator
                if (axes_manager.navigation_shape ==
                        navigator.axes_manager.signal_shape +
                        navigator.axes_manager.navigation_shape):
                    self._plot.navigator_data_function = \
                        get_dynamic_explorer_wrapper

                elif (axes_manager.navigation_shape ==
                        navigator.axes_manager.signal_shape or
                        axes_manager.navigation_shape[:2] ==
                        navigator.axes_manager.signal_shape or
                        (axes_manager.navigation_shape[0],) ==
                        navigator.axes_manager.signal_shape):
                    self._plot.navigator_data_function = \
                        get_static_explorer_wrapper
                else:
                    raise ValueError(
                        "The navigator dimensions are not compatible with "
                        "those of self.")
            elif navigator == "data":
                self._plot.navigator_data_function = \
                    lambda axes_manager=None: self.data
            elif navigator == "spectrum":
                self._plot.navigator_data_function = \
                    get_1D_sum_explorer_wrapper
            else:
                raise ValueError(
                    "navigator must be one of \"spectrum\",\"auto\","
                    " \"slider\", None, a Signal instance")

        self._plot.plot()

    def save(self, filename=None, overwrite=None, extension=None,
             **kwds):
        """Saves the signal in the specified format.

        The function gets the format from the extension.:
            - hdf5 for HDF5
            - rpl for Ripple (useful to export to Digital Micrograph)
            - msa for EMSA/MSA single spectrum saving.
            - Many image formats such as png, tiff, jpeg...

        If no extension is provided the default file format as defined
        in the `preferences` is used.
        Please note that not all the formats supports saving datasets of
        arbitrary dimensions, e.g. msa only supports 1D data.

        Each format accepts a different set of parameters. For details
        see the specific format documentation.

        Parameters
        ----------
        filename : str or None
            If None (default) and tmp_parameters.filename and
            `tmp_paramters.folder` are defined, the
            filename and path will be taken from there. A valid
            extension can be provided e.g. "my_file.rpl", see `extension`.
        overwrite : None, bool
            If None, if the file exists it will query the user. If
            True(False) it (does not) overwrites the file if it exists.
        extension : {None, 'hdf5', 'rpl', 'msa',common image extensions e.g. 'tiff', 'png'}
            The extension of the file that defines the file format.
            If None, the extension is taken from the first not None in the following list:
            i) the filename
            ii)  `tmp_parameters.extension`
            iii) `preferences.General.default_file_format` in this order.

        """
        if filename is None:
            if (self.tmp_parameters.has_item('filename') and
                    self.tmp_parameters.has_item('folder')):
                filename = os.path.join(
                    self.tmp_parameters.folder,
                    self.tmp_parameters.filename)
                extension = (self.tmp_parameters.extension
                            if not extension
                            else extension)
            elif self.metadata.has_item('General.original_filename'):
                filename = self.metadata.General.original_filename
            else:
                raise ValueError('File name not defined')
        if extension is not None:
            basename, ext = os.path.splitext(filename)
            filename = basename + '.' + extension
        io.save(filename, self, overwrite=overwrite, **kwds)

    def _replot(self):
        if self._plot is not None:
            if self._plot.is_active() is True:
                self.plot()

    def update_plot(self):
        if self._plot is not None:
            if self._plot.is_active() is True:
                if self._plot.signal_plot is not None:
                    self._plot.signal_plot.update()
                if self._plot.navigator_plot is not None:
                    self._plot.navigator_plot.update()

    @auto_replot
    def get_dimensions_from_data(self):
        """Get the dimension parameters from the data_cube. Useful when
        the data_cube was externally modified, or when the SI was not
        loaded from a file

        """
        dc = self.data
        for axis in self.axes_manager._axes:
            axis.size = int(dc.shape[axis.index_in_array])

    def crop(self, axis, start=None, end=None):
        """Crops the data in a given axis. The range is given in pixels

        Parameters
        ----------
        axis : {int | string}
            Specify the data axis in which to perform the cropping
            operation. The axis can be specified using the index of the
            axis in `axes_manager` or the axis name.
        start, end : {int | float | None}
            The beginning and end of the cropping interval. If int
            the value is taken as the axis index. If float the index
            is calculated using the axis calibration. If start/end is
            None crop from/to the low/high end of the axis.

        """
        axis = self.axes_manager[axis]
        i1, i2 = axis._get_index(start), axis._get_index(end)
        if i1 is not None:
            new_offset = axis.axis[i1]
        # We take a copy to guarantee the continuity of the data
        self.data = self.data[
            (slice(None),) * axis.index_in_array + (slice(i1, i2),
                                                    Ellipsis)]

        if i1 is not None:
            axis.offset = new_offset
        self.get_dimensions_from_data()
        self.squeeze()

    def swap_axes(self, axis1, axis2):
        """Swaps the axes.

        Parameters
        ----------
        axis1, axis2 : {int | str}
            Specify the data axes in which to perform the operation.
            The axis can be specified using the index of the
            axis in `axes_manager` or the axis name.

        Returns
        -------
        s : a copy of the object with the axes swapped.

        """
        axis1 = self.axes_manager[axis1].index_in_array
        axis2 = self.axes_manager[axis2].index_in_array
        s = self._deepcopy_with_new_data(self.data.swapaxes(axis1, axis2))
        c1 = s.axes_manager._axes[axis1]
        c2 = s.axes_manager._axes[axis2]
        s.axes_manager._axes[axis1] = c2
        s.axes_manager._axes[axis2] = c1
        s.axes_manager._update_attributes()
        s._make_sure_data_is_contiguous()
        return s

    def rollaxis(self, axis, to_axis):
        """Roll the specified axis backwards, until it lies in a given position.

        Parameters
        ----------
        axis : {int, str}
            The axis to roll backwards.  The positions of the other axes do not
            change relative to one another.
        to_axis : {int, str}
            The axis is rolled until it lies before this other axis.

        Returns
        -------
        s : Signal or subclass
            Output signal.

        See Also
        --------
        roll : swap_axes

        Examples
        --------
        >>> s = signals.Spectrum(np.ones((5,4,3,6)))
        >>> s
        <Spectrum, title: , dimensions: (3, 4, 5, 6)>
        >>> s.rollaxis(3, 1)
        <Spectrum, title: , dimensions: (3, 4, 5, 6)>
        >>> s.rollaxis(2,0)
        <Spectrum, title: , dimensions: (5, 3, 4, 6)>

        """
        axis = self.axes_manager[axis].index_in_array
        to_index = self.axes_manager[to_axis].index_in_array
        if axis == to_index:
            return self.deepcopy()
        new_axes_indices = hyperspy.misc.utils.rollelem(
            [axis_.index_in_array for axis_ in self.axes_manager._axes],
            index=axis,
            to_index=to_index)

        s = self._deepcopy_with_new_data(self.data.transpose(new_axes_indices))
        s.axes_manager._axes = hyperspy.misc.utils.rollelem(
            s.axes_manager._axes,
            index=axis,
            to_index=to_index)
        s.axes_manager._update_attributes()
        s._make_sure_data_is_contiguous()
        return s

    def rebin(self, new_shape):
        """Returns the object with the data rebinned.

        Parameters
        ----------
        new_shape: tuple of ints
            The new shape must be a divisor of the original shape

        Returns
        -------
        s : Signal subclass

        """
        if len(new_shape) != len(self.data.shape):
            raise ValueError("Wrong shape size")
        new_shape_in_array = []
        for axis in self.axes_manager._axes:
            new_shape_in_array.append(
                new_shape[axis.index_in_axes_manager])
        factors = (np.array(self.data.shape) /
                   np.array(new_shape_in_array))
        s = self._deepcopy_with_new_data(
            array_tools.rebin(self.data, new_shape_in_array))
        for axis in s.axes_manager._axes:
            axis.scale *= factors[axis.index_in_array]
        s.get_dimensions_from_data()
        return s

    def split(self,
              axis='auto',
              number_of_parts='auto',
              step_sizes='auto'):
        """Splits the data into several signals.

        The split can be defined by giving the number_of_parts, a homogeneous
        step size or a list of customized step sizes. By default ('auto'),
        the function is the reverse of utils.stack().

        Parameters
        ----------
        axis : {'auto' | int | string}
            Specify the data axis in which to perform the splitting
            operation.  The axis can be specified using the index of the
            axis in `axes_manager` or the axis name.
            - If 'auto' and if the object has been created with utils.stack,
            split will return the former list of signals
            (options stored in 'metadata._HyperSpy.Stacking_history'
             else the last navigation axis will be used.
        number_of_parts : {'auto' | int}
            Number of parts in which the SI will be splitted. The
            splitting is homegenous. When the axis size is not divisible
            by the number_of_parts the reminder data is lost without
            warning. If number_of_parts and step_sizes is 'auto',
            number_of_parts equals the length of the axis,
            step_sizes equals one  and the axis is supress from each sub_spectra.
        step_sizes : {'auto' | list of ints | int}
            Size of the splitted parts. If 'auto', the step_sizes equals one.
            If int, the splitting is homogenous.

        Examples
        --------
        >>> s=signals.Spectrum(random.random([4,3,2]))
        >>> s
            <Spectrum, title: , dimensions: (3, 4|2)>
        >>> s.split()
            [<Spectrum, title: , dimensions: (3 |2)>,
            <Spectrum, title: , dimensions: (3 |2)>,
            <Spectrum, title: , dimensions: (3 |2)>,
            <Spectrum, title: , dimensions: (3 |2)>]
        >>> s.split(step_sizes=2)
            [<Spectrum, title: , dimensions: (3, 2|2)>,
            <Spectrum, title: , dimensions: (3, 2|2)>]
        >>> s.split(step_sizes=[1,2])
            [<Spectrum, title: , dimensions: (3, 1|2)>,
            <Spectrum, title: , dimensions: (3, 2|2)>]

        Returns
        -------
        list of the splitted signals
        """

        shape = self.data.shape
        signal_dict = self._to_dictionary(add_learning_results=False)

        if axis == 'auto':
            mode = 'auto'
            if hasattr(self.metadata._HyperSpy, 'Stacking_history'):
                axis_in_manager = self.metadata._HyperSpy.Stacking_history.axis
                step_sizes = self.metadata._HyperSpy.Stacking_history.step_sizes
            else:
                axis_in_manager = self.axes_manager[-1 +
                                                    1j].index_in_axes_manager
        else:
            mode = 'manual'
            axis_in_manager = self.axes_manager[axis].index_in_axes_manager

        axis = self.axes_manager[axis_in_manager].index_in_array
        len_axis = self.axes_manager[axis_in_manager].size

        if number_of_parts is 'auto' and step_sizes is 'auto':
            step_sizes = 1
            number_of_parts = len_axis
        elif number_of_parts is not 'auto' and step_sizes is not 'auto':
            raise ValueError(
                "You can define step_sizes or number_of_parts "
                "but not both.")
        elif step_sizes is 'auto':
            if number_of_parts > shape[axis]:
                raise ValueError(
                    "The number of parts is greater than "
                    "the axis size.")
            else:
                step_sizes = ([shape[axis] // number_of_parts, ] *
                              number_of_parts)

        if isinstance(step_sizes, int):
            step_sizes = [step_sizes] * int(len_axis / step_sizes)

        splitted = []
        cut_index = np.array([0] + step_sizes).cumsum()

        axes_dict = signal_dict['axes']
        for i in xrange(len(cut_index) - 1):
            axes_dict[axis]['offset'] = \
                self.axes_manager._axes[axis].index2value(cut_index[i])
            axes_dict[axis]['size'] = cut_index[i + 1] - cut_index[i]
            data = self.data[
                (slice(None), ) * axis +
                (slice(cut_index[i], cut_index[i + 1]), Ellipsis)]
            signal_dict['data'] = data
            splitted += self.__class__(**signal_dict),

        if number_of_parts == len_axis \
                or step_sizes == [1] * len_axis:
            for i, spectrum in enumerate(splitted):
                spectrum.data = spectrum.data[
                    spectrum.axes_manager._get_data_slice([(axis, 0)])]
                spectrum._remove_axis(axis_in_manager)

        if mode == 'auto' and hasattr(
                self.original_metadata, 'stack_elements'):
            for i, spectrum in enumerate(splitted):
                spectrum.metadata = copy.deepcopy(
                    self.original_metadata.stack_elements[
                        'element' +
                        str(i)]['metadata'])
                spectrum.original_metadata = copy.deepcopy(self.original_metadata.stack_elements['element' +
                                                                                                 str(i)]['original_metadata'])
                spectrum.metadata.General.title = self.original_metadata.stack_elements['element' +
                                                                                        str(i)].metadata.General.title

        return splitted

    def unfold_if_multidim(self):
        """Unfold the datacube if it is >2D

        Returns
        -------

        Boolean. True if the data was unfolded by the function.
        """
        if len(self.axes_manager._axes) > 2:
            print "Automatically unfolding the data"
            self.unfold()
            return True
        else:
            return False

    @auto_replot
    def _unfold(self, steady_axes, unfolded_axis):
        """Modify the shape of the data by specifying the axes the axes which
        dimension do not change and the axis over which the remaining axes will
        be unfolded

        Parameters
        ----------
        steady_axes : list
            The indices of the axes which dimensions do not change
        unfolded_axis : int
            The index of the axis over which all the rest of the axes (except
            the steady axes) will be unfolded

        See also
        --------
        fold
        """

        # It doesn't make sense unfolding when dim < 3
        if len(self.data.squeeze().shape) < 3:
            return False

        # We need to store the original shape and coordinates to be used
        # by
        # the fold function only if it has not been already stored by a
        # previous unfold
        folding = self.metadata._HyperSpy.Folding
        if folding.unfolded is False:
            folding.original_shape = self.data.shape
            folding.original_axes_manager = self.axes_manager
            folding.unfolded = True

        new_shape = [1] * len(self.data.shape)
        for index in steady_axes:
            new_shape[index] = self.data.shape[index]
        new_shape[unfolded_axis] = -1
        self.data = self.data.reshape(new_shape)
        self.axes_manager = self.axes_manager.deepcopy()
        uname = ''
        uunits = ''
        to_remove = []
        for axis, dim in zip(self.axes_manager._axes, new_shape):
            if dim == 1:
                uname += ',' + unicode(axis)
                uunits = ',' + unicode(axis.units)
                to_remove.append(axis)
        ua = self.axes_manager._axes[unfolded_axis]
        ua.name = unicode(ua) + uname
        ua.units = unicode(ua.units) + uunits
        ua.size = self.data.shape[unfolded_axis]
        for axis in to_remove:
            self.axes_manager.remove(axis.index_in_axes_manager)
        self.data = self.data.squeeze()
        if self.metadata.has_item('Signal.Noise_properties.variance'):
            variance = self.metadata.Signal.Noise_properties.variance
            if isinstance(variance, Signal):
                variance._unfold(steady_axes, unfolded_axis)

    def unfold(self):
        """Modifies the shape of the data by unfolding the signal and
        navigation dimensions separaterly

        """
        self.unfold_navigation_space()
        self.unfold_signal_space()

    def unfold_navigation_space(self):
        """Modify the shape of the data to obtain a navigation space of
        dimension 1
        """

        if self.axes_manager.navigation_dimension < 2:
            return False
        steady_axes = [
            axis.index_in_array for axis in
            self.axes_manager.signal_axes]
        unfolded_axis = (
            self.axes_manager.navigation_axes[0].index_in_array)
        self._unfold(steady_axes, unfolded_axis)

    def unfold_signal_space(self):
        """Modify the shape of the data to obtain a signal space of
        dimension 1
        """
        if self.axes_manager.signal_dimension < 2:
            return False
        steady_axes = [
            axis.index_in_array for axis in
            self.axes_manager.navigation_axes]
        unfolded_axis = self.axes_manager.signal_axes[0].index_in_array
        self._unfold(steady_axes, unfolded_axis)

    @auto_replot
    def fold(self):
        """If the signal was previously unfolded, folds it back"""
        folding = self.metadata._HyperSpy.Folding
        # Note that == must be used instead of is True because
        # if the value was loaded from a file its type can be np.bool_
        if folding.unfolded is True:
            self.data = self.data.reshape(folding.original_shape)
            self.axes_manager = folding.original_axes_manager
            folding.original_shape = None
            folding.original_axes_manager = None
            folding.unfolded = False
            if self.metadata.has_item('Signal.Noise_properties.variance'):
                variance = self.metadata.Signal.Noise_properties.variance
                if isinstance(variance, Signal):
                    variance.fold()

    def _make_sure_data_is_contiguous(self):
        if self.data.flags['C_CONTIGUOUS'] is False:
            self.data = np.ascontiguousarray(self.data)

    def _iterate_signal(self):
        """Iterates over the signal data.

        It is faster than using the signal iterator.

        """
        if self.axes_manager.navigation_size < 2:
            yield self()
            return
        self._make_sure_data_is_contiguous()
        axes = [axis.index_in_array for
                axis in self.axes_manager.signal_axes]
        unfolded_axis = (
            self.axes_manager.navigation_axes[0].index_in_array)
        new_shape = [1] * len(self.data.shape)
        for axis in axes:
            new_shape[axis] = self.data.shape[axis]
        new_shape[unfolded_axis] = -1
        # Warning! if the data is not contigous it will make a copy!!
        data = self.data.reshape(new_shape)
        for i in xrange(data.shape[unfolded_axis]):
            getitem = [0] * len(data.shape)
            for axis in axes:
                getitem[axis] = slice(None)
            getitem[unfolded_axis] = i
            yield(data[getitem])

    def _remove_axis(self, axis):
        axis = self.axes_manager[axis]
        self.axes_manager.remove(axis.index_in_axes_manager)
        if axis.navigate is False:  # The removed axis is a signal axis
            if self.axes_manager.signal_dimension == 2:
                self._record_by = "image"
            elif self.axes_manager.signal_dimension == 1:
                self._record_by = "spectrum"
            elif self.axes_manager.signal_dimension == 0:
                self._record_by = ""
            else:
                return
            self.metadata.Signal.record_by = self._record_by
            self._assign_subclass()

    def _apply_function_on_data_and_remove_axis(self, function, axis,
                                                out=None):
<<<<<<< HEAD
        if out is not None:
            oldshape = out.data.shape
=======
>>>>>>> 869509d2
        if axis not in ("navigation", "signal"):
            if out is None:
                s = self._deepcopy_with_new_data(None)
            else:
                s = out
            s.data = function(self.data,
                            axis=self.axes_manager[axis].index_in_array)
            if out is None:
                s._remove_axis(axis)
                return s
            else:
<<<<<<< HEAD
                if oldshape != out.data.shape:
                    out.get_dimensions_from_data()
                out.events.data_changed.trigger()
=======
>>>>>>> 869509d2
                return

        if axis == "navigation":
            if out is None:
                s = self.get_current_signal(auto_filename=False,
                                            auto_title=False)
                s.data = s.data.copy() # Don't overwrite self.data 
            else:
                s = out
            iaxes = sorted([ax.index_in_array
                           for ax in self.axes_manager.navigation_axes])
        elif axis == "signal":
            if out is None:
                s = self._get_navigation_signal()
            else:
                s = out
            iaxes = sorted([ax.index_in_array
                            for ax in self.axes_manager.signal_axes])
        data = self.data
        while iaxes:
            data = function(data,
                            axis=iaxes.pop())
        s.data[:] = data
        if out is None:
            return s
        else:
<<<<<<< HEAD
            if oldshape != out.data.shape:
                out.get_dimensions_from_data()
=======
>>>>>>> 869509d2
            out.events.data_changed.trigger()

    def sum(self, axis="navigation", out=None):
        """Sum the data over the given axis.

        Parameters
        ----------
        axis : {int, string}
           The axis can be specified using the index of the axis in
           `axes_manager` or the axis name.

        Returns
        -------
        s : Signal

        See also
        --------
        sum_in_mask, mean

        Examples
        --------
        >>> import numpy as np
        >>> s = Signal(np.random.random((64,64,1024)))
        >>> s.data.shape
        (64,64,1024)
        >>> s.sum(-1).data.shape
        (64,64)
        # If we just want to plot the result of the operation
        s.sum(-1, True).plot()

        """
        return self._apply_function_on_data_and_remove_axis(np.sum, axis,
                                                            out=out)

    def max(self, axis="navigation", out=None):
        """Returns a signal with the maximum of the signal along an axis.

        Parameters
        ----------
        axis : {int | string}
           The axis can be specified using the index of the axis in
           `axes_manager` or the axis name.

        Returns
        -------
        s : Signal

        See also
        --------
        sum, mean, min

        Examples
        --------
        >>> import numpy as np
        >>> s = Signal(np.random.random((64,64,1024)))
        >>> s.data.shape
        (64,64,1024)
        >>> s.max(-1).data.shape
        (64,64)

        """
        return self._apply_function_on_data_and_remove_axis(np.max, axis,
                                                            out=out)

    def min(self, axis="navigation", out=None):
        """Returns a signal with the minimum of the signal along an axis.

        Parameters
        ----------
        axis : {int | string}
           The axis can be specified using the index of the axis in
           `axes_manager` or the axis name.

        Returns
        -------
        s : Signal

        See also
        --------
        sum, mean, max, std, var

        Examples
        --------
        >>> import numpy as np
        >>> s = Signal(np.random.random((64,64,1024)))
        >>> s.data.shape
        (64,64,1024)
        >>> s.min(-1).data.shape
        (64,64)

        """

        return self._apply_function_on_data_and_remove_axis(np.min, axis,
                                                            out=out)

    def mean(self, axis="navigation", out=None):
        """Returns a signal with the average of the signal along an axis.

        Parameters
        ----------
        axis : {int | string}
           The axis can be specified using the index of the axis in
           `axes_manager` or the axis name.

        Returns
        -------
        s : Signal

        See also
        --------
        sum_in_mask, mean

        Examples
        --------
        >>> import numpy as np
        >>> s = Signal(np.random.random((64,64,1024)))
        >>> s.data.shape
        (64,64,1024)
        >>> s.mean(-1).data.shape
        (64,64)

        """
        return self._apply_function_on_data_and_remove_axis(np.mean, axis,
                                                            out=out)

    def std(self, axis="navigation", out=None):
        """Returns a signal with the standard deviation of the signal along
        an axis.

        Parameters
        ----------
        axis : {int | string}
           The axis can be specified using the index of the axis in
           `axes_manager` or the axis name.

        Returns
        -------
        s : Signal

        See also
        --------
        sum_in_mask, mean

        Examples
        --------
        >>> import numpy as np
        >>> s = Signal(np.random.random((64,64,1024)))
        >>> s.data.shape
        (64,64,1024)
        >>> s.std(-1).data.shape
        (64,64)

        """
        return self._apply_function_on_data_and_remove_axis(np.std, axis,
                                                            out=out)

    def var(self, axis="navigation", out=None):
        """Returns a signal with the variances of the signal along an axis.

        Parameters
        ----------
        axis : {int | string}
           The axis can be specified using the index of the axis in
           `axes_manager` or the axis name.

        Returns
        -------
        s : Signal

        See also
        --------
        sum_in_mask, mean

        Examples
        --------
        >>> import numpy as np
        >>> s = Signal(np.random.random((64,64,1024)))
        >>> s.data.shape
        (64,64,1024)
        >>> s.var(-1).data.shape
        (64,64)

        """
        return self._apply_function_on_data_and_remove_axis(np.var, axis,
                                                            out=out)

    def diff(self, axis, order=1):
        """Returns a signal with the n-th order discrete difference along
        given axis.

        Parameters
        ----------
        axis : {int | string}
           The axis can be specified using the index of the axis in
           `axes_manager` or the axis name.
        order: the order of the derivative

        See also
        --------
        mean, sum

        Examples
        --------
        >>> import numpy as np
        >>> s = Signal(np.random.random((64,64,1024)))
        >>> s.data.shape
        (64,64,1024)
        >>> s.diff(-1).data.shape
        (64,64,1023)

        """

        s = self._deepcopy_with_new_data(
            np.diff(self.data, order, axis))
        axis = s.axes_manager._axes[axis]
        axis.offset += (axis.scale / 2)
        s.get_dimensions_from_data()
        return s

    def integrate_simpson(self, axis):
        """Returns a signal with the result of calculating the integral
        of the signal along an axis using Simpson's rule.

        Parameters
        ----------
        axis : {int | string}
           The axis can be specified using the index of the axis in
           `axes_manager` or the axis name.

        Returns
        -------
        s : Signal

        See also
        --------
        sum_in_mask, mean

        Examples
        --------
        >>> import numpy as np
        >>> s = Signal(np.random.random((64,64,1024)))
        >>> s.data.shape
        (64,64,1024)
        >>> s.var(-1).data.shape
        (64,64)

        """
        axis = self.axes_manager[axis]
        s = self._deepcopy_with_new_data(
            sp.integrate.simps(y=self.data,
                               x=axis.axis,
                               axis=axis.index_in_array))
        s._remove_axis(axis.index_in_axes_manager)
        return s

    def integrate1D(self, axis):
        """Integrate the signal over the given axis.

        The integration is performed using Simpson's rule if
        `metadata.Signal.binned` is False and summation over the given axis if
        True.

        Parameters
        ----------
        axis : {int | string}
           The axis can be specified using the index of the axis in
           `axes_manager` or the axis name.

        Returns
        -------
        s : Signal

        See also
        --------
        sum_in_mask, mean

        Examples
        --------
        >>> import numpy as np
        >>> s = Signal(np.random.random((64,64,1024)))
        >>> s.data.shape
        (64,64,1024)
        >>> s.var(-1).data.shape
        (64,64)

        """
        if self.metadata.Signal.binned is False:
            return self.integrate_simpson(axis)
        else:
            return self.sum(axis)

    def indexmax(self, axis="navigation", out=None):
        """Returns a signal with the index of the maximum along an axis.

        Parameters
        ----------
        axis : {int | string}
           The axis can be specified using the index of the axis in
           `axes_manager` or the axis name.

        Returns
        -------
        s : Signal
            The data dtype is always int.

        See also
        --------
        sum, mean, min

        Usage
        -----
        >>> import numpy as np
        >>> s = Signal(np.random.random((64,64,1024)))
        >>> s.data.shape
        (64,64,1024)
        >>> s.indexmax(-1).data.shape
        (64,64)

        """
        return self._apply_function_on_data_and_remove_axis(np.argmax, axis,
                                                            out=out)

    def valuemax(self, axis):
        """Returns a signal with the value of the maximum along an axis.

        Parameters
        ----------
        axis : {int | string}
           The axis can be specified using the index of the axis in
           `axes_manager` or the axis name.

        Returns
        -------
        s : Signal
            The data dtype is always int.

        See also
        --------
        sum, mean, min

        Usage
        -----
        >>> import numpy as np
        >>> s = Signal(np.random.random((64,64,1024)))
        >>> s.data.shape
        (64,64,1024)
        >>> s.valuemax(-1).data.shape
        (64,64)

        """
        s = self.indexmax(axis)
        s.data = self.axes_manager[axis].index2value(s.data)
        return s

    def get_histogram(img, bins='freedman', range_bins=None, **kwargs):
        """Return a histogram of the signal data.

        More sophisticated algorithms for determining bins can be used.
        Aside from the `bins` argument allowing a string specified how bins
        are computed, the parameters are the same as numpy.histogram().

        Parameters
        ----------
        bins : int or list or str, optional
            If bins is a string, then it must be one of:
            'knuth' : use Knuth's rule to determine bins
            'scotts' : use Scott's rule to determine bins
            'freedman' : use the Freedman-diaconis rule to determine bins
            'blocks' : use bayesian blocks for dynamic bin widths
        range_bins : tuple or None, optional
            the minimum and maximum range for the histogram. If not specified,
            it will be (x.min(), x.max())
        **kwargs
            other keyword arguments (weight and density) are described in
            np.histogram().

        Returns
        -------
        hist_spec : An 1D spectrum instance containing the histogram.

        See Also
        --------
        print_summary_statistics
        astroML.density_estimation.histogram, numpy.histogram : these are the
            functions that hyperspy uses to compute the histogram.

        Notes
        -----
        The number of bins estimators are taken from AstroML. Read
        their documentation for more info.

        Examples
        --------
        >>> s = signals.Spectrum(np.random.normal(size=(10, 100)))
        Plot the data histogram
        >>> s.get_histogram().plot()
        Plot the histogram of the signal at the current coordinates
        >>> s.get_current_signal().get_histogram().plot()

        """
        from hyperspy import signals

        hist, bin_edges = histogram(img.data.flatten(),
                                    bins=bins,
                                    range=range_bins,
                                    **kwargs)
        hist_spec = signals.Spectrum(hist)
        if bins == 'blocks':
            hist_spec.axes_manager.signal_axes[0].axis = bin_edges[:-1]
            warnings.warn(
                "The options `bins = 'blocks'` is not fully supported in this "
                "versions of hyperspy. It should be used for plotting purpose"
                "only.")
        else:
            hist_spec.axes_manager[0].scale = bin_edges[1] - bin_edges[0]
            hist_spec.axes_manager[0].offset = bin_edges[0]

        hist_spec.axes_manager[0].name = 'value'
        hist_spec.metadata.General.title = (img.metadata.General.title +
                                            " histogram")
        hist_spec.metadata.Signal.binned = True
        return hist_spec

    def map(self, function,
            show_progressbar=None, **kwargs):
        """Apply a function to the signal data at all the coordinates.

        The function must operate on numpy arrays and the output *must have the
        same dimensions as the input*. The function is applied to the data at
        each coordinate and the result is stored in the current signal i.e.
        this method operates *in-place*.  Any extra keyword argument is passed
        to the function. The keywords can take different values at different
        coordinates. If the function takes an `axis` or `axes` argument, the
        function is assumed to be vectorial and the signal axes are assigned to
        `axis` or `axes`.  Otherwise, the signal is iterated over the
        navigation axes and a progress bar is displayed to monitor the
        progress.

        Parameters
        ----------

        function : function
            A function that can be applied to the signal.
        show_progressbar : None or bool
            If True, display a progress bar. If None the default is set in
            `preferences`.
        keyword arguments : any valid keyword argument
            All extra keyword arguments are passed to the

        Notes
        -----
        This method is similar to Python's :func:`map` that can also be utilize
        with a :class:`Signal` instance for similar purposes. However, this
        method has the advantage of being faster because it iterates the numpy
        array instead of the :class:`Signal`.

        Examples
        --------
        Apply a gaussian filter to all the images in the dataset. The sigma
        parameter is constant.

        >>> import scipy.ndimage
        >>> im = signals.Image(np.random.random((10, 64, 64)))
        >>> im.map(scipy.ndimage.gaussian_filter, sigma=2.5)

        Apply a gaussian filter to all the images in the dataset. The sigmal
        parameter is variable.

        >>> im = signals.Image(np.random.random((10, 64, 64)))
        >>> sigmas = signals.Signal(np.linspace(2,5,10))
        >>> sigmas.axes_manager.set_signal_dimension(0)
        >>> im.map(scipy.ndimage.gaussian_filter, sigma=sigmas)

        """
        if show_progressbar is None:
            show_progressbar = preferences.General.show_progressbar
        # Sepate ndkwargs
        ndkwargs = ()
        for key, value in kwargs.iteritems():
            if isinstance(value, Signal):
                ndkwargs += ((key, value),)

        # Check if the signal axes have inhomogenous scales and/or units and
        # display in warning if yes.
        scale = set()
        units = set()
        for i in range(len(self.axes_manager.signal_axes)):
            scale.add(self.axes_manager[i].scale)
            units.add(self.axes_manager[i].units)
        if len(units) != 1 or len(scale) != 1:
            warnings.warn("The function you applied does not take into "
                          "account the difference of units and of scales in-between"
                          " axes.")
        # If the function has an axis argument and the signal dimension is 1,
        # we suppose that it can operate on the full array and we don't
        # interate over the coordinates.
        try:
            fargs = inspect.getargspec(function).args
        except TypeError:
            # This is probably a Cython function that is not supported by
            # inspect.
            fargs = []

        if not ndkwargs and (self.axes_manager.signal_dimension == 1 and
                             "axis" in fargs):
            kwargs['axis'] = \
                self.axes_manager.signal_axes[-1].index_in_array

            self.data = function(self.data, **kwargs)
        # If the function has an axes argument
        # we suppose that it can operate on the full array and we don't
        # interate over the coordinates.
        elif not ndkwargs and "axes" in fargs:
            kwargs['axes'] = tuple([axis.index_in_array for axis in
                                    self.axes_manager.signal_axes])
            self.data = function(self.data, **kwargs)
        else:
            # Iteration over coordinates.
            pbar = progressbar(
                maxval=self.axes_manager.navigation_size,
                disabled=not show_progressbar)
            iterators = [signal[1]._iterate_signal() for signal in ndkwargs]
            iterators = tuple([self._iterate_signal()] + iterators)
            for data in zip(*iterators):
                for (key, value), datum in zip(ndkwargs, data[1:]):
                    kwargs[key] = datum[0]
                data[0][:] = function(data[0], **kwargs)
                pbar.next()
            pbar.finish()

    def copy(self):
        try:
            backup_plot = self._plot
            self._plot = None
            return copy.copy(self)
        finally:
            self._plot = backup_plot

    def __deepcopy__(self, memo):
        dc = type(self)(**self._to_dictionary())
        if dc.data is not None:
            dc.data = dc.data.copy()
        # The Signal subclasses might change the view on init
        # The following code just copies the original view
        for oaxis, caxis in zip(self.axes_manager._axes,
                                dc.axes_manager._axes):
            caxis.navigate = oaxis.navigate
        return dc

    def deepcopy(self):
        return copy.deepcopy(self)

    def change_dtype(self, dtype):
        """Change the data type.

        Parameters
        ----------
        dtype : str or dtype
            Typecode or data-type to which the array is cast. In
            addition to all standard numpy dtypes HyperSpy
            supports four extra dtypes for RGB images:
            "rgb8", "rgba8", "rgb16" and "rgba16". Changing from
            and to any rgbx dtype is more constrained than most
            other dtype conversions. To change to a rgbx dtype
            the signal `record_by` must be "spectrum",
            `signal_dimension` must be 3(4) for rgb(rgba) dtypes
            and the dtype must be uint8(uint16) for rgbx8(rgbx16).
            After conversion `record_by` becomes `image` and the
            spectra dimension is removed. The dtype of images of
            dtype rgbx8(rgbx16) can only be changed to uint8(uint16)
            and the `record_by` becomes "spectrum".


        Examples
        --------
        >>> import numpy as np
        >>> from hyperspy.signals import Spectrum
        >>> s = signals.Spectrum(np.array([1,2,3,4,5]))
        >>> s.data
        array([1, 2, 3, 4, 5])
        >>> s.change_dtype('float')
        >>> s.data
        array([ 1.,  2.,  3.,  4.,  5.])

        """
        if not isinstance(dtype, np.dtype):
            if dtype in rgb_tools.rgb_dtypes:
                if self.metadata.Signal.record_by != "spectrum":
                    raise AttributeError("Only spectrum signals can be converted "
                                         "to RGB images.")
                    if "rgba" in dtype:
                        if self.axes_manager.signal_size != 4:
                            raise AttributeError(
                                "Only spectra with signal_size equal to 4 can be"
                                "converted to RGBA images")
                    else:
                        if self.axes_manager.signal_size != 3:
                            raise AttributeError(
                                "Only spectra with signal_size equal to 3 can be"
                                " converted to RGBA images")
                if "8" in dtype and self.data.dtype.name != "uint8":
                    raise AttributeError(
                        "Only signals with dtype uint8 can be converted to rgb8 images")
                elif "16" in dtype and self.data.dtype.name != "uint16":
                    raise AttributeError(
                        "Only signals with dtype uint16 can be converted to rgb16 images")
                dtype = rgb_tools.rgb_dtypes[dtype]
                self.data = rgb_tools.regular_array2rgbx(self.data)
                self.axes_manager.remove(-1)
                self.metadata.Signal.record_by = "image"
                self._assign_subclass()
                return
            else:
                dtype = np.dtype(dtype)
        if rgb_tools.is_rgbx(self.data) is True:
            ddtype = self.data.dtype.fields["B"][0]

            if ddtype != dtype:
                raise ValueError(
                    "It is only possibile to change to %s." %
                    ddtype)
            self.data = rgb_tools.rgbx2regular_array(self.data)
            self.get_dimensions_from_data()
            self.metadata.Signal.record_by = "spectrum"
            self.axes_manager[-1 + 2j].name = "RGB index"
            self._assign_subclass()
            return
        else:
            self.data = self.data.astype(dtype)

    def estimate_poissonian_noise_variance(self,
                                           expected_value=None,
                                           gain_factor=None,
                                           gain_offset=None,
                                           correlation_factor=None):
        """Estimate the poissonian noise variance of the signal.

        The variance is stored in the
        ``metadata.Signal.Noise_properties.variance`` attribute.

        A poissonian noise  variance is equal to the expected value. With the
        default arguments, this method simply sets the variance attribute to
        the given `expected_value`. However, more generally (although then
        noise is not strictly poissonian), the variance may be proportional to
        the expected value. Moreover, when the noise is a mixture of white
        (gaussian) and poissonian noise, the variance is described by the
        following linear model:

            .. math::

                \mathrm{Var}[X] = (a * \mathrm{E}[X] + b) * c

        Where `a` is the `gain_factor`, `b` is the `gain_offset` (the gaussian
        noise variance) and `c` the `correlation_factor`. The correlation
        factor accounts for correlation of adjacent signal elements that can
        be modeled as a convolution with a gaussian point spread function.


        Parameters
        ----------
        expected_value : None or Signal instance.
            If None, the signal data is taken as the expected value. Note that
            this may be inaccurate where `data` is small.
        gain_factor, gain_offset, correlation_factor: None or float.
            All three must be positive. If None, take the values from
            ``metadata.Signal.Noise_properties.Variance_linear_model`` if
            defined. Otherwise suppose poissonian noise i.e. ``gain_factor=1``,
            ``gain_offset=0``, ``correlation_factor=1``. If not None, the
            values are stored in
            ``metadata.Signal.Noise_properties.Variance_linear_model``.

        """
        if expected_value is None:
            dc = self.data.copy()
        else:
            dc = expected_value.data.copy()
        if self.metadata.has_item(
                "Signal.Noise_properties.Variance_linear_model"):
            vlm = self.metadata.Signal.Noise_properties.Variance_linear_model
        else:
            self.metadata.add_node(
                "Signal.Noise_properties.Variance_linear_model")
            vlm = self.metadata.Signal.Noise_properties.Variance_linear_model

        if gain_factor is None:
            if not vlm.has_item("gain_factor"):
                vlm.gain_factor = 1
            gain_factor = vlm.gain_factor

        if gain_offset is None:
            if not vlm.has_item("gain_offset"):
                vlm.gain_offset = 0
            gain_offset = vlm.gain_offset

        if correlation_factor is None:
            if not vlm.has_item("correlation_factor"):
                vlm.correlation_factor = 1
            correlation_factor = vlm.correlation_factor

        if gain_offset < 0:
            raise ValueError("`gain_offset` must be positive.")
        if gain_factor < 0:
            raise ValueError("`gain_factor` must be positive.")
        if correlation_factor < 0:
            raise ValueError("`correlation_factor` must be positive.")

        variance = (dc * gain_factor + gain_offset) * correlation_factor
        # The lower bound of the variance is the gaussian noise.
        variance = np.clip(variance, gain_offset * correlation_factor, np.inf)
        variance = type(self)(variance,
                              axes=self.axes_manager._get_axes_dicts())
        variance.metadata.General.title = ("Variance of " +
                                           self.metadata.General.title)
        self.metadata.set_item(
            "Signal.Noise_properties.variance", variance)

    def get_current_signal(self, auto_title=True, auto_filename=True):
        """Returns the data at the current coordinates as a Signal subclass.

        The signal subclass is the same as that of the current object. All the
        axes navigation attribute are set to False.

        Parameters
        ----------
        auto_title : bool
            If True an space followed by the current indices in parenthesis
            are appended to the title.
        auto_filename : bool
            If True and `tmp_parameters.filename` is defined
            (what is always the case when the Signal has been read from a file),
            the filename is modified by appending an underscore and a parenthesis
            containing the current indices.

        Returns
        -------
        cs : Signal subclass instance.

        Examples
        --------
        >>> im = signals.Image(np.zeros((2,3, 32,32)))
        >>> im
        <Image, title: , dimensions: (3, 2, 32, 32)>
        >>> im.axes_manager.indices = 2,1
        >>> im.get_current_signal()
        <Image, title:  (2, 1), dimensions: (32, 32)>

        """
        cs = self.__class__(
            self(),
            axes=self.axes_manager._get_signal_axes_dicts(),
            metadata=self.metadata.as_dictionary(),)

        if auto_filename is True and self.tmp_parameters.has_item('filename'):
            cs.tmp_parameters.filename = (self.tmp_parameters.filename +
                                          '_' +
                                          str(self.axes_manager.indices))
            cs.tmp_parameters.extension = self.tmp_parameters.extension
            cs.tmp_parameters.folder = self.tmp_parameters.folder
        if auto_title is True:
            cs.metadata.General.title = (cs.metadata.General.title +
                                         ' ' + str(self.axes_manager.indices))
        cs.axes_manager._set_axis_attribute_values("navigate", False)
        return cs

    def _get_navigation_signal(self):
        if self.axes_manager.navigation_dimension == 0:
            return self.__class__(np.array([0, ]).astype(self.data.dtype))
        elif self.axes_manager.navigation_dimension == 1:
            from hyperspy._signals.spectrum import Spectrum
            s = Spectrum(
                np.zeros(self.axes_manager._navigation_shape_in_array,
                         dtype=self.data.dtype),
                axes=self.axes_manager._get_navigation_axes_dicts())
        elif self.axes_manager.navigation_dimension == 2:
            from hyperspy._signals.image import Image
            s = Image(np.zeros(self.axes_manager._navigation_shape_in_array,
                               dtype=self.data.dtype),
                      axes=self.axes_manager._get_navigation_axes_dicts())
        else:
            s = Signal(np.zeros(self.axes_manager._navigation_shape_in_array,
                                dtype=self.data.dtype),
                       axes=self.axes_manager._get_navigation_axes_dicts())
        return s

    def __iter__(self):
        # Reset AxesManager iteration index
        self.axes_manager.__iter__()
        return self

    def next(self):
        self.axes_manager.next()
        return self.get_current_signal()

    def __len__(self):
        nitem = int(self.axes_manager.navigation_size)
        nitem = nitem if nitem > 0 else 1
        return nitem

    def as_spectrum(self, spectral_axis):
        """Return the Signal as a spectrum.

        The chosen spectral axis is moved to the last index in the
        array and the data is made contiguous for effecient
        iteration over spectra.


        Parameters
        ----------
        spectral_axis : {int, complex, str}
            Select the spectral axis to-be using its index or name.

        Examples
        --------
        >>> img = signals.Image(np.ones((3,4,5,6)))
        >>> img
        <Image, title: , dimensions: (4, 3, 6, 5)>
        >>> img.to_spectrum(-1+1j)
        <Spectrum, title: , dimensions: (6, 5, 4, 3)>
        >>> img.to_spectrum(0)
        <Spectrum, title: , dimensions: (6, 5, 3, 4)>

        """
        # Roll the spectral axis to-be to the latex index in the array
        sp = self.rollaxis(spectral_axis, -1 + 3j)
        sp.metadata.Signal.record_by = "spectrum"
        sp._assign_subclass()
        return sp

    def as_image(self, image_axes):
        """Convert signal to image.

        The chosen image axes are moved to the last indices in the
        array and the data is made contiguous for effecient
        iteration over images.

        Parameters
        ----------
        image_axes : tuple of {int, complex, str}
            Select the image axes. Note that the order of the axes matters
            and it is given in the "natural" i.e. X, Y, Z... order.

        Examples
        --------
        >>> s = signals.Spectrum(np.ones((2,3,4,5)))
        >>> s
        <Spectrum, title: , dimensions: (4, 3, 2, 5)>
        >>> s.as_image((0,1))
        <Image, title: , dimensions: (5, 2, 4, 3)>

        >>> s.to_image((1,2))
        <Image, title: , dimensions: (4, 5, 3, 2)>

        Raises
        ------
        DataDimensionError : when data.ndim < 2

        """
        if self.data.ndim < 2:
            raise DataDimensionError(
                "A Signal dimension must be >= 2 to be converted to an Image")
        axes = (self.axes_manager[image_axes[0]],
                self.axes_manager[image_axes[1]])
        iaxes = [axis.index_in_array for axis in axes]
        im = self.rollaxis(iaxes[0] + 3j, -1 + 3j).rollaxis(
            iaxes[1] - np.argmax(iaxes) + 3j, -2 + 3j)
        im.metadata.Signal.record_by = "image"
        im._assign_subclass()
        return im

    def _assign_subclass(self):
        mp = self.metadata
        current_class = self.__class__
        self.__class__ = hyperspy.io.assign_signal_subclass(
            record_by=mp.Signal.record_by
            if "Signal.record_by" in mp
            else self._record_by,
            signal_type=mp.Signal.signal_type
            if "Signal.signal_type" in mp
            else self._signal_type,
            signal_origin=mp.Signal.signal_origin
            if "Signal.signal_origin" in mp
            else self._signal_origin)
        self.__init__(**self._to_dictionary())

    def set_signal_type(self, signal_type):
        """Set the signal type and change the current class
        accordingly if pertinent.

        The signal_type attribute specifies the kind of data that the signal
        containts e.g. "EELS" for electron energy-loss spectroscopy,
        "PES" for photoemission spectroscopy. There are some methods that are
        only available for certain kind of signals, so setting this
        parameter can enable/disable features.

        Parameters
        ----------
        signal_type : {"EELS", "EDS_TEM", "EDS_SEM", "DielectricFunction"}
            Currently there are special features for "EELS" (electron
            energy-loss spectroscopy), "EDS_TEM" (energy dispersive X-rays of
            thin samples, normally obtained in a transmission electron
            microscope), "EDS_SEM" (energy dispersive X-rays of thick samples,
            normally obtained in a scanning electron microscope) and
            "DielectricFuction". Setting the signal_type to the correct acronym
            is highly advisable when analyzing any signal for which HyperSpy
            provides extra features. Even if HyperSpy does not provide extra
            features for the signal that you are analyzing, it is good practice
            to set signal_type to a value that best describes the data signal
            type.

        """
        self.metadata.Signal.signal_type = signal_type
        self._assign_subclass()

    def set_signal_origin(self, origin):
        """Set the origin of the signal and change the current class
        accordingly if pertinent.

        The signal_origin attribute specifies if the data was obtained
        through experiment or simulation. There are some methods that are
        only available for experimental or simulated data, so setting this
        parameter can enable/disable features.


        Parameters
        ----------
        origin : {'experiment', 'simulation', None, ""}
            None an the empty string mean that the signal origin is uknown.

        Raises
        ------
        ValueError if origin is not 'experiment' or 'simulation'

        """
        if origin not in ['experiment', 'simulation', "", None]:
            raise ValueError("`origin` must be one of: experiment, simulation")
        if origin is None:
            origin = ""
        self.metadata.Signal.signal_origin = origin
        self._assign_subclass()

    def print_summary_statistics(self, formatter="%.3f"):
        """Prints the five-number summary statistics of the data, the mean and
        the standard deviation.

        Prints the mean, standandard deviation (std), maximum (max), minimum
        (min), first quartile (Q1), median and third quartile. nans are
        removed from the calculations.

        Parameters
        ----------
        formatter : bool
           Number formatter.

        See Also
        --------
        get_histogram

        """
        data = self.data
        # To make it work with nans
        data = data[~np.isnan(data)]
        print(underline("Summary statistics"))
        print("mean:\t" + formatter % data.mean())
        print("std:\t" + formatter % data.std())
        print
        print("min:\t" + formatter % data.min())
        print("Q1:\t" + formatter % np.percentile(data,
                                                  25))
        print("median:\t" + formatter % np.median(data))
        print("Q3:\t" + formatter % np.percentile(data,
                                                  75))
        print("max:\t" + formatter % data.max())

    @property
    def is_rgba(self):
        return rgb_tools.is_rgba(self.data)

    @property
    def is_rgb(self):
        return rgb_tools.is_rgb(self.data)

    @property
    def is_rgbx(self):
        return rgb_tools.is_rgbx(self.data)

# Implement binary operators
for name in (
    # Arithmetic operators
    "__add__",
    "__sub__",
    "__mul__",
    "__floordiv__",
    "__mod__",
    "__divmod__",
    "__pow__",
    "__lshift__",
    "__rshift__",
    "__and__",
    "__xor__",
    "__or__",
    "__div__",
    "__truediv__",
    # Comparison operators
    "__lt__",
    "__le__",
    "__eq__",
    "__ne__",
    "__ge__",
    "__gt__",
):
    exec(
        ("def %s(self, other):\n" % name) +
        ("   return self._binary_operator_ruler(other, \'%s\')\n" %
         name))
    exec("%s.__doc__ = int.%s.__doc__" % (name, name))
    exec("setattr(Signal, \'%s\', %s)" % (name, name))
    # The following commented line enables the operators with swapped
    # operands. They should be defined only for commutative operators
    # but for simplicity we don't support this at all atm.

    # exec("setattr(Signal, \'%s\', %s)" % (name[:2] + "r" + name[2:],
    # name))

# Implement unary arithmetic operations
for name in (
        "__neg__",
        "__pos__",
        "__abs__",
        "__invert__",):
    exec(
        ("def %s(self):" % name) +
        ("   return self._unary_operator_ruler(\'%s\')" % name))
    exec("%s.__doc__ = int.%s.__doc__" % (name, name))
    exec("setattr(Signal, \'%s\', %s)" % (name, name))


class DisconnectedIterator(object):
    """
    Iterator class for iteration through a Signal's navigation axes, but 
    working with a copy of the axes_manager so it doesn't trigger any 
    AxesManager connections, which means the iteration is fast even in 
    interactive mode, and without modifying existing connections.
    
    Signals of the same dimensions can be iterated in parallel by using the
    slices property for its __getitem__() function, either on the signal or on
    the AxesManager.
    """
    def __init__(self, signal):
        self.signal = signal
        self.axes_manager = None
        
    def __iter__(self):
        self.axes_manager = AxesManager(self.signal.axes_manager._get_axes_dicts())
        self.axes_manager.__iter__()
        return self
    
    def next(self):
        try:
            self.axes_manager.next()
        except AttributeError:
            raise StopIteration()
        except StopIteration:
            self.axes_manager = None
            raise
        return self.signal[self.axes_manager._getitem_tuple]
        
    @property
    def slices(self):
        return self.axes_manager._getitem_tuple
    
    
class DataIterator(object):
    """
    Iterator class for fast iteration through a Signal's navigation axes,
    returning its signal axes data. Faster than normal signal iteration since:
    a) No signal copies are made, only a copy of the axes_manager.
    b) No connections to plots, so it is fast even in interactive mode, without
       modifying existing connections on the signal.
       
    Signals of the same dimensions can be iterated in parallel by using the
    slices property for its __getitem__() function, either on the signal or on 
    the AxesManager.
    """
    def __init__(self, signal):
        self.signal = signal
        self.axes_manager = None
        
    def __iter__(self):
        self.axes_manager = AxesManager(self.signal.axes_manager._get_axes_dicts())
        self.axes_manager.__iter__()
        return self
    
    def next(self):
        try:
            self.axes_manager.next()
        except AttributeError:
            raise StopIteration()
        except StopIteration:
            self.axes_manager = None
            raise
        return self.signal.data[self.axes_manager._getitem_tuple]
        
    def set_current(self, data):
        self.signal.data[self.axes_manager._getitem_tuple] = data
        
    @property
    def slices(self):
        return self.axes_manager._getitem_tuple


class SpecialSlicers:

    def __init__(self, signal, isNavigation):
        self.isNavigation = isNavigation
        self.signal = signal

    def __getitem__(self, slices):
        return self.signal.__getitem__(slices, self.isNavigation)

    def __setitem__(self, i, j):
        """x.__setitem__(i, y) <==> x[i]=y
        """
        if isinstance(j, Signal):
            j = j.data
        self.signal.__getitem__(i, self.isNavigation).data[:] = j

    def __len__(self):
        return self.signal.axes_manager.signal_shape[0]<|MERGE_RESOLUTION|>--- conflicted
+++ resolved
@@ -2530,10 +2530,7 @@
         self.isig = SpecialSlicers(self, False)
         self.events = Events()
         self.events.data_changed = Event()
-<<<<<<< HEAD
         self.events.axes_changed = Event()
-=======
->>>>>>> 869509d2
 
     @property
     def mapped_parameters(self):
@@ -2621,13 +2618,9 @@
             _signal = self._deepcopy_with_new_data(self.data)
         else:
             out.data = self.data
-<<<<<<< HEAD
             out.axes_manager.update_from(self.axes_manager,
                                          fields=('offset', 'scale', 'size'),
                                          add_missing=True)
-=======
-            out.axes_manager = self.axes_manager.deepcopy()
->>>>>>> 869509d2
             _signal = out
 
         nav_idx = [el.index_in_array for el in
@@ -2688,10 +2681,7 @@
         if out is None:
             return _signal
         else:
-<<<<<<< HEAD
             out.events.axes_changed.trigger()
-=======
->>>>>>> 869509d2
             out.events.data_changed.trigger()
 
     def __setitem__(self, i, j):
@@ -3634,11 +3624,6 @@
 
     def _apply_function_on_data_and_remove_axis(self, function, axis,
                                                 out=None):
-<<<<<<< HEAD
-        if out is not None:
-            oldshape = out.data.shape
-=======
->>>>>>> 869509d2
         if axis not in ("navigation", "signal"):
             if out is None:
                 s = self._deepcopy_with_new_data(None)
@@ -3650,12 +3635,6 @@
                 s._remove_axis(axis)
                 return s
             else:
-<<<<<<< HEAD
-                if oldshape != out.data.shape:
-                    out.get_dimensions_from_data()
-                out.events.data_changed.trigger()
-=======
->>>>>>> 869509d2
                 return
 
         if axis == "navigation":
@@ -3682,11 +3661,6 @@
         if out is None:
             return s
         else:
-<<<<<<< HEAD
-            if oldshape != out.data.shape:
-                out.get_dimensions_from_data()
-=======
->>>>>>> 869509d2
             out.events.data_changed.trigger()
 
     def sum(self, axis="navigation", out=None):
