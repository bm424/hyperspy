--- conflicted
+++ resolved
@@ -11,13 +11,8 @@
             self.out = kwargs.pop('out')
         else:
             self.out = self.f(*args, **kwargs)
-<<<<<<< HEAD
         if recompute_out_event:
             recompute_out_event.connect(self._recompute_out)
-=======
-            if recompute_out_event:
-                recompute_out_event.connect(self._recompute_out)
->>>>>>> d0d822e1
         event.connect(self.update)
         self.out.events.data_changed.connect(lambda x=None: self.out.update_plot())
         self.out.events.axes_changed.connect(lambda x=None: self.out._replot())
@@ -25,11 +20,7 @@
     def _recompute_out(self):
         out = self.f(*self.args, **self.kwargs)
         self.out.data = out.data
-<<<<<<< HEAD
         changes = self.out.axes_manager.update_from(self.source.axes_manager)
-=======
-        changes = self.out._update_calibration_from(self.source.axes_manager)
->>>>>>> d0d822e1
         if changes:
             self.out.events.axes_changed.trigger(self.out)
 
