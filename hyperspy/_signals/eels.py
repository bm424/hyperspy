# -*- coding: utf-8 -*-
# Copyright 2007-2011 The Hyperspy developers
#
# This file is part of  Hyperspy.
#
#  Hyperspy is free software: you can redistribute it and/or modify
# it under the terms of the GNU General Public License as published by
# the Free Software Foundation, either version 3 of the License, or
# (at your option) any later version.
#
#  Hyperspy is distributed in the hope that it will be useful,
# but WITHOUT ANY WARRANTY; without even the implied warranty of
# MERCHANTABILITY or FITNESS FOR A PARTICULAR PURPOSE.  See the
# GNU General Public License for more details.
#
# You should have received a copy of the GNU General Public License
# along with  Hyperspy.  If not, see <http://www.gnu.org/licenses/>.

import numbers

import numpy as np
import matplotlib.pyplot as plt
import traits.api as t
from scipy import constants

from hyperspy._signals.spectrum import Spectrum
from hyperspy.misc.eels.elements import elements as elements_db
import hyperspy.axes
from hyperspy.gui.egerton_quantification import SpikesRemoval
from hyperspy.decorators import only_interactive
from hyperspy.gui.eels import TEMParametersUI
from hyperspy.defaults_parser import preferences
import hyperspy.gui.messages as messagesui
from hyperspy.misc.progressbar import progressbar
from hyperspy.components import PowerLaw
from hyperspy.misc.utils import isiterable, closest_power_of_two
from hyperspy.misc.utils import isiterable, underline
from hyperspy.misc.utils import without_nans



class EELSSpectrum(Spectrum):
    _signal_type = "EELS"

    def __init__(self, *args, **kwards):
        Spectrum.__init__(self, *args, **kwards)
        # Attributes defaults
        self.subshells = set()
        self.elements = set()
        self.edges = list()
        if hasattr(self.mapped_parameters, 'Sample') and \
        hasattr(self.mapped_parameters.Sample, 'elements'):
            print('Elemental composition read from file')
            self.add_elements(self.mapped_parameters.Sample.elements)

    def add_elements(self, elements, include_pre_edges=False):
        """Declare the elemental composition of the sample.

        The ionisation edges of the elements present in the current
        energy range will be added automatically.

        Parameters
        ----------
        elements : tuple of strings
            The symbol of the elements. Note this input must always be
            in the form of a tuple. Meaning: add_elements(('C',)) will
            work, while add_elements(('C')) will NOT work.
        include_pre_edges : bool
            If True, the ionization edges with an onset below the lower
            energy limit of the SI will be incluided

        Examples
        --------

        >>> s = signals.EELSSpectrum(np.arange(1024))
        >>> s.add_elements(('C', 'O'))
        Adding C_K subshell
        Adding O_K subshell

        Raises
        ------
        ValueError

        """
        if not isiterable(elements) or isinstance(elements, basestring):
            raise ValueError(
            "Input must be in the form of a tuple. For example, "
            "if `s` is the variable containing this EELS spectrum:\n "
            ">>> s.add_elements(('C',))\n"
            "See the docstring for more information.")

        for element in elements:
            if element in elements_db:
                self.elements.add(element)
            else:
                raise ValueError(
                    "%s is not a valid symbol of a chemical element"
                    % element)
        if not hasattr(self.mapped_parameters, 'Sample'):
            self.mapped_parameters.add_node('Sample')
        self.mapped_parameters.Sample.elements = list(self.elements)
        if self.elements:
            self.generate_subshells(include_pre_edges)

    def generate_subshells(self, include_pre_edges=False):
        """Calculate the subshells for the current energy range for the
        elements present in self.elements

        Parameters
        ----------
        include_pre_edges : bool
            If True, the ionization edges with an onset below the lower
            energy limit of the SI will be incluided

        """
        Eaxis = self.axes_manager.signal_axes[0].axis
        if not include_pre_edges:
            start_energy = Eaxis[0]
        else:
            start_energy = 0.
        end_energy = Eaxis[-1]
        for element in self.elements:
            e_shells = list()
            for shell in elements_db[element]['subshells']:
                if shell[-1] != 'a':
                    if start_energy <= \
                    elements_db[element]['subshells'][shell][
                        'onset_energy'] \
                    <= end_energy :
                        subshell = '%s_%s' % (element, shell)
                        if subshell not in self.subshells:
                            print "Adding %s subshell" % (subshell)
                            self.subshells.add(
                                '%s_%s' % (element, shell))
                            e_shells.append(subshell)
                    
    def estimate_zero_loss_peak_centre(self, mask=None):
        """Estimate the posision of the zero-loss peak.
        
        This function provides just a coarse estimation of the position
        of the zero-loss peak centre by computing the position of the maximum
        of the spectra. For subpixel accuracy use `estimate_shift1D`.
        
        Parameters
        ----------
        mask : Signal of bool data type.
            It must have signal_dimension = 0 and navigation_shape equal to the
            current signal. Where mask is True the shift is not computed 
            and set to nan.

        Returns
        -------
        zlpc : Signal subclass
            The estimated position of the maximum of the ZLP peak.
        
        Notes
        -----
        This function only works when the zero-loss peak is the most
        intense feature in the spectrum. If it is not in most cases
        the spectrum can be cropped to meet this criterium.
        Alternatively use `estimate_shift1D`.    
        
        See Also
        --------
        estimate_shift1D, align_zero_loss_peak

        """
        self._check_signal_dimension_equals_one()
        self._check_navigation_mask(mask)
        zlpc = self.valuemax(-1)
        if self.axes_manager.navigation_dimension == 1:
            zlpc = zlpc.as_spectrum(0)
        elif self.axes_manager.navigation_dimension > 1:
            zlpc = zlpc.as_image((0, 1))
        if mask is not None:
            zlpc.data[mask.data] = np.nan
        return zlpc

    def align_zero_loss_peak(
            self,
            calibrate=True,
            also_align=[],
            print_stats=True,
            subpixel=True,
            mask=None,
            **kwargs):
        """Align the zero-loss peak.

        This function first aligns the spectra using the result of
        `estimate_zero_loss_peak_centre` and afterward, if subpixel is True,
        proceeds to align with subpixel accuracy using `align1D`. The offset 
        is automatically correct if `calibrate` is True.
        
        Parameters
        ----------
        calibrate : bool
            If True, set the offset of the spectral axis so that the 
            zero-loss peak is at position zero.
        also_align : list of signals
            A list containing other spectra of identical dimensions to 
            align using the shifts applied to the current spectrum.
            If `calibrate` is True, the calibration is also applied to
            the spectra in the list.
        print_stats : bool
            If True, print summary statistics the ZLP maximum before
            the aligment.
        subpixel : bool
            If True, perform the alignment with subpixel accuracy 
            using cross-correlation.
        mask : Signal of bool data type.
            It must have signal_dimension = 0 and navigation_shape equal to the
            current signal. Where mask is True the shift is not computed 
            and set to nan.

        See Also
        --------
        estimate_zero_loss_peak_centre, align1D, estimate_shift1D.

        Notes
        -----
        Any extra keyword arguments are passed to `align1D`. For
        more information read its docstring.

        """
        def substract_from_offset(value, signals):
            for signal in signals: 
                signal.axes_manager[-1].offset -= value

        zlpc = self.estimate_zero_loss_peak_centre(mask=mask)
        mean_ = without_nans(zlpc.data).mean()
        if print_stats is True:
            print
            print(underline("Initial ZLP position statistics"))
            zlpc.print_summary_statistics()

        for signal in also_align + [self]:
            signal.shift1D(-zlpc.data + mean_)

        if calibrate is True:
            zlpc = self.estimate_zero_loss_peak_centre(mask=mask)
            substract_from_offset(without_nans(zlpc.data).mean(),
                                  also_align + [self])
        
        if subpixel is False: return
        left, right = -3., 3.
        if calibrate is False:
            mean_ = without_nans(self.estimate_zero_loss_peak_centre(
                mask=mask).data).mean()
            left += mean_
            right += mean_
            
        left = (left if left > self.axes_manager[-1].axis[0]
                    else self.axes_manager[-1].axis[0]) 
        right = (right if right < self.axes_manager[-1].axis[-1]
                    else self.axes_manager[-1].axis[-1]) 
        self.align1D(left, right, also_align=also_align, **kwargs)
        zlpc = self.estimate_zero_loss_peak_centre(mask=mask)
        if calibrate is True:
            substract_from_offset(without_nans(zlpc.data).mean(),
                                  also_align + [self])

    def estimate_elastic_scattering_intensity(self,
<<<<<<< HEAD
                                              threshold):
        """Rough estimation of the elastic scattering intensity by 
=======
                                              threshold=None,):
        """Rough estimation of the elastic scattering intensity by
>>>>>>> a00e3e4d
        truncation of a EELS low-loss spectrum.

        Parameters
        ----------
        threshold : {Signal, float, int}
            Truncation energy to estimate the intensity of the
            elastic scattering. The
            threshold can be provided as a signal of the same dimension
            as the input spectrum navigation space containing the
            threshold value in the energy units. Alternatively a constant
            threshold can be specified in energy/index units by passing
            float/int.

        Returns
        -------
        I0: Signal
            The elastic scattering intensity. If the navigation size is 0
            returns a float. Otherwise it returns a Spectrum, Image or a
            Signal, depending on the currenct spectrum navigation
            dimensions.

        See Also
        --------
        estimate_elastic_scattering_threshold

        """
        # TODO: Write units tests
        self._check_signal_dimension_equals_one()
<<<<<<< HEAD
        
        if isinstance(threshold, numbers.Number):
=======

        if isinstance(threshold, float):
>>>>>>> a00e3e4d
            I0 = self.isig[:threshold].integrate_simpson(-1)
            I0.axes_manager.set_signal_dimension(
                                min(2, self.axes_manager.navigation_dimension))

        else:
            bk_threshold_navigate = (
                threshold.axes_manager._get_axis_attribute_values('navigate'))
            threshold.axes_manager.set_signal_dimension(0)
            I0 = self._get_navigation_signal()
            bk_I0_navigate = (
                I0.axes_manager._get_axis_attribute_values('navigate'))
            I0.axes_manager.set_signal_dimension(0)
            pbar = hyperspy.misc.progressbar.progressbar(
                                    maxval=self.axes_manager.navigation_size)
            for i, s in enumerate(self):
                threshold_ = threshold[self.axes_manager.indices].data[0]
                if np.isnan(threshold_):
                    I0[self.axes_manager.indices] = np.nan
                else:
                    I0[self.axes_manager.indices].data[:] = (
                        s[:threshold_].integrate_simpson(-1).data)
                pbar.update(i)
            pbar.finish()
            threshold.axes_manager._set_axis_attribute_values(
                    'navigate',
                    bk_threshold_navigate)
            I0.axes_manager._set_axis_attribute_values(
                    'navigate',
                    bk_I0_navigate)
        I0.mapped_parameters.title = (
            self.mapped_parameters.title + ' elastic intensity')
        if self.tmp_parameters.has_item('filename'):
            I0.tmp_parameters.filename = (
                self.tmp_parameters.filename +
                '_elastic_intensity')
            I0.tmp_parameters.folder = self.tmp_parameters.folder
            I0.tmp_parameters.extension = \
                self.tmp_parameters.extension
        return I0

    def estimate_elastic_scattering_threshold(self,
                                              window=10.,
                                              tol=None,
                                              number_of_points=5,
                                              polynomial_order=3,
                                              start=1.):
        """Calculates the first inflexion point of the spectrum derivative
        within a window using a specified tolerance.

        It previously smoothes the data using a Savitzky-Golay algorithm
        (can be turned off). This method assumes that the zero-loss peak is
        located at position zero in all the spectra.

        Parameters
        ----------

        window : {None, float}
            If None, the search for the local minimum is performed
            using the full energy range. A positive float will restrict
            the search to the (0,window] energy window, where window is given
            in the axis units. If no inflexion point is found in this
            spectral range the window value is returned instead.
        tol : {None, float}
            The threshold tolerance for the derivative. If "auto" it is
            automatically calculated as the minimum value that guarantees
            finding an inflexion point in all the spectra in given energy
            range.
        number_of_points : int
            If non zero performs order three Savitzky-Golay smoothing
            to the data to avoid falling in local minima caused by
            the noise.
        polynomial_order : int
            Savitzky-Golay filter polynomial order.
        start : float
            Position from the zero-loss peak centre from where to start
            looking for the inflexion point.


        Returns
        -------
        threshold : Signal
            A Signal of the same dimension as the input spectrum
            navigation space containing the estimated threshold.

        See Also
        --------
        align1D

        """
        self._check_signal_dimension_equals_one()
        # Create threshold with the same shape as the navigation dims.
        threshold = self._get_navigation_signal()
        threshold.axes_manager.set_signal_dimension(0)

        # Progress Bar
        axis = self.axes_manager.signal_axes[0]
        max_index = min(axis.value2index(window), axis.size - 1)
        min_index = max(0, axis.value2index(start))
        if max_index < min_index + 10:
            raise ValueError("Please select a bigger window")
        s = self[..., min_index: max_index].deepcopy()
        if number_of_points:
            s.smooth_savitzky_golay(polynomial_order=polynomial_order,
                                    number_of_points=number_of_points,
                                    differential_order=1)
        else:
            s = s.diff(-1)
        if tol == None:
            tol = np.max(np.abs(s.data).min(axis.index_in_array))
        saxis = s.axes_manager[-1]
        inflexion = (np.abs(s.data) <= tol).argmax(saxis.index_in_array)
        threshold.data[:] = saxis.offset + saxis.scale * inflexion
        threshold.data[inflexion==0] = np.nan
        del s

        # Create spectrum image, stop and return value
        threshold.mapped_parameters.title = (
            self.mapped_parameters.title +
            ' ZLP threshold')
        if self.tmp_parameters.has_item('filename'):
            threshold.tmp_parameters.filename = (
                self.tmp_parameters.filename +
                '_ZLP_threshold')
            threshold.tmp_parameters.folder = self.tmp_parameters.folder
            threshold.tmp_parameters.extension = \
                self.tmp_parameters.extension
        threshold.axes_manager.set_signal_dimension(
                                min(2, self.axes_manager.navigation_dimension))
        return threshold

    def estimate_thickness(self,
                           threshold,
                           zlp=None,
<<<<<<< HEAD
                           ):
        """Estimates the thickness (relative to the mean free path) 
=======
                           threshold=None,):
        """Estimates the thickness (relative to the mean free path)
>>>>>>> a00e3e4d
        of a sample using the log-ratio method.

        The current EELS spectrum must be a low-loss spectrum containing
        the zero-loss peak. The hyperspectrum must be well calibrated
        and aligned.

        Parameters
        ----------
        zlp : {None, EELSSpectrum}
            If not None the zero-loss
            peak intensity is calculated from the ZLP spectrum
            supplied by integration using Simpson's rule. If None estimates
            the zero-loss peak intensity using
            `estimate_elastic_scattering_intensity` by truncation.

        threshold : {Signal, float, int}
            Truncation energy to estimate the intensity of the
            elastic scattering. The
            threshold can be provided as a signal of the same dimension
            as the input spectrum navigation space containing the
            threshold value in the energy units. Alternatively a constant
            threshold can be specified in energy/index units by passing
            float/int.


        Returns
        -------
        s : Signal
            The thickness relative to the MFP. It returns a Spectrum,
            Image or a Signal, depending on the currenct spectrum navigation
            dimensions.

        Notes
        -----
        For details see: Egerton, R. Electron Energy-Loss
        Spectroscopy in the Electron Microscope. Springer-Verlag, 2011.

        """
        # TODO: Write units tests
        self._check_signal_dimension_equals_one()
        axis = self.axes_manager.signal_axes[0]
        total_intensity = self.integrate_simpson(axis.index_in_array).data
        if zlp is not None:
            I0 = zlp.integrate_simpson(axis.index_in_array).data
        else:
            I0 = self.estimate_elastic_scattering_intensity(
                                    threshold=threshold,).data

        t_over_lambda = np.log(total_intensity / I0)
        s = self._get_navigation_signal()
        s.data = t_over_lambda
        s.mapped_parameters.title = (self.mapped_parameters.title +
            ' $\\frac{t}{\\lambda}$')
        if self.tmp_parameters.has_item('filename'):
            s.tmp_parameters.filename = (
                self.tmp_parameters.filename +
                '_relative_thickness')
            s.tmp_parameters.folder = self.tmp_parameters.folder
            s.tmp_parameters.extension = \
                self.tmp_parameters.extension
        return s

    def fourier_log_deconvolution(self,
                                  zlp,
                                  add_zlp=False,
                                  crop=False):
        """Performs fourier-log deconvolution.

        Parameters
        ----------
        zlp : EELSSpectrum
            The corresponding zero-loss peak.

        add_zlp : bool
            If True, adds the ZLP to the deconvolved spectrum
        crop : bool
            If True crop the spectrum to leave out the channels that
            have been modified to decay smoothly to zero at the sides
            of the spectrum.

        Returns
        -------
        An EELSSpectrum containing the current data deconvolved.

        Notes
        -----
        For details see: Egerton, R. Electron Energy-Loss
        Spectroscopy in the Electron Microscope. Springer-Verlag, 2011.

        """
        self._check_signal_dimension_equals_one()
        s = self.deepcopy()
        zlp_size = zlp.axes_manager.signal_axes[0].size
        self_size = self.axes_manager.signal_axes[0].size
        tapped_channels = s.hanning_taper()
        # Conservative new size to solve the wrap-around problem
        size = zlp_size + self_size -1
        # Increase to the closest power of two to enhance the FFT
        # performance
        size = closest_power_of_two(size)

        axis = self.axes_manager.signal_axes[0]
        z = np.fft.rfft(zlp.data, n=size, axis=axis.index_in_array)
        j = np.fft.rfft(s.data, n=size, axis=axis.index_in_array)
        j1 = z * np.nan_to_num(np.log(j / z))
        sdata = np.fft.irfft(j1, axis=axis.index_in_array)

        s.data = sdata[s.axes_manager._get_data_slice(
            [(axis.index_in_array, slice(None,self_size)),])]
        if add_zlp is True:
            if self_size >= zlp_size:
                s.data[s.axes_manager._get_data_slice(
                    [(axis.index_in_array, slice(None,zlp_size)),])
                    ] += zlp.data
            else:
                s.data += zlp.data[s.axes_manager._get_data_slice(
                    [(axis.index_in_array, slice(None,self_size)),])]

        s.mapped_parameters.title = (s.mapped_parameters.title +
                                     ' after Fourier-log deconvolution')
        if s.tmp_parameters.has_item('filename'):
                s.tmp_parameters.filename = (
                    self.tmp_parameters.filename +
                    '_after_fourier_log_deconvolution')
        if crop is True:
            s.crop(axis.index_in_axes_manager,
                             None, int(-tapped_channels))
        return s

    def fourier_ratio_deconvolution(self, ll,
                                    fwhm=None,
                                    threshold=None,
                                    extrapolate_lowloss=True,
                                    extrapolate_coreloss=True):
        """Performs Fourier-ratio deconvolution.

        The core-loss should have the background removed. To reduce
         the noise amplication the result is convolved with a
        Gaussian function.

        Parameters
        ----------
        ll: EELSSpectrum
            The corresponding low-loss (ll) EELSSpectrum.

        fwhm : float or None
            Full-width half-maximum of the Gaussian function by which
            the result of the deconvolution is convolved. It can be
            used to select the final SNR and spectral resolution. If
            None, the FWHM of the zero-loss peak of the low-loss is
            estimated and used.
        threshold : {None, float}
            Truncation energy to estimate the intensity of the
            elastic scattering. If None the threshold is taken as the
             first minimum after the ZLP centre.
        extrapolate_lowloss, extrapolate_coreloss : bool
            If True the signals are extrapolated using a power law,

        Notes
        -----
        For details see: Egerton, R. Electron Energy-Loss
        Spectroscopy in the Electron Microscope. Springer-Verlag, 2011.

        """
        self._check_signal_dimension_equals_one()
        orig_cl_size = self.axes_manager.signal_axes[0].size
        if extrapolate_coreloss is True:
            cl = self.power_law_extrapolation(
                window_size=20,
                extrapolation_size=100)
        else:
            cl = self.deepcopy()

        if extrapolate_lowloss is True:
            ll = ll.power_law_extrapolation(
                window_size=100,
                extrapolation_size=100)
        else:
            ll = ll.deepcopy()

        ll.hanning_taper()
        cl.hanning_taper()

        ll_size = ll.axes_manager.signal_axes[0].size
        cl_size = self.axes_manager.signal_axes[0].size
        # Conservative new size to solve the wrap-around problem
        size = ll_size + cl_size -1
        # Increase to the closest multiple of two to enhance the FFT
        # performance
        size = int(2 ** np.ceil(np.log2(size)))

        axis = ll.axes_manager.signal_axes[0]
        if fwhm is None:
            fwhm = float(ll.get_current_signal().estimate_peak_width()())
            print("FWHM = %1.2f" % fwhm)

        I0 = ll.estimate_elastic_scattering_intensity(
                                                threshold=threshold)
        if ll.axes_manager.navigation_size > 0:
            I0 = I0.data
            I0_shape = list(I0.shape)
            I0_shape.insert(axis.index_in_array,1)
            I0 = I0.reshape(I0_shape)

        from hyperspy.components import Gaussian
        g = Gaussian()
        g.sigma.value = fwhm / 2.3548
        g.A.value = 1
        g.centre.value = 0
        zl = g.function(
                np.linspace(axis.offset,
                            axis.offset + axis.scale * (size - 1),
                            size))
        z = np.fft.rfft(zl)
        jk = np.fft.rfft(cl.data, n=size,axis=axis.index_in_array)
        jl = np.fft.rfft(ll.data, n=size, axis=axis.index_in_array)
        zshape = [1,] * len(cl.data.shape)
        zshape[axis.index_in_array] = jk.shape[axis.index_in_array]
        cl.data = np.fft.irfft(z.reshape(zshape) * jk / jl,
                             axis=axis.index_in_array)
        cl.data *= I0
        cl.crop(-1,None,int(orig_cl_size))
        cl.mapped_parameters.title = (self.mapped_parameters.title +
            ' after Fourier-ratio deconvolution')
        if cl.tmp_parameters.has_item('filename'):
                cl.tmp_parameters.filename = (
                    self.tmp_parameters.filename +
                    'after_fourier_ratio_deconvolution')
        return cl

    def richardson_lucy_deconvolution(self,  psf, iterations=15,
                                      mask=None):
        """1D Richardson-Lucy Poissonian deconvolution of
        the spectrum by the given kernel.

        Parameters
        ----------
        iterations: int
            Number of iterations of the deconvolution. Note that
            increasing the value will increase the noise amplification.
        psf: EELSSpectrum
            It must have the same signal dimension as the current
            spectrum and a spatial dimension of 0 or the same as the
            current spectrum.

        Notes:
        -----
        For details on the algorithm see Gloter, A., A. Douiri,
        M. Tence, and C. Colliex. “Improving Energy Resolution of
        EELS Spectra: An Alternative to the Monochromator Solution.”
        Ultramicroscopy 96, no. 3–4 (September 2003): 385–400.

        """
        self._check_signal_dimension_equals_one()
        ds = self.deepcopy()
        ds.data = ds.data.copy()
        ds.mapped_parameters.title += (
            ' after Richardson-Lucy deconvolution %i iterations' %
                iterations)
        if ds.tmp_parameters.has_item('filename'):
                ds.tmp_parameters.filename += (
                    '_after_R-L_deconvolution_%iiter' % iterations)
        psf_size = psf.axes_manager.signal_axes[0].size
        kernel = psf()
        imax = kernel.argmax()
        j = 0
        maxval = self.axes_manager.navigation_size
        if maxval > 0:
            pbar = progressbar(maxval=maxval)
        for D in self:
            D = D.data.copy()
            if psf.axes_manager.navigation_dimension != 0:
                kernel = psf(axes_manager=self.axes_manager)
                imax = kernel.argmax()

            s = ds(axes_manager=self.axes_manager)
            mimax = psf_size -1 - imax
            O = D.copy()
            for i in xrange(iterations):
                first = np.convolve(kernel, O)[imax: imax + psf_size]
                O = O * (np.convolve(kernel[::-1],
                         D / first)[mimax: mimax + psf_size])
            s[:] = O
            j += 1
            if maxval > 0:
                pbar.update(j)
        if maxval > 0:
            pbar.finish()

        return ds

    def _spikes_diagnosis(self, signal_mask=None, 
                         navigation_mask=None):
        """Plots a histogram to help in choosing the threshold for
        spikes removal.

        Parameters
        ----------
        signal_mask: boolean array
            Restricts the operation to the signal locations not marked
            as True (masked)
        navigation_mask: boolean array
            Restricts the operation to the navigation locations not
            marked as True (masked).

        See also
        --------
        spikes_removal_tool

        """
        self._check_signal_dimension_equals_one()
        dc = self.data
        if signal_mask is not None:
            dc = dc[..., ~signal_mask]
        if navigation_mask is not None:
            dc = dc[~navigation_mask, :]
        der = np.abs(np.diff(dc, 1, -1))
        plt.figure()
        plt.hist(np.ravel(der.max(-1)),100)
        plt.xlabel('Threshold')
        plt.ylabel('Counts')
        plt.draw()
        
    def spikes_removal_tool(self,signal_mask=None, 
                            navigation_mask=None):
        """Graphical interface to remove spikes from EELS spectra.

        Parameters
        ----------
        signal_mask: boolean array
            Restricts the operation to the signal locations not marked
            as True (masked)
        navigation_mask: boolean array
            Restricts the operation to the navigation locations not
            marked as True (masked)

        See also
        --------
        _spikes_diagnosis,

        """
        self._check_signal_dimension_equals_one()
        sr = SpikesRemoval(self,
                           navigation_mask=navigation_mask,
                           signal_mask=signal_mask)
        sr.edit_traits()
        return sr

    def _are_microscope_parameters_missing(self):
        """Check if the EELS parameters necessary to calculate the GOS
        are defined in mapped_parameters. If not, in interactive mode
        raises an UI item to fill the values"""
        must_exist = (
            'TEM.convergence_angle',
            'TEM.beam_energy',
            'TEM.EELS.collection_angle',)
        missing_parameters = []
        for item in must_exist:
            exists = self.mapped_parameters.has_item(item)
            if exists is False:
                missing_parameters.append(item)
        if missing_parameters:
            if preferences.General.interactive is True:
                par_str = "The following parameters are missing:\n"
                for par in missing_parameters:
                    par_str += '%s\n' % par
                par_str += 'Please set them in the following wizard'
                is_ok = messagesui.information(par_str)
                if is_ok:
                    self._set_microscope_parameters()
                else:
                    return True
            else:
                return True
        else:
            return False

    def set_microscope_parameters(self, beam_energy=None,
            convergence_angle=None, collection_angle=None):
        """Set the microscope parameters that are necessary to calculate
        the GOS.

        If not all of them are defined, raises in interactive mode
        raises an UI item to fill the values

        beam_energy: float
            The energy of the electron beam in keV
        convengence_angle : float
            In mrad.
        collection_angle : float
            In mrad.
        """
        if self.mapped_parameters.has_item('TEM') is False:
            self.mapped_parameters.add_node('TEM')
        if self.mapped_parameters.has_item('TEM.EELS') is False:
            self.mapped_parameters.TEM.add_node('EELS')
        mp = self.mapped_parameters
        if beam_energy is not None:
            mp.TEM.beam_energy = beam_energy
        if convergence_angle is not None:
            mp.TEM.convergence_angle = convergence_angle
        if collection_angle is not None:
            mp.TEM.EELS.collection_angle = collection_angle

        self._are_microscope_parameters_missing()
                
    @only_interactive            
    def _set_microscope_parameters(self):
        if self.mapped_parameters.has_item('TEM') is False:
            self.mapped_parameters.add_node('TEM')
        if self.mapped_parameters.has_item('TEM.EELS') is False:
            self.mapped_parameters.TEM.add_node('EELS')
        tem_par = TEMParametersUI()
        mapping = {
            'TEM.convergence_angle' : 'tem_par.convergence_angle',
            'TEM.beam_energy' : 'tem_par.beam_energy',
            'TEM.EELS.collection_angle' : 'tem_par.collection_angle',}
        for key, value in mapping.iteritems():
            if self.mapped_parameters.has_item(key):
                exec('%s = self.mapped_parameters.%s' % (value, key))
        tem_par.edit_traits()
        mapping = {
            'TEM.convergence_angle' : tem_par.convergence_angle,
            'TEM.beam_energy' : tem_par.beam_energy,
            'TEM.EELS.collection_angle' : tem_par.collection_angle,}
        for key, value in mapping.iteritems():
            if value != t.Undefined:
                exec('self.mapped_parameters.%s = %s' % (key, value))
        self._are_microscope_parameters_missing()
        
    def power_law_extrapolation(self, window_size=20,
                                extrapolation_size=1024,
                                add_noise=False,
                                fix_neg_r=False):
        """Extrapolate the spectrum to the right using a powerlaw


        Parameters
        ----------
        window_size : int
            The number of channels from the right side of the
            spectrum that are used to estimate the power law
            parameters.
        extrapolation_size : int
            Size of the extrapolation in number of channels
        add_noise : bool
            If True, add poissonian noise to the extrapolated spectrum.
        fix_neg_r : bool
            If True, the negative values for the "components.PowerLaw"
            parameter r will be flagged and the extrapolation will be
            done with a constant zero-value.

        Returns
        -------
        A new spectrum, with the extrapolation.

        """
        self._check_signal_dimension_equals_one()
        axis = self.axes_manager.signal_axes[0]
        s = self.deepcopy()
        s.mapped_parameters.title += (
            ' %i channels extrapolated' %
                extrapolation_size)
        if s.tmp_parameters.has_item('filename'):
                s.tmp_parameters.filename += (
                    '_%i_channels_extrapolated' % extrapolation_size)
        new_shape = list(self.data.shape)
        new_shape[axis.index_in_array] += extrapolation_size
        s.data = np.zeros((new_shape))
        s.get_dimensions_from_data()
        s.data[...,:axis.size] = self.data
        pl = PowerLaw()
        pl._axes_manager = self.axes_manager
        pl.estimate_parameters(
            s, axis.index2value(axis.size - window_size),
            axis.index2value(axis.size - 1))
        if fix_neg_r is True:
            _r = pl.r.map['values']
            _A = pl.A.map['values']
            _A[_r<=0] = 0
            pl.A.map['values'] = _A
        s.data[...,axis.size:] = (
            pl.A.map['values'][...,np.newaxis]*
            s.axes_manager.signal_axes[0].axis[np.newaxis,axis.size:]**(
            -pl.r.map['values'][...,np.newaxis]))
        return s
<<<<<<< HEAD
        
=======

    def kramers_kronig_analysis(self,
                                zlp=None,
                                iterations=1,
                                n=None,
                                t=None,
                                delta=0.5,
                                full_output=False):
        """Calculate the complex
        dielectric function from a single scattering distribution (SSD) using
        the Kramers-Kronig relations.

        It uses the FFT method as in [Egerton2011]_.  The SSD is an
        EELSSpectrum instance containing SSD low-loss EELS with no zero-loss
        peak. The internal loop is devised to approximately subtract the
        surface plasmon contribution supposing an unoxidized planar surface and
        neglecting coupling between the surfaces. This method does not account
        for retardation effects, instrumental broading and surface plasmon
        excitation in particles.

        Note that either refractive index or thickness are required.
        If both are None or if both are provided an exception is raised.

        Parameters
        ----------
        zlp: {None, number, Signal}
            ZLP intensity. It is optional (can be None) if `t` is None and `n`
            is not None and the thickness estimation is not required. If `t`
            is not None, the ZLP is required to perform the normalization and
            if `t` is not None, the ZLP is required to calculate the thickness.
            If the ZLP is the same for all spectra, the integral of the ZLP
            can be provided as a number. Otherwise, if the ZLP intensity is not
            the same for all spectra, it can be provided as i) a Signal
            of the same dimensions as the current signal containing the ZLP
            spectra for each location ii) a Signal of signal dimension 0
            and navigation_dimension equal to the current signal containing the
            integrated ZLP intensity.
        iterations: int
            Number of the iterations for the internal loop to remove the
            surface plasmon contribution. If 1 the surface plasmon contribution
            is not estimated and subtracted (the default is 1).
        n: {None, float}
            The medium refractive index. Used for normalization of the
            SSD to obtain the energy loss function. If given the thickness
            is estimated and returned. It is only required when `t` is None.
        t: {None, number, Signal}
            The sample thickness in nm. Used for normalization of the
            SSD to obtain the energy loss function. It is only required when
            `n` is None. If the thickness is the same for all spectra it can be
            given by a number. Otherwise, it can be provided as a Signal with
            signal dimension 0 and navigation_dimension equal to the current
            signal.
        delta : float
            A small number (0.1-0.5 eV) added to the energy axis in
            specific steps of the calculation the surface loss correction to
            improve stability.
        full_output : bool
            If True, return a dictionary that contains the estimated
            thickness if `t` is None and the estimated surface plasmon
            excitation and the spectrum corrected from surface plasmon
            excitations if `iterations` > 1.

        Returns
        -------
        eps: DielectricFunction instance
            The complex dielectric function results,
                $\epsilon = \epsilon_1 + i*\epsilon_2$,
            contained in an DielectricFunction instance.
        output: Dictionary (optional)
            A dictionary of optional outputs with the following keys:

            ``thickness``
                The estimated  thickness in nm calculated by normalization of
                the SSD (only when `t` is None)

            ``surface plasmon estimation``
               The estimated surface plasmon excitation (only if
               `iterations` > 1.)

        Raises
        ------
        ValuerError
            If both `n` and `t` are undefined (None).
        AttribureError
            If the beam_energy or the collection angle are not defined in
            mapped_parameters.

        Notes
        -----
        This method is based in Egerton's Matlab code [Egerton2011]_ with some
        minor differences:

        * The integrals are performed using the simpsom rule instead of using
          a summation.
        * The wrap-around problem when computing the ffts is workarounded by
          padding the signal instead of substracting the reflected tail.

        .. [Egerton2011] Ray Egerton, "Electron Energy-Loss
           Spectroscopy in the Electron Microscope", Springer-Verlag, 2011.

        """
        output = {}
        if iterations == 1:
            # In this case s.data is not modified so there is no need to make
            # a deep copy.
            s = self.isig[0.:]
        else:
            s = self.isig[0.:].deepcopy()

        sorig = self.isig[0.:]
        # Avoid singularity at 0
        if s.axes_manager.signal_axes[0].axis[0] == 0:
            s = s.isig[1:]
            sorig = self.isig[1:]

        # Constants and units
        me = constants.value(
            'electron mass energy equivalent in MeV') * 1e3 # keV

        # Mapped parameters
        try:
            e0 = s.mapped_parameters.TEM.beam_energy
        except:
            raise AttributeError("Please define the beam energy."
                                 "You can do this e.g. by using the "
                                 "set_microscope_parameters method")
        try:
            beta = s.mapped_parameters.TEM.EELS.collection_angle
        except:
            raise AttributeError("Please define the collection angle."
                                 "You can do this e.g. by using the "
                                 "set_microscope_parameters method")

        axis = s.axes_manager.signal_axes[0]
        eaxis = axis.axis.copy()

        if isinstance(zlp, hyperspy.signal.Signal):
            if (zlp.axes_manager.navigation_dimension ==
                self.axes_manager.navigation_dimension):
                if zlp.axes_manager.signal_dimension == 0:
                    i0 = zlp.data
                else:
                    i0 = zlp.data.sum(axis.index_in_array)
            else:
                raise ValueError('The ZLP signal dimensions are not '
                                 'compatible with the dimensions of the '
                                 'low-loss signal')
            i0 = i0.reshape(
                    np.insert(i0.shape, axis.index_in_array, 1))
        elif isinstance(zlp, numbers.Number):
            i0 = zlp
        else:
            raise ValueError('The zero-loss peak input is not valid.')

        if isinstance(t, hyperspy.signal.Signal):
            if (t.axes_manager.navigation_dimension ==
                self.axes_manager.navigation_dimension) and (
                t.axes_manager.signal_dimension == 0):
                    t = t.data
                    t = t.reshape(
                            np.insert(t.shape, axis.index_in_array, 1))
            else:
                raise ValueError('The thickness signal dimensions are not '
                                 'compatible with the dimensions of the '
                                 'low-loss signal')
        elif isinstance(t, np.ndarray) and t.shape and t.shape != (1,):
            raise ValueError("thickness must be a HyperSpy signal or a number,"
                             " not a numpy array.")

        # Slicer to get the signal data from 0 to axis.size
        slicer = s.axes_manager._get_data_slice(
                [(axis.index_in_array, slice(None, axis.size)),])

        # Kinetic definitions
        ke = e0 * (1 + e0 / 2. / me) / (1 + e0 / me) ** 2
        tgt = e0 * (2 * me + e0) / (me + e0)
        rk0 = 2590 * (1 + e0 / me) * np.sqrt(2 * ke / me)

        for io in range(iterations):
            # Calculation of the ELF by normalization of the SSD
            # Norm(SSD) = Imag(-1/epsilon) (Energy Loss Funtion, ELF)

            # We start by the "angular corrections"
            Im = s.data / (np.log(1 + (beta * tgt / eaxis) ** 2)) / axis.scale
            if n is None and t is None:
                raise ValueError("The thickness and the refractive index are "
                                 "not defined. Please provide one of them.")
            elif n is not None and t is not None:
                raise ValueError("Please provide the refractive index OR the "
                                 "thickness information, not both")
            elif n is not None:
                # normalize using the refractive index.
                K = (Im / eaxis).sum(axis=axis.index_in_array) * axis.scale
                K = (K / (np.pi / 2)/(1 - 1. / n ** 2)).reshape(
                    np.insert(K.shape, axis.index_in_array, 1))
                # Calculate the thickness only if possible and required
                if zlp is not None and (full_output is True or
                                        iterations > 1):
                    te = (332.5 * K * ke / i0)
                    if full_output is True:
                        output['thickness'] = te
            elif t is not None:
                if zlp is None:
                    raise ValueError("The ZLP must be provided when the  "
                                     "thickness is used for normalization.")
                # normalize using the thickness
                K = t * i0 / (332.5 * ke)
                te = t
            Im = Im / K

            # Kramers Kronig Transform:
            # We calculate KKT(Im(-1/epsilon))=1+Re(1/epsilon) with FFT
            # Follows: D W Johnson 1975 J. Phys. A: Math. Gen. 8 490
            # Use a size that is a power of two to speed up the fft and
            # make it double the closest upper value to workaround the
            # wrap-around problem.
            esize = 2 * closest_power_of_two(axis.size)
            q = -2 * np.fft.fft(Im, esize,
                            axis.index_in_array).imag / esize

            q[slicer] *= -1
            q = np.fft.fft(q, axis=axis.index_in_array)
            # Final touch, we have Re(1/eps)
            Re = q[slicer].real + 1

            # Egerton does this to correct the wrap-around problem, but in our
            # case this is not necessary because we compute the fft on an
            # extended and padded spectrum to avoid this problem.
            # Re=real(q)
            # Tail correction
            # vm=Re[axis.size-1]
            # Re[:(axis.size-1)]=Re[:(axis.size-1)]+1-(0.5*vm*((axis.size-1) /
            #  (axis.size*2-arange(0,axis.size-1)))**2)
            # Re[axis.size:]=1+(0.5*vm*((axis.size-1) /
            #  (axis.size+arange(0,axis.size)))**2)

            # Epsilon appears:
            #  We calculate the real and imaginary parts of the CDF
            e1 = Re / (Re ** 2 + Im ** 2)
            e2 = Im / (Re ** 2 + Im ** 2)

            if iterations > 1 and zlp is not None:
                # Surface losses correction:
                #  Calculates the surface ELF from a vaccumm border effect
                #  A simulated surface plasmon is subtracted from the ELF
                Srfelf = 4 * e2 / ((e1 + 1) ** 2 + e2 ** 2) - Im
                adep = (tgt / (eaxis + delta) *
                        np.arctan(beta * tgt / axis.axis) -
                        beta / 1000. /
                        (beta ** 2 + axis.axis ** 2. / tgt ** 2))
                Srfint = 2000 * K * adep * Srfelf / rk0 / te * axis.scale
                s.data = sorig.data - Srfint
                print 'Iteration number: ', io + 1, '/', iterations
                if iterations == io + 1 and full_output is True:
                    sp = sorig._deepcopy_with_new_data(Srfint)
                    sp.mapped_parameters.title += (
                        " estimated surface plasmon excitation.")
                    output['surface plasmon estimation'] = sp
                    del sp
                del Srfint

        eps = s._deepcopy_with_new_data(e1 + e2 * 1j)
        del s
        eps.set_signal_type("DielectricFunction")
        eps.mapped_parameters.title = (self.mapped_parameters.title +
                                       'dielectric function '
                                       '(from Kramers-Kronig analysis)')
        if eps.tmp_parameters.has_item('filename'):
                eps.tmp_parameters.filename = (
                    self.tmp_parameters.filename +
                    '_CDF_after_Kramers_Kronig_transform')
        if 'thickness' in output:
            thickness = eps._get_navigation_signal()
            thickness.mapped_parameters.title = (
                self.mapped_parameters.title + ' thickness '
                '(calculated using Kramers-Kronig analysis)')
            thickness.data = te[
                        self.axes_manager._get_data_slice([(
                        axis.index_in_array, 0)])]
            output['thickness'] = thickness
        if full_output is False:
            return eps
        else:
            return eps, output

>>>>>>> a00e3e4d
<|MERGE_RESOLUTION|>--- conflicted
+++ resolved
@@ -133,33 +133,33 @@
                             self.subshells.add(
                                 '%s_%s' % (element, shell))
                             e_shells.append(subshell)
-                    
+
     def estimate_zero_loss_peak_centre(self, mask=None):
         """Estimate the posision of the zero-loss peak.
-        
+
         This function provides just a coarse estimation of the position
         of the zero-loss peak centre by computing the position of the maximum
         of the spectra. For subpixel accuracy use `estimate_shift1D`.
-        
+
         Parameters
         ----------
         mask : Signal of bool data type.
             It must have signal_dimension = 0 and navigation_shape equal to the
-            current signal. Where mask is True the shift is not computed 
+            current signal. Where mask is True the shift is not computed
             and set to nan.
 
         Returns
         -------
         zlpc : Signal subclass
             The estimated position of the maximum of the ZLP peak.
-        
+
         Notes
         -----
         This function only works when the zero-loss peak is the most
         intense feature in the spectrum. If it is not in most cases
         the spectrum can be cropped to meet this criterium.
-        Alternatively use `estimate_shift1D`.    
-        
+        Alternatively use `estimate_shift1D`.
+
         See Also
         --------
         estimate_shift1D, align_zero_loss_peak
@@ -188,16 +188,16 @@
 
         This function first aligns the spectra using the result of
         `estimate_zero_loss_peak_centre` and afterward, if subpixel is True,
-        proceeds to align with subpixel accuracy using `align1D`. The offset 
+        proceeds to align with subpixel accuracy using `align1D`. The offset
         is automatically correct if `calibrate` is True.
-        
+
         Parameters
         ----------
         calibrate : bool
-            If True, set the offset of the spectral axis so that the 
+            If True, set the offset of the spectral axis so that the
             zero-loss peak is at position zero.
         also_align : list of signals
-            A list containing other spectra of identical dimensions to 
+            A list containing other spectra of identical dimensions to
             align using the shifts applied to the current spectrum.
             If `calibrate` is True, the calibration is also applied to
             the spectra in the list.
@@ -205,11 +205,11 @@
             If True, print summary statistics the ZLP maximum before
             the aligment.
         subpixel : bool
-            If True, perform the alignment with subpixel accuracy 
+            If True, perform the alignment with subpixel accuracy
             using cross-correlation.
         mask : Signal of bool data type.
             It must have signal_dimension = 0 and navigation_shape equal to the
-            current signal. Where mask is True the shift is not computed 
+            current signal. Where mask is True the shift is not computed
             and set to nan.
 
         See Also
@@ -223,7 +223,7 @@
 
         """
         def substract_from_offset(value, signals):
-            for signal in signals: 
+            for signal in signals:
                 signal.axes_manager[-1].offset -= value
 
         zlpc = self.estimate_zero_loss_peak_centre(mask=mask)
@@ -240,7 +240,7 @@
             zlpc = self.estimate_zero_loss_peak_centre(mask=mask)
             substract_from_offset(without_nans(zlpc.data).mean(),
                                   also_align + [self])
-        
+
         if subpixel is False: return
         left, right = -3., 3.
         if calibrate is False:
@@ -248,11 +248,11 @@
                 mask=mask).data).mean()
             left += mean_
             right += mean_
-            
+
         left = (left if left > self.axes_manager[-1].axis[0]
-                    else self.axes_manager[-1].axis[0]) 
+                    else self.axes_manager[-1].axis[0])
         right = (right if right < self.axes_manager[-1].axis[-1]
-                    else self.axes_manager[-1].axis[-1]) 
+                    else self.axes_manager[-1].axis[-1])
         self.align1D(left, right, also_align=also_align, **kwargs)
         zlpc = self.estimate_zero_loss_peak_centre(mask=mask)
         if calibrate is True:
@@ -260,13 +260,8 @@
                                   also_align + [self])
 
     def estimate_elastic_scattering_intensity(self,
-<<<<<<< HEAD
                                               threshold):
-        """Rough estimation of the elastic scattering intensity by 
-=======
-                                              threshold=None,):
         """Rough estimation of the elastic scattering intensity by
->>>>>>> a00e3e4d
         truncation of a EELS low-loss spectrum.
 
         Parameters
@@ -295,13 +290,8 @@
         """
         # TODO: Write units tests
         self._check_signal_dimension_equals_one()
-<<<<<<< HEAD
-        
+
         if isinstance(threshold, numbers.Number):
-=======
-
-        if isinstance(threshold, float):
->>>>>>> a00e3e4d
             I0 = self.isig[:threshold].integrate_simpson(-1)
             I0.axes_manager.set_signal_dimension(
                                 min(2, self.axes_manager.navigation_dimension))
@@ -434,14 +424,8 @@
 
     def estimate_thickness(self,
                            threshold,
-                           zlp=None,
-<<<<<<< HEAD
-                           ):
-        """Estimates the thickness (relative to the mean free path) 
-=======
-                           threshold=None,):
+                           zlp=None,):
         """Estimates the thickness (relative to the mean free path)
->>>>>>> a00e3e4d
         of a sample using the log-ratio method.
 
         The current EELS spectrum must be a low-loss spectrum containing
@@ -450,13 +434,6 @@
 
         Parameters
         ----------
-        zlp : {None, EELSSpectrum}
-            If not None the zero-loss
-            peak intensity is calculated from the ZLP spectrum
-            supplied by integration using Simpson's rule. If None estimates
-            the zero-loss peak intensity using
-            `estimate_elastic_scattering_intensity` by truncation.
-
         threshold : {Signal, float, int}
             Truncation energy to estimate the intensity of the
             elastic scattering. The
@@ -465,7 +442,12 @@
             threshold value in the energy units. Alternatively a constant
             threshold can be specified in energy/index units by passing
             float/int.
-
+        zlp : {None, EELSSpectrum}
+            If not None the zero-loss
+            peak intensity is calculated from the ZLP spectrum
+            supplied by integration using Simpson's rule. If None estimates
+            the zero-loss peak intensity using
+            `estimate_elastic_scattering_intensity` by truncation.
 
         Returns
         -------
@@ -733,7 +715,7 @@
 
         return ds
 
-    def _spikes_diagnosis(self, signal_mask=None, 
+    def _spikes_diagnosis(self, signal_mask=None,
                          navigation_mask=None):
         """Plots a histogram to help in choosing the threshold for
         spikes removal.
@@ -764,8 +746,8 @@
         plt.xlabel('Threshold')
         plt.ylabel('Counts')
         plt.draw()
-        
-    def spikes_removal_tool(self,signal_mask=None, 
+
+    def spikes_removal_tool(self,signal_mask=None,
                             navigation_mask=None):
         """Graphical interface to remove spikes from EELS spectra.
 
@@ -847,8 +829,8 @@
             mp.TEM.EELS.collection_angle = collection_angle
 
         self._are_microscope_parameters_missing()
-                
-    @only_interactive            
+
+    @only_interactive
     def _set_microscope_parameters(self):
         if self.mapped_parameters.has_item('TEM') is False:
             self.mapped_parameters.add_node('TEM')
@@ -871,7 +853,7 @@
             if value != t.Undefined:
                 exec('self.mapped_parameters.%s = %s' % (key, value))
         self._are_microscope_parameters_missing()
-        
+
     def power_law_extrapolation(self, window_size=20,
                                 extrapolation_size=1024,
                                 add_noise=False,
@@ -928,9 +910,6 @@
             s.axes_manager.signal_axes[0].axis[np.newaxis,axis.size:]**(
             -pl.r.map['values'][...,np.newaxis]))
         return s
-<<<<<<< HEAD
-        
-=======
 
     def kramers_kronig_analysis(self,
                                 zlp=None,
@@ -1216,4 +1195,3 @@
         else:
             return eps, output
 
->>>>>>> a00e3e4d
