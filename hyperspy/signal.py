# -*- coding: utf-8 -*-
# Copyright 2007-2015 The HyperSpy developers
#
# This file is part of  HyperSpy.
#
#  HyperSpy is free software: you can redistribute it and/or modify
# it under the terms of the GNU General Public License as published by
# the Free Software Foundation, either version 3 of the License, or
# (at your option) any later version.
#
#  HyperSpy is distributed in the hope that it will be useful,
# but WITHOUT ANY WARRANTY; without even the implied warranty of
# MERCHANTABILITY or FITNESS FOR A PARTICULAR PURPOSE.  See the
# GNU General Public License for more details.
#
# You should have received a copy of the GNU General Public License
# along with  HyperSpy.  If not, see <http://www.gnu.org/licenses/>.

import copy
import os.path
import warnings
import math
import inspect
from contextlib import contextmanager

import numpy as np
import numpy.ma as ma
import scipy.interpolate
try:
    from scipy.signal import savgol_filter
    savgol_imported = True
except ImportError:
    savgol_imported = False
import scipy as sp
from matplotlib import pyplot as plt
try:
    from statsmodels.nonparametric.smoothers_lowess import lowess
    statsmodels_installed = True
except:
    statsmodels_installed = False

from hyperspy.axes import AxesManager
from hyperspy import io
from hyperspy.drawing import mpl_hie, mpl_hse, mpl_he
from hyperspy.learn.mva import MVA, LearningResults
import hyperspy.misc.utils
from hyperspy.misc.utils import DictionaryTreeBrowser
from hyperspy.drawing import signal as sigdraw
from hyperspy.decorators import auto_replot
from hyperspy.defaults_parser import preferences
from hyperspy.misc.io.tools import ensure_directory
from hyperspy.external.progressbar import progressbar
from hyperspy.gui.tools import (
    SpectrumCalibration,
    SmoothingSavitzkyGolay,
    SmoothingLowess,
    SmoothingTV,
    ButterworthFilter)
from hyperspy.misc.tv_denoise import _tv_denoise_1d
from hyperspy.gui.egerton_quantification import BackgroundRemoval
from hyperspy.decorators import only_interactive
from hyperspy.decorators import interactive_range_selector
from scipy.ndimage.filters import gaussian_filter1d
from hyperspy.misc.spectrum_tools import find_peaks_ohaver
from hyperspy.misc.image_tools import (shift_image, estimate_image_shift)
from hyperspy.misc.math_tools import symmetrize, antisymmetrize
from hyperspy.exceptions import SignalDimensionError, DataDimensionError
from hyperspy.misc import array_tools
from hyperspy.misc import spectrum_tools
from hyperspy.misc import rgb_tools
from hyperspy.gui.tools import IntegrateArea
from hyperspy import components
from hyperspy.misc.utils import underline
from hyperspy.external.astroML.histtools import histogram
from hyperspy.drawing.utils import animate_legend
<<<<<<< HEAD
from hyperspy.events import Events, Event
from hyperspy.interactive import interactive
=======
from hyperspy.misc.hspy_warnings import VisibleDeprecationWarning
>>>>>>> 8065137f


class Signal2DTools(object):

    def estimate_shift2D(self,
                         reference='current',
                         correlation_threshold=None,
                         chunk_size=30,
                         roi=None,
                         normalize_corr=False,
                         sobel=True,
                         medfilter=True,
                         hanning=True,
                         plot=False,
                         dtype='float',
                         show_progressbar=None):
        """Estimate the shifts in a image using phase correlation

        This method can only estimate the shift by comparing
        bidimensional features that should not change position
        between frames. To decrease the memory usage, the time of
        computation and the accuracy of the results it is convenient
        to select a region of interest by setting the roi keyword.

        Parameters
        ----------

        reference : {'current', 'cascade' ,'stat'}
            If 'current' (default) the image at the current
            coordinates is taken as reference. If 'cascade' each image
            is aligned with the previous one. If 'stat' the translation
            of every image with all the rest is estimated and by
            performing statistical analysis on the result the
            translation is estimated.
        correlation_threshold : {None, 'auto', float}
            This parameter is only relevant when `reference` is 'stat'.
            If float, the shift estimations with a maximum correlation
            value lower than the given value are not used to compute
            the estimated shifts. If 'auto' the threshold is calculated
            automatically as the minimum maximum correlation value
            of the automatically selected reference image.
        chunk_size: {None, int}
            If int and `reference`=='stat' the number of images used
            as reference are limited to the given value.
        roi : tuple of ints or floats (left, right, top bottom)
             Define the region of interest. If int(float) the position
             is given axis index(value).
        sobel : bool
            apply a sobel filter for edge enhancement
        medfilter :  bool
            apply a median filter for noise reduction
        hanning : bool
            Apply a 2d hanning filter
        plot : bool
            If True plots the images after applying the filters and
            the phase correlation
        dtype : str or dtype
            Typecode or data-type in which the calculations must be
            performed.
        show_progressbar : None or bool
            If True, display a progress bar. If None the default is set in
            `preferences`.

        Returns
        -------

        list of applied shifts

        Notes
        -----

        The statistical analysis approach to the translation estimation
        when using `reference`='stat' roughly follows [1]_ . If you use
        it please cite their article.

        References
        ----------

        .. [1] Schaffer, Bernhard, Werner Grogger, and Gerald
        Kothleitner. “Automated Spatial Drift Correction for EFTEM
        Image Series.”
        Ultramicroscopy 102, no. 1 (December 2004): 27–36.

        """
        if show_progressbar is None:
            show_progressbar = preferences.General.show_progressbar
        self._check_signal_dimension_equals_two()
        if roi is not None:
            # Get the indices of the roi
            yaxis = self.axes_manager.signal_axes[1]
            xaxis = self.axes_manager.signal_axes[0]
            roi = tuple([xaxis._get_index(i) for i in roi[2:]] +
                        [yaxis._get_index(i) for i in roi[:2]])

        ref = None if reference == 'cascade' else \
            self.__call__().copy()
        shifts = []
        nrows = None
        images_number = self.axes_manager._max_index + 1
        if reference == 'stat':
            nrows = images_number if chunk_size is None else \
                min(images_number, chunk_size)
            pcarray = ma.zeros((nrows, self.axes_manager._max_index + 1,
                                ),
                               dtype=np.dtype([('max_value', np.float),
                                               ('shift', np.int32,
                                                (2,))]))
            nshift, max_value = estimate_image_shift(
                self(),
                self(),
                roi=roi,
                sobel=sobel,
                medfilter=medfilter,
                hanning=hanning,
                normalize_corr=normalize_corr,
                plot=plot,
                dtype=dtype)
            np.fill_diagonal(pcarray['max_value'], max_value)
            pbar = progressbar(maxval=nrows * images_number,
                               disabled=not show_progressbar).start()
        else:
            pbar = progressbar(maxval=images_number,
                               disabled=not show_progressbar).start()

        # Main iteration loop. Fills the rows of pcarray when reference
        # is stat
        for i1, im in enumerate(self._iterate_signal()):
            if reference in ['current', 'cascade']:
                if ref is None:
                    ref = im.copy()
                    shift = np.array([0, 0])
                nshift, max_val = estimate_image_shift(
                    ref, im, roi=roi, sobel=sobel, medfilter=medfilter,
                    hanning=hanning, plot=plot,
                    normalize_corr=normalize_corr, dtype=dtype)
                if reference == 'cascade':
                    shift += nshift
                    ref = im.copy()
                else:
                    shift = nshift
                shifts.append(shift.copy())
                pbar.update(i1 + 1)
            elif reference == 'stat':
                if i1 == nrows:
                    break
                # Iterate to fill the columns of pcarray
                for i2, im2 in enumerate(
                        self._iterate_signal()):
                    if i2 > i1:
                        nshift, max_value = estimate_image_shift(
                            im,
                            im2,
                            roi=roi,
                            sobel=sobel,
                            medfilter=medfilter,
                            hanning=hanning,
                            normalize_corr=normalize_corr,
                            plot=plot,
                            dtype=dtype)

                        pcarray[i1, i2] = max_value, nshift
                    del im2
                    pbar.update(i2 + images_number * i1 + 1)
                del im
        if reference == 'stat':
            # Select the reference image as the one that has the
            # higher max_value in the row
            sqpcarr = pcarray[:, :nrows]
            sqpcarr['max_value'][:] = symmetrize(sqpcarr['max_value'])
            sqpcarr['shift'][:] = antisymmetrize(sqpcarr['shift'])
            ref_index = np.argmax(pcarray['max_value'].min(1))
            self.ref_index = ref_index
            shifts = (pcarray['shift'] +
                      pcarray['shift'][ref_index, :nrows][:, np.newaxis])
            if correlation_threshold is not None:
                if correlation_threshold == 'auto':
                    correlation_threshold = \
                        (pcarray['max_value'].min(0)).max()
                    print("Correlation threshold = %1.2f" %
                          correlation_threshold)
                shifts[pcarray['max_value'] <
                       correlation_threshold] = ma.masked
                shifts.mask[ref_index, :] = False

            shifts = shifts.mean(0)
        else:
            shifts = np.array(shifts)
            del ref
        return shifts

    def align2D(self, crop=True, fill_value=np.nan, shifts=None, expand=False,
                roi=None,
                sobel=True,
                medfilter=True,
                hanning=True,
                plot=False,
                normalize_corr=False,
                reference='current',
                dtype='float',
                correlation_threshold=None,
                chunk_size=30):
        """Align the images in place using user provided shifts or by
        estimating the shifts.

        Please, see `estimate_shift2D` docstring for details
        on the rest of the parameters not documented in the following
        section

        Parameters
        ----------
        crop : bool
            If True, the data will be cropped not to include regions
            with missing data
        fill_value : int, float, nan
            The areas with missing data are filled with the given value.
            Default is nan.
        shifts : None or list of tuples
            If None the shifts are estimated using
            `estimate_shift2D`.
        expand : bool
            If True, the data will be expanded to fit all data after alignment.
            Overrides `crop`.

        Returns
        -------
        shifts : np.array
            The shifts are returned only if `shifts` is None

        Notes
        -----

        The statistical analysis approach to the translation estimation
        when using `reference`='stat' roughly follows [1]_ . If you use
        it please cite their article.

        References
        ----------

        .. [1] Schaffer, Bernhard, Werner Grogger, and Gerald
        Kothleitner. “Automated Spatial Drift Correction for EFTEM
        Image Series.”
        Ultramicroscopy 102, no. 1 (December 2004): 27–36.

        """
        self._check_signal_dimension_equals_two()
        if shifts is None:
            shifts = self.estimate_shift2D(
                roi=roi,
                sobel=sobel,
                medfilter=medfilter,
                hanning=hanning,
                plot=plot,
                reference=reference,
                dtype=dtype,
                correlation_threshold=correlation_threshold,
                normalize_corr=normalize_corr,
                chunk_size=chunk_size)
            return_shifts = True
        else:
            return_shifts = False

        if expand:
            # Expand to fit all valid data
            left, right = (int(np.floor(shifts[:, 1].min())) if
                           shifts[:, 1].min() < 0 else 0,
                           int(np.ceil(shifts[:, 1].max())) if
                           shifts[:, 1].max() > 0 else 0)
            top, bottom = (int(np.floor(shifts[:, 0].min())) if
                           shifts[:, 0].min() < 0 else 0,
                           int(np.ceil(shifts[:, 0].max())) if
                           shifts[:, 0].max() > 0 else 0)
            xaxis = self.axes_manager.signal_axes[0]
            yaxis = self.axes_manager.signal_axes[1]
            padding = []
            for i in xrange(self.data.ndim):
                if i == xaxis.index_in_array:
                    padding.append((right, -left))
                elif i == yaxis.index_in_array:
                    padding.append((bottom, -top))
                else:
                    padding.append((0, 0))
            self.data = np.pad(self.data, padding, mode='constant',
                               constant_values=(fill_value,))
            if left < 0:
                xaxis.offset += left * xaxis.scale
            if np.any((left < 0, right > 0)):
                xaxis.size += right - left
            if top < 0:
                yaxis.offset += top * yaxis.scale
            if np.any((top < 0, bottom > 0)):
                yaxis.size += bottom - top

        # Translate with sub-pixel precision if necesary
        for im, shift in zip(self._iterate_signal(),
                             shifts):
            if np.any(shift):
                shift_image(im, -shift,
                            fill_value=fill_value)
                del im

        if crop and not expand:
            # Crop the image to the valid size
            shifts = -shifts
            bottom, top = (int(np.floor(shifts[:, 0].min())) if
                           shifts[:, 0].min() < 0 else None,
                           int(np.ceil(shifts[:, 0].max())) if
                           shifts[:, 0].max() > 0 else 0)
            right, left = (int(np.floor(shifts[:, 1].min())) if
                           shifts[:, 1].min() < 0 else None,
                           int(np.ceil(shifts[:, 1].max())) if
                           shifts[:, 1].max() > 0 else 0)
            self.crop_image(top, bottom, left, right)
            shifts = -shifts

        if return_shifts:
            return shifts

    def crop_image(self, top=None, bottom=None,
                   left=None, right=None):
        """Crops an image in place.

        top, bottom, left, right : int or float

            If int the values are taken as indices. If float the values are
            converted to indices.

        See also:
        ---------
        crop

        """
        self._check_signal_dimension_equals_two()
        self.crop(self.axes_manager.signal_axes[1].index_in_axes_manager,
                  top,
                  bottom)
        self.crop(self.axes_manager.signal_axes[0].index_in_axes_manager,
                  left,
                  right)


class Signal1DTools(object):

    def shift1D(self,
                shift_array,
                interpolation_method='linear',
                crop=True,
                expand=False,
                fill_value=np.nan,
                show_progressbar=None):
        """Shift the data in place over the signal axis by the amount specified
        by an array.

        Parameters
        ----------
        shift_array : numpy array
            An array containing the shifting amount. It must have
            `axes_manager._navigation_shape_in_array` shape.
        interpolation_method : str or int
            Specifies the kind of interpolation as a string ('linear',
            'nearest', 'zero', 'slinear', 'quadratic, 'cubic') or as an
            integer specifying the order of the spline interpolator to
            use.
        crop : bool
            If True automatically crop the signal axis at both ends if
            needed.
        expand : bool
            If True, the data will be expanded to fit all data after alignment.
            Overrides `crop`.
        fill_value : float
            If crop is False fill the data outside of the original
            interval with the given value where needed.
        show_progressbar : None or bool
            If True, display a progress bar. If None the default is set in
            `preferences`.

        Raises
        ------
        SignalDimensionError if the signal dimension is not 1.

        """
        if show_progressbar is None:
            show_progressbar = preferences.General.show_progressbar
        self._check_signal_dimension_equals_one()
        axis = self.axes_manager.signal_axes[0]
        pbar = progressbar(
            maxval=self.axes_manager.navigation_size,
            disabled=not show_progressbar)

        # Figure out min/max shifts, and translate to shifts in index as well
        minimum, maximum = np.nanmin(shift_array), np.nanmax(shift_array)
        if minimum < 0:
            ihigh = 1 + axis.value2index(
                axis.high_value + minimum,
                rounding=math.floor)
        else:
            ihigh = axis.high_index + 1
        if maximum > 0:
            ilow = axis.value2index(axis.offset + maximum,
                                    rounding=math.ceil)
        else:
            ilow = axis.low_index
        if expand:
            padding = []
            for i in xrange(self.data.ndim):
                if i == axis.index_in_array:
                    padding.append(
                        (axis.high_index - ihigh + 1, ilow - axis.low_index))
                else:
                    padding.append((0, 0))
            self.data = np.pad(self.data, padding, mode='constant',
                               constant_values=(fill_value,))
            axis.offset += minimum
            axis.size += axis.high_index - ihigh + 1 + ilow - axis.low_index
        offset = axis.offset
        original_axis = axis.axis.copy()
        for i, (dat, shift) in enumerate(zip(
                self._iterate_signal(),
                shift_array.ravel(()))):
            if np.isnan(shift):
                continue
            si = sp.interpolate.interp1d(original_axis,
                                         dat,
                                         bounds_error=False,
                                         fill_value=fill_value,
                                         kind=interpolation_method)
            axis.offset = float(offset - shift)
            dat[:] = si(axis.axis)
            pbar.update(i + 1)

        axis.offset = offset

        if crop and not expand:
            self.crop(axis.index_in_axes_manager,
                      ilow,
                      ihigh)

    def interpolate_in_between(self, start, end, delta=3,
                               show_progressbar=None, **kwargs):
        """Replace the data in a given range by interpolation.

        The operation is performed in place.

        Parameters
        ----------
        start, end : {int | float}
            The limits of the interval. If int they are taken as the
            axis index. If float they are taken as the axis value.

        delta : {int | float}
            The windows around the (start, end) to use for interpolation

        show_progressbar : None or bool
            If True, display a progress bar. If None the default is set in
            `preferences`.

        All extra keyword arguments are passed to
        scipy.interpolate.interp1d. See the function documentation
        for details.

        Raises
        ------
        SignalDimensionError if the signal dimension is not 1.

        """
        if show_progressbar is None:
            show_progressbar = preferences.General.show_progressbar
        self._check_signal_dimension_equals_one()
        axis = self.axes_manager.signal_axes[0]
        i1 = axis._get_index(start)
        i2 = axis._get_index(end)
        if isinstance(delta, float):
            delta = int(delta / axis.scale)
        i0 = int(np.clip(i1 - delta, 0, np.inf))
        i3 = int(np.clip(i2 + delta, 0, axis.size))
        pbar = progressbar(
            maxval=self.axes_manager.navigation_size,
            disabled=not show_progressbar)
        for i, dat in enumerate(self._iterate_signal()):
            dat_int = sp.interpolate.interp1d(
                range(i0, i1) + range(i2, i3),
                dat[i0:i1].tolist() + dat[i2:i3].tolist(),
                **kwargs)
            dat[i1:i2] = dat_int(range(i1, i2))
            pbar.update(i + 1)

    def _check_navigation_mask(self, mask):
        if mask is not None:
            if not isinstance(mask, Signal):
                raise ValueError("mask must be a Signal instance.")
            elif mask.axes_manager.signal_dimension not in (0, 1):
                raise ValueError("mask must be a Signal with signal_dimension "
                                 "equal to 1")
            elif (mask.axes_manager.navigation_dimension !=
                  self.axes_manager.navigation_dimension):
                raise ValueError("mask must be a Signal with the same "
                                 "navigation_dimension as the current signal.")

    def estimate_shift1D(self,
                         start=None,
                         end=None,
                         reference_indices=None,
                         max_shift=None,
                         interpolate=True,
                         number_of_interpolation_points=5,
                         mask=None,
                         show_progressbar=None):
        """Estimate the shifts in the current signal axis using
         cross-correlation.

        This method can only estimate the shift by comparing
        unidimensional features that should not change the position in
        the signal axis. To decrease the memory usage, the time of
        computation and the accuracy of the results it is convenient to
        select the feature of interest providing sensible values for
        `start` and `end`. By default interpolation is used to obtain
        subpixel precision.

        Parameters
        ----------
        start, end : {int | float | None}
            The limits of the interval. If int they are taken as the
            axis index. If float they are taken as the axis value.
        reference_indices : tuple of ints or None
            Defines the coordinates of the spectrum that will be used
            as eference. If None the spectrum at the current
            coordinates is used for this purpose.
        max_shift : int
            "Saturation limit" for the shift.
        interpolate : bool
            If True, interpolation is used to provide sub-pixel
            accuracy.
        number_of_interpolation_points : int
            Number of interpolation points. Warning: making this number
            too big can saturate the memory
        mask : Signal of bool data type.
            It must have signal_dimension = 0 and navigation_shape equal to the
            current signal. Where mask is True the shift is not computed
            and set to nan.
        show_progressbar : None or bool
            If True, display a progress bar. If None the default is set in
            `preferences`.

        Returns
        -------
        An array with the result of the estimation in the axis units.

        Raises
        ------
        SignalDimensionError if the signal dimension is not 1.

        """
        if show_progressbar is None:
            show_progressbar = preferences.General.show_progressbar
        self._check_signal_dimension_equals_one()
        ip = number_of_interpolation_points + 1
        axis = self.axes_manager.signal_axes[0]
        self._check_navigation_mask(mask)
        if reference_indices is None:
            reference_indices = self.axes_manager.indices

        i1, i2 = axis._get_index(start), axis._get_index(end)
        shift_array = np.zeros(self.axes_manager._navigation_shape_in_array,
                               dtype=float)
        ref = self.inav[reference_indices].data[i1:i2]
        if interpolate is True:
            ref = spectrum_tools.interpolate1D(ip, ref)
        pbar = progressbar(
            maxval=self.axes_manager.navigation_size,
            disabled=not show_progressbar)
        for i, (dat, indices) in enumerate(zip(
                self._iterate_signal(),
                self.axes_manager._array_indices_generator())):
            if mask is not None and bool(mask.data[indices]) is True:
                shift_array[indices] = np.nan
            else:
                dat = dat[i1:i2]
                if interpolate is True:
                    dat = spectrum_tools.interpolate1D(ip, dat)
                shift_array[indices] = np.argmax(
                    np.correlate(ref, dat, 'full')) - len(ref) + 1
            pbar.update(i + 1)
        pbar.finish()

        if max_shift is not None:
            if interpolate is True:
                max_shift *= ip
            shift_array.clip(-max_shift, max_shift)
        if interpolate is True:
            shift_array /= ip
        shift_array *= axis.scale
        return shift_array

    def align1D(self,
                start=None,
                end=None,
                reference_indices=None,
                max_shift=None,
                interpolate=True,
                number_of_interpolation_points=5,
                interpolation_method='linear',
                crop=True,
                expand=False,
                fill_value=np.nan,
                also_align=[],
                mask=None,
                show_progressbar=None):
        """Estimate the shifts in the signal axis using
        cross-correlation and use the estimation to align the data in place.

        This method can only estimate the shift by comparing
        unidimensional
        features that should not change the position.
        To decrease memory usage, time of computation and improve
        accuracy it is convenient to select the feature of interest
        setting the `start` and `end` keywords. By default interpolation is
        used to obtain subpixel precision.

        Parameters
        ----------
        start, end : {int | float | None}
            The limits of the interval. If int they are taken as the
            axis index. If float they are taken as the axis value.
        reference_indices : tuple of ints or None
            Defines the coordinates of the spectrum that will be used
            as eference. If None the spectrum at the current
            coordinates is used for this purpose.
        max_shift : int
            "Saturation limit" for the shift.
        interpolate : bool
            If True, interpolation is used to provide sub-pixel
            accuracy.
        number_of_interpolation_points : int
            Number of interpolation points. Warning: making this number
            too big can saturate the memory
        interpolation_method : str or int
            Specifies the kind of interpolation as a string ('linear',
            'nearest', 'zero', 'slinear', 'quadratic, 'cubic') or as an
            integer specifying the order of the spline interpolator to
            use.
        crop : bool
            If True automatically crop the signal axis at both ends if
            needed.
        expand : bool
            If True, the data will be expanded to fit all data after alignment.
            Overrides `crop`.
        fill_value : float
            If crop is False fill the data outside of the original
            interval with the given value where needed.
        also_align : list of signals
            A list of Signal instances that has exactly the same
            dimensions
            as this one and that will be aligned using the shift map
            estimated using the this signal.
        mask : Signal of bool data type.
            It must have signal_dimension = 0 and navigation_shape equal to the
            current signal. Where mask is True the shift is not computed
            and set to nan.
        show_progressbar : None or bool
            If True, display a progress bar. If None the default is set in
            `preferences`.

        Returns
        -------
        An array with the result of the estimation. The shift will be

        Raises
        ------
        SignalDimensionError if the signal dimension is not 1.

        See also
        --------
        estimate_shift1D

        """
        if also_align is None:
            also_align = []
        self._check_signal_dimension_equals_one()
        shift_array = self.estimate_shift1D(
            start=start,
            end=end,
            reference_indices=reference_indices,
            max_shift=max_shift,
            interpolate=interpolate,
            number_of_interpolation_points=number_of_interpolation_points,
            mask=mask,
            show_progressbar=show_progressbar)
        for signal in also_align + [self]:
            signal.shift1D(shift_array=shift_array,
                           interpolation_method=interpolation_method,
                           crop=crop,
<<<<<<< HEAD
                           expand=expand,
                           fill_value=fill_value)
=======
                           fill_value=fill_value,
                           show_progressbar=show_progressbar)
>>>>>>> 8065137f

    def integrate_in_range(self, signal_range='interactive'):
        """ Sums the spectrum over an energy range, giving the integrated
        area.

        The energy range can either be selected through a GUI or the command
        line.

        Parameters
        ----------
        signal_range : {a tuple of this form (l, r), "interactive"}
            l and r are the left and right limits of the range. They can be
            numbers or None, where None indicates the extremes of the interval.
            If l and r are floats the `signal_range` will be in axis units (for
            example eV). If l and r are integers the `signal_range` will be in
            index units. When `signal_range` is "interactive" (default) the
            range is selected using a GUI.

        Returns
        -------
        integrated_spectrum : Signal subclass

        See Also
        --------
        integrate_simpson

        Examples
        --------

        Using the GUI

        >>> s.integrate_in_range()

        Using the CLI

        >>> s_int = s.integrate_in_range(signal_range=(560,None))

        Selecting a range in the axis units, by specifying the
        signal range with floats.

        >>> s_int = s.integrate_in_range(signal_range=(560.,590.))

        Selecting a range using the index, by specifying the
        signal range with integers.

        >>> s_int = s.integrate_in_range(signal_range=(100,120))

        """

        if signal_range == 'interactive':
            self_copy = self.deepcopy()
            ia = IntegrateArea(self_copy, signal_range)
            ia.edit_traits()
            integrated_spectrum = self_copy
        else:
            integrated_spectrum = self._integrate_in_range_commandline(
                signal_range)
        return integrated_spectrum

    def _integrate_in_range_commandline(self, signal_range):
        e1 = signal_range[0]
        e2 = signal_range[1]
        integrated_spectrum = self[..., e1:e2].integrate1D(-1)
        return integrated_spectrum

    @only_interactive
    def calibrate(self):
        """Calibrate the spectral dimension using a gui.

        It displays a window where the new calibration can be set by:
        * Setting the offset, units and scale directly
        * Selection a range by dragging the mouse on the spectrum figure
         and
        setting the new values for the given range limits

        Notes
        -----
        For this method to work the output_dimension must be 1. Set the
        view
        accordingly

        Raises
        ------
        SignalDimensionError if the signal dimension is not 1.

        """
        self._check_signal_dimension_equals_one()
        calibration = SpectrumCalibration(self)
        calibration.edit_traits()

    def smooth_savitzky_golay(self,
                              polynomial_order=None,
                              window_length=None,
                              differential_order=0,
                              kind=None):
        """Apply a Savitzky-Golay filter to the data in place.

        If `polynomial_order` or `window_length` or `differential_order` are
        None the method is run in interactive mode.

        Parameters
        ----------
        window_length : int
            The length of the filter window (i.e. the number of coefficients).
            `window_length` must be a positive odd integer.
        polynomial_order : int
            The order of the polynomial used to fit the samples.
            `polyorder` must be less than `window_length`.
        differential_order: int, optional
            The order of the derivative to compute.  This must be a
            nonnegative integer.  The default is 0, which means to filter
            the data without differentiating.

        Notes
        -----
        More information about the filter in `scipy.signal.savgol_filter`.

        """
        if not savgol_imported:
            raise ImportError("scipy >= 0.14 needs to be installed to use"
                              "this feature.")
        self._check_signal_dimension_equals_one()
        if (polynomial_order is not None and
                window_length is not None):
            axis = self.axes_manager.signal_axes[0]
            self.data = savgol_filter(
                x=self.data,
                window_length=window_length,
                polyorder=polynomial_order,
                deriv=differential_order,
                delta=axis.scale,
                axis=axis.index_in_array)

        else:
            # Interactive mode
            smoother = SmoothingSavitzkyGolay(self)
            smoother.differential_order = differential_order
            if polynomial_order is not None:
                smoother.polynomial_order = polynomial_order
            if window_length is not None:
                smoother.window_length = window_length
            smoother.edit_traits(kind=kind)

    def smooth_lowess(self,
                      smoothing_parameter=None,
                      number_of_iterations=None,
                      show_progressbar=None):
        """Lowess data smoothing in place.

        If `smoothing_parameter` or `number_of_iterations` are None the method
        is run in interactive mode.

        Parameters
        ----------
        smoothing_parameter: float or None
            Between 0 and 1. The fraction of the data used
            when estimating each y-value.
        number_of_iterations: int or None
            The number of residual-based reweightings
            to perform.
        show_progressbar : None or bool
            If True, display a progress bar. If None the default is set in
            `preferences`.

        Raises
        ------
        SignalDimensionError if the signal dimension is not 1.
        ImportError if statsmodels is not installed.

        Notes
        -----
        This method uses the lowess algorithm from statsmodels. statsmodels
        is required for this method.

        """
        if not statsmodels_installed:
            raise ImportError("statsmodels is not installed. This package is "
                              "required for this feature.")
        self._check_signal_dimension_equals_one()
        if smoothing_parameter is None or number_of_iterations is None:
            smoother = SmoothingLowess(self)
            if smoothing_parameter is not None:
                smoother.smoothing_parameter = smoothing_parameter
            if number_of_iterations is not None:
                smoother.number_of_iterations = number_of_iterations
            smoother.edit_traits()
        else:
            self.map(lowess,
                     exog=self.axes_manager[-1].axis,
                     frac=smoothing_parameter,
                     it=number_of_iterations,
                     is_sorted=True,
                     return_sorted=False,
                     show_progressbar=show_progressbar)

    def smooth_tv(self, smoothing_parameter=None, show_progressbar=None):
        """Total variation data smoothing in place.

        Parameters
        ----------
        smoothing_parameter: float or None
           Denoising weight relative to L2 minimization. If None the method
           is run in interactive mode.
        show_progressbar : None or bool
            If True, display a progress bar. If None the default is set in
            `preferences`.

        Raises
        ------
        SignalDimensionError if the signal dimension is not 1.

        """
        self._check_signal_dimension_equals_one()
        if smoothing_parameter is None:
            smoother = SmoothingTV(self)
            smoother.edit_traits()
        else:
            self.map(_tv_denoise_1d, weight=smoothing_parameter,
                     show_progressbar=show_progressbar)

    def filter_butterworth(self,
                           cutoff_frequency_ratio=None,
                           type='low',
                           order=2):
        """Butterworth filter in place.

        Raises
        ------
        SignalDimensionError if the signal dimension is not 1.

        """
        self._check_signal_dimension_equals_one()
        smoother = ButterworthFilter(self)
        if cutoff_frequency_ratio is not None:
            smoother.cutoff_frequency_ratio = cutoff_frequency_ratio
            smoother.apply()
        else:
            smoother.edit_traits()

    def _remove_background_cli(
<<<<<<< HEAD
            self, signal_range, background_estimator, estimate_background=True):
=======
            self, signal_range, background_estimator, estimate_background=True,
            show_progressbar=None):
>>>>>>> 8065137f
        from hyperspy.model import Model
        model = Model(self)
        model.append(background_estimator)
        if estimate_background:
            background_estimator.estimate_parameters(
                self,
                signal_range[0],
                signal_range[1],
                only_current=False)
        else:
            model.set_signal_range(signal_range[0], signal_range[1])
<<<<<<< HEAD
            model.multifit()
        return self - model.as_signal()
=======
            model.multifit(show_progressbar=show_progressbar)
        return self - model.as_signal(show_progressbar=show_progressbar)
>>>>>>> 8065137f

    def remove_background(
            self,
            signal_range='interactive',
            background_type='PowerLaw',
            polynomial_order=2,
<<<<<<< HEAD
            estimate_background=True):
=======
            estimate_background=True,
            show_progressbar=None):
>>>>>>> 8065137f
        """Remove the background, either in place using a gui or returned as a new
        spectrum using the command line.

        Parameters
        ----------
        signal_range : tuple, optional
            If this argument is not specified, the signal range has to be
            selected using a GUI. And the original spectrum will be replaced.
            If tuple is given, the a spectrum will be returned.
        background_type : string
            The type of component which should be used to fit the background.
            Possible components: PowerLaw, Gaussian, Offset, Polynomial
            If Polynomial is used, the polynomial order can be specified
        polynomial_order : int, default 2
            Specify the polynomial order if a Polynomial background is used.
        estimate_background : bool
            If True, estimate the background. If False, the signal is fitted
            using a full model. This is slower compared to the estimation but
            possibly more accurate.
<<<<<<< HEAD
=======
        show_progressbar : None or bool
            If True, display a progress bar. If None the default is set in
            `preferences`.
>>>>>>> 8065137f

        Examples
        --------

        Using gui, replaces spectrum s

        >>>> s.remove_background()

        Using command line, returns a spectrum

        >>>> s = s.remove_background(signal_range=(400,450), background_type='PowerLaw')

        Using a full model to fit the background

        >>>> s = s.remove_background(signal_range=(400,450), estimate_background=False)

        Raises
        ------
        SignalDimensionError if the signal dimension is not 1.

        """
        self._check_signal_dimension_equals_one()
        if signal_range == 'interactive':
            br = BackgroundRemoval(self)
            br.edit_traits()
        else:
            if background_type == 'PowerLaw':
                background_estimator = components.PowerLaw()
            elif background_type == 'Gaussian':
                background_estimator = components.Gaussian()
            elif background_type == 'Offset':
                background_estimator = components.Offset()
            elif background_type == 'Polynomial':
                background_estimator = components.Polynomial(polynomial_order)
            else:
                raise ValueError(
                    "Background type: " +
                    background_type +
                    " not recognized")

            spectra = self._remove_background_cli(
<<<<<<< HEAD
                signal_range, background_estimator, estimate_background)
=======
                signal_range, background_estimator, estimate_background,
                show_progressbar=show_progressbar)
>>>>>>> 8065137f
            return spectra

    @interactive_range_selector
    def crop_spectrum(self, left_value=None, right_value=None,):
        """Crop in place the spectral dimension.

        Parameters
        ----------
        left_value, righ_value: {int | float | None}
            If int the values are taken as indices. If float they are
            converted to indices using the spectral axis calibration.
            If left_value is None crops from the beginning of the axis.
            If right_value is None crops up to the end of the axis. If
            both are
            None the interactive cropping interface is activated
            enabling
            cropping the spectrum using a span selector in the signal
            plot.

        Raises
        ------
        SignalDimensionError if the signal dimension is not 1.

        """
        self._check_signal_dimension_equals_one()
        self.crop(
            axis=self.axes_manager.signal_axes[0].index_in_axes_manager,
            start=left_value, end=right_value)

    @auto_replot
    def gaussian_filter(self, FWHM):
        """Applies a Gaussian filter in the spectral dimension in place.

        Parameters
        ----------
        FWHM : float
            The Full Width at Half Maximum of the gaussian in the
            spectral axis units

        Raises
        ------
        ValueError if FWHM is equal or less than zero.

        SignalDimensionError if the signal dimension is not 1.

        """
        self._check_signal_dimension_equals_one()
        if FWHM <= 0:
            raise ValueError(
                "FWHM must be greater than zero")
        axis = self.axes_manager.signal_axes[0]
        FWHM *= 1 / axis.scale
        self.data = gaussian_filter1d(
            self.data,
            axis=axis.index_in_array,
            sigma=FWHM / 2.35482)

    @auto_replot
    def hanning_taper(self, side='both', channels=None, offset=0):
        """Apply a hanning taper to the data in place.

        Parameters
        ----------
        side : {'left', 'right', 'both'}
        channels : {None, int}
            The number of channels to taper. If None 5% of the total
            number of channels are tapered.
        offset : int

        Returns
        -------
        channels

        Raises
        ------
        SignalDimensionError if the signal dimension is not 1.

        """
        # TODO: generalize it
        self._check_signal_dimension_equals_one()
        if channels is None:
            channels = int(round(len(self()) * 0.02))
            if channels < 20:
                channels = 20
        dc = self.data
        if side == 'left' or side == 'both':
            dc[..., offset:channels + offset] *= (
                np.hanning(2 * channels)[:channels])
            dc[..., :offset] *= 0.
        if side == 'right' or side == 'both':
            if offset == 0:
                rl = None
            else:
                rl = -offset
            dc[..., -channels - offset:rl] *= (
                np.hanning(2 * channels)[-channels:])
            if offset != 0:
                dc[..., -offset:] *= 0.
        return channels

    def find_peaks1D_ohaver(self, xdim=None, slope_thresh=0, amp_thresh=None,
                            subchannel=True, medfilt_radius=5, maxpeakn=30000,
                            peakgroup=10):
        """Find peaks along a 1D line (peaks in spectrum/spectra).

        Function to locate the positive peaks in a noisy x-y data set.

        Detects peaks by looking for downward zero-crossings in the
        first derivative that exceed 'slope_thresh'.

        Returns an array containing position, height, and width of each
        peak.

        'slope_thresh' and 'amp_thresh', control sensitivity: higher
        values will
        neglect smaller features.


        peakgroup is the number of points around the top peak to search
        around

        Parameters
        ---------


        slope_thresh : float (optional)
                       1st derivative threshold to count the peak
                       default is set to 0.5
                       higher values will neglect smaller features.

        amp_thresh : float (optional)
                     intensity threshold above which
                     default is set to 10% of max(y)
                     higher values will neglect smaller features.

        medfilt_radius : int (optional)
                     median filter window to apply to smooth the data
                     (see scipy.signal.medfilt)
                     if 0, no filter will be applied.
                     default is set to 5

        peakgroup : int (optional)
                    number of points around the "top part" of the peak
                    default is set to 10

        maxpeakn : int (optional)
                   number of maximum detectable peaks
                   default is set to 5000

        subpix : bool (optional)
                 default is set to True

        Returns
        -------
        peaks : structured array of shape _navigation_shape_in_array in which
        each cell contains an array that contains as many structured arrays as
        peaks where found at that location and which fields: position, height,
        width, contains position, height, and width of each peak.

        Raises
        ------
        SignalDimensionError if the signal dimension is not 1.

        """
        # TODO: add scipy.signal.find_peaks_cwt
        self._check_signal_dimension_equals_one()
        axis = self.axes_manager.signal_axes[0].axis
        arr_shape = (self.axes_manager._navigation_shape_in_array
                     if self.axes_manager.navigation_size > 0
                     else [1, ])
        peaks = np.zeros(arr_shape, dtype=object)
        for y, indices in zip(self._iterate_signal(),
                              self.axes_manager._array_indices_generator()):
            peaks[indices] = find_peaks_ohaver(
                y,
                axis,
                slope_thresh=slope_thresh,
                amp_thresh=amp_thresh,
                medfilt_radius=medfilt_radius,
                maxpeakn=maxpeakn,
                peakgroup=peakgroup,
                subchannel=subchannel)
        return peaks

    def estimate_peak_width(self,
                            factor=0.5,
                            window=None,
                            return_interval=False,
                            show_progressbar=None):
        """Estimate the width of the highest intensity of peak
        of the spectra at a given fraction of its maximum.

        It can be used with asymmetric peaks. For accurate results any
        background must be previously substracted.
        The estimation is performed by interpolation using cubic splines.

        Parameters
        ----------
        factor : 0 < float < 1
            The default, 0.5, estimates the FWHM.
        window : None, float
            The size of the window centred at the peak maximum
            used to perform the estimation.
            The window size must be chosen with care: if it is narrower
            than the width of the peak at some positions or if it is
            so wide that it includes other more intense peaks this
            method cannot compute the width and a NaN is stored instead.
        return_interval: bool
            If True, returns 2 extra signals with the positions of the
            desired height fraction at the left and right of the
            peak.
        show_progressbar : None or bool
            If True, display a progress bar. If None the default is set in
            `preferences`.

        Returns
        -------
        width or [width, left, right], depending on the value of
        `return_interval`.

        """
        if show_progressbar is None:
            show_progressbar = preferences.General.show_progressbar
        self._check_signal_dimension_equals_one()
        if not 0 < factor < 1:
            raise ValueError("factor must be between 0 and 1.")

        left, right = (self._get_navigation_signal(),
                       self._get_navigation_signal())
        # The signals must be of dtype float to contain np.nan
        left.change_dtype('float')
        right.change_dtype('float')
        axis = self.axes_manager.signal_axes[0]
        x = axis.axis
        maxval = self.axes_manager.navigation_size
        if maxval > 0:
            pbar = progressbar(maxval=maxval,
                               disabled=not show_progressbar)
        for i, spectrum in enumerate(self):
            if window is not None:
                vmax = axis.index2value(spectrum.data.argmax())
                spectrum = spectrum[vmax - window / 2.:vmax + window / 2.]
                x = spectrum.axes_manager[0].axis
            spline = scipy.interpolate.UnivariateSpline(
                x,
                spectrum.data - factor * spectrum.data.max(),
                s=0)
            roots = spline.roots()
            if len(roots) == 2:
                left[self.axes_manager.indices] = roots[0]
                right[self.axes_manager.indices] = roots[1]
            else:
                left[self.axes_manager.indices] = np.nan
                right[self.axes_manager.indices] = np.nan
            if maxval > 0:
                pbar.update(i)
        if maxval > 0:
            pbar.finish()
        width = right - left
        if factor == 0.5:
            width.metadata.General.title = (
                self.metadata.General.title + " FWHM")
            left.metadata.General.title = (
                self.metadata.General.title + " FWHM left position")

            right.metadata.General.title = (
                self.metadata.General.title + " FWHM right position")
        else:
            width.metadata.General.title = (
                self.metadata.General.title +
                " full-width at %.1f maximum" % factor)
            left.metadata.General.title = (
                self.metadata.General.title +
                " full-width at %.1f maximum left position" % factor)
            right.metadata.General.title = (
                self.metadata.General.title +
                " full-width at %.1f maximum right position" % factor)
        if return_interval is True:
            return [width, left, right]
        else:
            return width


class MVATools(object):
    # TODO: All of the plotting methods here should move to drawing

    def _plot_factors_or_pchars(self, factors, comp_ids=None,
                                calibrate=True, avg_char=False,
                                same_window=None, comp_label='PC',
                                img_data=None,
                                plot_shifts=True, plot_char=4,
                                cmap=plt.cm.gray, quiver_color='white',
                                vector_scale=1,
                                per_row=3, ax=None):
        """Plot components from PCA or ICA, or peak characteristics

        Parameters
        ----------

        comp_ids : None, int, or list of ints
            if None, returns maps of all components.
            if int, returns maps of components with ids from 0 to given
            int.
            if list of ints, returns maps of components with ids in
            given list.
        calibrate : bool
            if True, plots are calibrated according to the data in the
            axes
            manager.
        same_window : bool
            if True, plots each factor to the same window.  They are
            not scaled.
        comp_label : string, the label that is either the plot title
        (if plotting in
            separate windows) or the label in the legend (if plotting
            in the
            same window)
        cmap : a matplotlib colormap
            The colormap used for factor images or
            any peak characteristic scatter map
            overlay.

        Parameters only valid for peak characteristics (or pk char factors):
        --------------------------------------------------------------------

        img_data - 2D numpy array,
            The array to overlay peak characteristics onto.  If None,
            defaults to the average image of your stack.

        plot_shifts - bool, default is True
            If true, plots a quiver (arrow) plot showing the shifts for
            each
            peak present in the component being plotted.

        plot_char - None or int
            If int, the id of the characteristic to plot as the colored
            scatter plot.
            Possible components are:
               4: peak height
               5: peak orientation
               6: peak eccentricity

       quiver_color : any color recognized by matplotlib
           Determines the color of vectors drawn for
           plotting peak shifts.

       vector_scale : integer or None
           Scales the quiver plot arrows.  The vector
           is defined as one data unit along the X axis.
           If shifts are small, set vector_scale so
           that when they are multiplied by vector_scale,
           they are on the scale of the image plot.
           If None, uses matplotlib's autoscaling.

        """
        if same_window is None:
            same_window = preferences.MachineLearning.same_window
        if comp_ids is None:
            comp_ids = xrange(factors.shape[1])

        elif not hasattr(comp_ids, '__iter__'):
            comp_ids = xrange(comp_ids)

        n = len(comp_ids)
        if same_window:
            rows = int(np.ceil(n / float(per_row)))

        fig_list = []

        if n < per_row:
            per_row = n

        if same_window and self.axes_manager.signal_dimension == 2:
            f = plt.figure(figsize=(4 * per_row, 3 * rows))
        else:
            f = plt.figure()
        for i in xrange(len(comp_ids)):
            if self.axes_manager.signal_dimension == 1:
                if same_window:
                    ax = plt.gca()
                else:
                    if i > 0:
                        f = plt.figure()
                    ax = f.add_subplot(111)
                ax = sigdraw._plot_1D_component(
                    factors=factors,
                    idx=comp_ids[i],
                    axes_manager=self.axes_manager,
                    ax=ax,
                    calibrate=calibrate,
                    comp_label=comp_label,
                    same_window=same_window)
                if same_window:
                    plt.legend(ncol=factors.shape[1] // 2, loc='best')
            elif self.axes_manager.signal_dimension == 2:
                if same_window:
                    ax = f.add_subplot(rows, per_row, i + 1)
                else:
                    if i > 0:
                        f = plt.figure()
                    ax = f.add_subplot(111)

                sigdraw._plot_2D_component(factors=factors,
                                           idx=comp_ids[i],
                                           axes_manager=self.axes_manager,
                                           calibrate=calibrate, ax=ax,
                                           cmap=cmap, comp_label=comp_label)
            if not same_window:
                fig_list.append(f)
        try:
            plt.tight_layout()
        except:
            pass
        if not same_window:
            return fig_list
        else:
            return f

    def _plot_loadings(self, loadings, comp_ids=None, calibrate=True,
                       same_window=None, comp_label=None,
                       with_factors=False, factors=None,
                       cmap=plt.cm.gray, no_nans=False, per_row=3):
        if same_window is None:
            same_window = preferences.MachineLearning.same_window
        if comp_ids is None:
            comp_ids = xrange(loadings.shape[0])

        elif not hasattr(comp_ids, '__iter__'):
            comp_ids = xrange(comp_ids)

        n = len(comp_ids)
        if same_window:
            rows = int(np.ceil(n / float(per_row)))

        fig_list = []

        if n < per_row:
            per_row = n

        if same_window and self.axes_manager.signal_dimension == 2:
            f = plt.figure(figsize=(4 * per_row, 3 * rows))
        else:
            f = plt.figure()

        for i in xrange(n):
            if self.axes_manager.navigation_dimension == 1:
                if same_window:
                    ax = plt.gca()
                else:
                    if i > 0:
                        f = plt.figure()
                    ax = f.add_subplot(111)
            elif self.axes_manager.navigation_dimension == 2:
                if same_window:
                    ax = f.add_subplot(rows, per_row, i + 1)
                else:
                    if i > 0:
                        f = plt.figure()
                    ax = f.add_subplot(111)
            sigdraw._plot_loading(
                loadings, idx=comp_ids[i], axes_manager=self.axes_manager,
                no_nans=no_nans, calibrate=calibrate, cmap=cmap,
                comp_label=comp_label, ax=ax, same_window=same_window)
            if not same_window:
                fig_list.append(f)
        try:
            plt.tight_layout()
        except:
            pass
        if not same_window:
            if with_factors:
                return fig_list, self._plot_factors_or_pchars(
                    factors, comp_ids=comp_ids, calibrate=calibrate,
                    same_window=same_window, comp_label=comp_label,
                    per_row=per_row)
            else:
                return fig_list
        else:
            if self.axes_manager.navigation_dimension == 1:
                plt.legend(ncol=loadings.shape[0] // 2, loc='best')
                animate_legend()
            if with_factors:
                return f, self._plot_factors_or_pchars(factors,
                                                       comp_ids=comp_ids,
                                                       calibrate=calibrate,
                                                       same_window=same_window,
                                                       comp_label=comp_label,
                                                       per_row=per_row)
            else:
                return f

    def _export_factors(self,
                        factors,
                        folder=None,
                        comp_ids=None,
                        multiple_files=None,
                        save_figures=False,
                        save_figures_format='png',
                        factor_prefix=None,
                        factor_format=None,
                        comp_label=None,
                        cmap=plt.cm.gray,
                        plot_shifts=True,
                        plot_char=4,
                        img_data=None,
                        same_window=False,
                        calibrate=True,
                        quiver_color='white',
                        vector_scale=1,
                        no_nans=True, per_row=3):

        from hyperspy._signals.image import Image
        from hyperspy._signals.spectrum import Spectrum

        if multiple_files is None:
            multiple_files = preferences.MachineLearning.multiple_files

        if factor_format is None:
            factor_format = preferences.MachineLearning.\
                export_factors_default_file_format

        # Select the desired factors
        if comp_ids is None:
            comp_ids = xrange(factors.shape[1])
        elif not hasattr(comp_ids, '__iter__'):
            comp_ids = range(comp_ids)
        mask = np.zeros(factors.shape[1], dtype=np.bool)
        for idx in comp_ids:
            mask[idx] = 1
        factors = factors[:, mask]

        if save_figures is True:
            plt.ioff()
            fac_plots = self._plot_factors_or_pchars(factors,
                                                     comp_ids=comp_ids,
                                                     same_window=same_window,
                                                     comp_label=comp_label,
                                                     img_data=img_data,
                                                     plot_shifts=plot_shifts,
                                                     plot_char=plot_char,
                                                     cmap=cmap,
                                                     per_row=per_row,
                                                     quiver_color=quiver_color,
                                                     vector_scale=vector_scale)
            for idx in xrange(len(comp_ids)):
                filename = '%s_%02i.%s' % (factor_prefix, comp_ids[idx],
                                           save_figures_format)
                if folder is not None:
                    filename = os.path.join(folder, filename)
                ensure_directory(filename)
                fac_plots[idx].savefig(filename, save_figures_format,
                                       dpi=600)
            plt.ion()

        elif multiple_files is False:
            if self.axes_manager.signal_dimension == 2:
                # factor images
                axes_dicts = []
                axes = self.axes_manager.signal_axes[::-1]
                shape = (axes[1].size, axes[0].size)
                factor_data = np.rollaxis(
                    factors.reshape((shape[0], shape[1], -1)), 2)
                axes_dicts.append(axes[0].get_axis_dictionary())
                axes_dicts.append(axes[1].get_axis_dictionary())
                axes_dicts.append({'name': 'factor_index',
                                   'scale': 1.,
                                   'offset': 0.,
                                   'size': int(factors.shape[1]),
                                   'units': 'factor',
                                   'index_in_array': 0, })
                s = Image(factor_data,
                          axes=axes_dicts,
                          metadata={
                              'General': {'title': '%s from %s' % (
                                  factor_prefix,
                                  self.metadata.General.title),
                              }})
            elif self.axes_manager.signal_dimension == 1:
                axes = [self.axes_manager.signal_axes[0].get_axis_dictionary(),
                        {'name': 'factor_index',
                         'scale': 1.,
                         'offset': 0.,
                         'size': int(factors.shape[1]),
                         'units': 'factor',
                         'index_in_array': 0,
                         }]
                axes[0]['index_in_array'] = 1
                s = Spectrum(
                    factors.T, axes=axes, metadata={
                        "General": {
                            'title': '%s from %s' %
                            (factor_prefix, self.metadata.General.title), }})
            filename = '%ss.%s' % (factor_prefix, factor_format)
            if folder is not None:
                filename = os.path.join(folder, filename)
            s.save(filename)
        else:  # Separate files
            if self.axes_manager.signal_dimension == 1:

                axis_dict = self.axes_manager.signal_axes[0].\
                    get_axis_dictionary()
                axis_dict['index_in_array'] = 0
                for dim, index in zip(comp_ids, range(len(comp_ids))):
                    s = Spectrum(factors[:, index],
                                 axes=[axis_dict, ],
                                 metadata={
                                     "General": {'title': '%s from %s' % (
                                         factor_prefix,
                                         self.metadata.General.title),
                                     }})
                    filename = '%s-%i.%s' % (factor_prefix,
                                             dim,
                                             factor_format)
                    if folder is not None:
                        filename = os.path.join(folder, filename)
                    s.save(filename)

            if self.axes_manager.signal_dimension == 2:
                axes = self.axes_manager.signal_axes
                axes_dicts = [axes[0].get_axis_dictionary(),
                              axes[1].get_axis_dictionary()]
                axes_dicts[0]['index_in_array'] = 0
                axes_dicts[1]['index_in_array'] = 1

                factor_data = factors.reshape(
                    self.axes_manager._signal_shape_in_array + [-1, ])

                for dim, index in zip(comp_ids, range(len(comp_ids))):
                    im = Image(factor_data[..., index],
                               axes=axes_dicts,
                               metadata={
                                   "General": {'title': '%s from %s' % (
                                       factor_prefix,
                                       self.metadata.General.title),
                                   }})
                    filename = '%s-%i.%s' % (factor_prefix,
                                             dim,
                                             factor_format)
                    if folder is not None:
                        filename = os.path.join(folder, filename)
                    im.save(filename)

    def _export_loadings(self,
                         loadings,
                         folder=None,
                         comp_ids=None,
                         multiple_files=None,
                         loading_prefix=None,
                         loading_format=None,
                         save_figures_format='png',
                         comp_label=None,
                         cmap=plt.cm.gray,
                         save_figures=False,
                         same_window=False,
                         calibrate=True,
                         no_nans=True,
                         per_row=3):

        from hyperspy._signals.image import Image
        from hyperspy._signals.spectrum import Spectrum

        if multiple_files is None:
            multiple_files = preferences.MachineLearning.multiple_files

        if loading_format is None:
            loading_format = preferences.MachineLearning.\
                export_loadings_default_file_format

        if comp_ids is None:
            comp_ids = range(loadings.shape[0])
        elif not hasattr(comp_ids, '__iter__'):
            comp_ids = range(comp_ids)
        mask = np.zeros(loadings.shape[0], dtype=np.bool)
        for idx in comp_ids:
            mask[idx] = 1
        loadings = loadings[mask]

        if save_figures is True:
            plt.ioff()
            sc_plots = self._plot_loadings(loadings, comp_ids=comp_ids,
                                           calibrate=calibrate,
                                           same_window=same_window,
                                           comp_label=comp_label,
                                           cmap=cmap, no_nans=no_nans,
                                           per_row=per_row)
            for idx in xrange(len(comp_ids)):
                filename = '%s_%02i.%s' % (loading_prefix, comp_ids[idx],
                                           save_figures_format)
                if folder is not None:
                    filename = os.path.join(folder, filename)
                ensure_directory(filename)
                sc_plots[idx].savefig(filename, dpi=600)
            plt.ion()
        elif multiple_files is False:
            if self.axes_manager.navigation_dimension == 2:
                axes_dicts = []
                axes = self.axes_manager.navigation_axes[::-1]
                shape = (axes[1].size, axes[0].size)
                loading_data = loadings.reshape((-1, shape[0], shape[1]))
                axes_dicts.append(axes[0].get_axis_dictionary())
                axes_dicts[0]['index_in_array'] = 1
                axes_dicts.append(axes[1].get_axis_dictionary())
                axes_dicts[1]['index_in_array'] = 2
                axes_dicts.append({'name': 'loading_index',
                                   'scale': 1.,
                                   'offset': 0.,
                                   'size': int(loadings.shape[0]),
                                   'units': 'factor',
                                   'index_in_array': 0, })
                s = Image(loading_data,
                          axes=axes_dicts,
                          metadata={
                              "General": {'title': '%s from %s' % (
                                  loading_prefix,
                                  self.metadata.General.title),
                              }})
            elif self.axes_manager.navigation_dimension == 1:
                cal_axis = self.axes_manager.navigation_axes[0].\
                    get_axis_dictionary()
                cal_axis['index_in_array'] = 1
                axes = [{'name': 'loading_index',
                         'scale': 1.,
                         'offset': 0.,
                         'size': int(loadings.shape[0]),
                         'units': 'comp_id',
                         'index_in_array': 0, },
                        cal_axis]
                s = Image(loadings,
                          axes=axes,
                          metadata={
                              "General": {'title': '%s from %s' % (
                                  loading_prefix,
                                  self.metadata.General.title),
                              }})
            filename = '%ss.%s' % (loading_prefix, loading_format)
            if folder is not None:
                filename = os.path.join(folder, filename)
            s.save(filename)
        else:  # Separate files
            if self.axes_manager.navigation_dimension == 1:
                axis_dict = self.axes_manager.navigation_axes[0].\
                    get_axis_dictionary()
                axis_dict['index_in_array'] = 0
                for dim, index in zip(comp_ids, range(len(comp_ids))):
                    s = Spectrum(loadings[index],
                                 axes=[axis_dict, ])
                    filename = '%s-%i.%s' % (loading_prefix,
                                             dim,
                                             loading_format)
                    if folder is not None:
                        filename = os.path.join(folder, filename)
                    s.save(filename)
            elif self.axes_manager.navigation_dimension == 2:
                axes_dicts = []
                axes = self.axes_manager.navigation_axes[::-1]
                shape = (axes[0].size, axes[1].size)
                loading_data = loadings.reshape((-1, shape[0], shape[1]))
                axes_dicts.append(axes[0].get_axis_dictionary())
                axes_dicts[0]['index_in_array'] = 0
                axes_dicts.append(axes[1].get_axis_dictionary())
                axes_dicts[1]['index_in_array'] = 1
                for dim, index in zip(comp_ids, range(len(comp_ids))):
                    s = Image(loading_data[index, ...],
                              axes=axes_dicts,
                              metadata={
                                  "General": {'title': '%s from %s' % (
                                      loading_prefix,
                                      self.metadata.General.title),
                                  }})
                    filename = '%s-%i.%s' % (loading_prefix,
                                             dim,
                                             loading_format)
                    if folder is not None:
                        filename = os.path.join(folder, filename)
                    s.save(filename)

    def plot_decomposition_factors(self,
                                   comp_ids=None,
                                   calibrate=True,
                                   same_window=None,
                                   comp_label='Decomposition factor',
                                   per_row=3):
        """Plot factors from a decomposition.

        Parameters
        ----------

        comp_ids : None, int, or list of ints
            if None, returns maps of all components.
            if int, returns maps of components with ids from 0 to given
            int.
            if list of ints, returns maps of components with ids in
            given list.

        calibrate : bool
            if True, calibrates plots where calibration is available
            from
            the axes_manager.  If False, plots are in pixels/channels.

        same_window : bool
            if True, plots each factor to the same window.  They are
            not scaled.

        comp_label : string, the label that is either the plot title
        (if plotting in
            separate windows) or the label in the legend (if plotting
            in the
            same window)

        cmap : The colormap used for the factor image, or for peak
            characteristics, the colormap used for the scatter plot of
            some peak characteristic.

        per_row : int, the number of plots in each row, when the
        same_window
            parameter is True.

        See Also
        --------
        plot_decomposition_loadings, plot_decomposition_results.

        """
        if self.axes_manager.signal_dimension > 2:
            raise NotImplementedError("This method cannot plot factors of "
                                      "signals of dimension higher than 2."
                                      "You can use "
                                      "`plot_decomposition_results` instead.")
        if same_window is None:
            same_window = preferences.MachineLearning.same_window
        factors = self.learning_results.factors
        if comp_ids is None:
            comp_ids = self.learning_results.output_dimension

        return self._plot_factors_or_pchars(factors,
                                            comp_ids=comp_ids,
                                            calibrate=calibrate,
                                            same_window=same_window,
                                            comp_label=comp_label,
                                            per_row=per_row)

    def plot_bss_factors(self, comp_ids=None, calibrate=True,
                         same_window=None, comp_label='BSS factor',
                         per_row=3):
        """Plot factors from blind source separation results.

        Parameters
        ----------

        comp_ids : None, int, or list of ints
            if None, returns maps of all components.
            if int, returns maps of components with ids from 0 to
            given int.
            if list of ints, returns maps of components with ids in
            given list.

        calibrate : bool
            if True, calibrates plots where calibration is available
            from
            the axes_manager.  If False, plots are in pixels/channels.

        same_window : bool
            if True, plots each factor to the same window.  They are
            not scaled.

        comp_label : string, the label that is either the plot title
        (if plotting in
            separate windows) or the label in the legend (if plotting
            in the
            same window)

        cmap : The colormap used for the factor image, or for peak
            characteristics, the colormap used for the scatter plot of
            some peak characteristic.

        per_row : int, the number of plots in each row, when the
        same_window
            parameter is True.

        See Also
        --------
        plot_bss_loadings, plot_bss_results.

        """
        if self.axes_manager.signal_dimension > 2:
            raise NotImplementedError("This method cannot plot factors of "
                                      "signals of dimension higher than 2."
                                      "You can use "
                                      "`plot_decomposition_results` instead.")

        if same_window is None:
            same_window = preferences.MachineLearning.same_window
        factors = self.learning_results.bss_factors
        return self._plot_factors_or_pchars(factors,
                                            comp_ids=comp_ids,
                                            calibrate=calibrate,
                                            same_window=same_window,
                                            comp_label=comp_label,
                                            per_row=per_row)

    def plot_decomposition_loadings(self,
                                    comp_ids=None,
                                    calibrate=True,
                                    same_window=None,
                                    comp_label='Decomposition loading',
                                    with_factors=False,
                                    cmap=plt.cm.gray,
                                    no_nans=False,
                                    per_row=3):
        """Plot loadings from PCA.

        Parameters
        ----------

        comp_ids : None, int, or list of ints
            if None, returns maps of all components.
            if int, returns maps of components with ids from 0 to
            given int.
            if list of ints, returns maps of components with ids in
            given list.

        calibrate : bool
            if True, calibrates plots where calibration is available
            from
            the axes_manager.  If False, plots are in pixels/channels.

        same_window : bool
            if True, plots each factor to the same window.  They are
            not scaled.

        comp_label : string,
            The label that is either the plot title (if plotting in
            separate windows) or the label in the legend (if plotting
            in the same window). In this case, each loading line can be
            toggled on and off by clicking on the legended line.

        with_factors : bool
            If True, also returns figure(s) with the factors for the
            given comp_ids.

        cmap : matplotlib colormap
            The colormap used for the factor image, or for peak
            characteristics, the colormap used for the scatter plot of
            some peak characteristic.

        no_nans : bool
            If True, removes NaN's from the loading plots.

        per_row : int
            the number of plots in each row, when the same_window
            parameter is True.

        See Also
        --------
        plot_decomposition_factors, plot_decomposition_results.

        """
        if self.axes_manager.navigation_dimension > 2:
            raise NotImplementedError("This method cannot plot loadings of "
                                      "dimension higher than 2."
                                      "You can use "
                                      "`plot_decomposition_results` instead.")
        if same_window is None:
            same_window = preferences.MachineLearning.same_window
        loadings = self.learning_results.loadings.T
        if with_factors:
            factors = self.learning_results.factors
        else:
            factors = None

        if comp_ids is None:
            comp_ids = self.learning_results.output_dimension
        return self._plot_loadings(
            loadings,
            comp_ids=comp_ids,
            with_factors=with_factors,
            factors=factors,
            same_window=same_window,
            comp_label=comp_label,
            cmap=cmap,
            no_nans=no_nans,
            per_row=per_row)

    def plot_bss_loadings(self, comp_ids=None, calibrate=True,
                          same_window=None, comp_label='BSS loading',
                          with_factors=False, cmap=plt.cm.gray,
                          no_nans=False, per_row=3):
        """Plot loadings from ICA

        Parameters
        ----------

        comp_ids : None, int, or list of ints
            if None, returns maps of all components.
            if int, returns maps of components with ids from 0 to
            given int.
            if list of ints, returns maps of components with ids in
            given list.

        calibrate : bool
            if True, calibrates plots where calibration is available
            from
            the axes_manager.  If False, plots are in pixels/channels.

        same_window : bool
            if True, plots each factor to the same window.  They are
            not scaled.

        comp_label : string,
            The label that is either the plot title (if plotting in
            separate windows) or the label in the legend (if plotting
            in the same window). In this case, each loading line can be
            toggled on and off by clicking on the legended line.

        with_factors : bool
            If True, also returns figure(s) with the factors for the
            given comp_ids.

        cmap : matplotlib colormap
            The colormap used for the factor image, or for peak
            characteristics, the colormap used for the scatter plot of
            some peak characteristic.

        no_nans : bool
            If True, removes NaN's from the loading plots.

        per_row : int
            the number of plots in each row, when the same_window
            parameter is True.

        See Also
        --------
        plot_bss_factors, plot_bss_results.

        """
        if self.axes_manager.navigation_dimension > 2:
            raise NotImplementedError("This method cannot plot loadings of "
                                      "dimension higher than 2."
                                      "You can use "
                                      "`plot_bss_results` instead.")
        if same_window is None:
            same_window = preferences.MachineLearning.same_window
        loadings = self.learning_results.bss_loadings.T
        if with_factors:
            factors = self.learning_results.bss_factors
        else:
            factors = None
        return self._plot_loadings(
            loadings,
            comp_ids=comp_ids,
            with_factors=with_factors,
            factors=factors,
            same_window=same_window,
            comp_label=comp_label,
            cmap=cmap,
            no_nans=no_nans,
            per_row=per_row)

    def export_decomposition_results(self, comp_ids=None,
                                     folder=None,
                                     calibrate=True,
                                     factor_prefix='factor',
                                     factor_format=None,
                                     loading_prefix='loading',
                                     loading_format=None,
                                     comp_label=None,
                                     cmap=plt.cm.gray,
                                     same_window=False,
                                     multiple_files=None,
                                     no_nans=True,
                                     per_row=3,
                                     save_figures=False,
                                     save_figures_format='png'):
        """Export results from a decomposition to any of the supported
        formats.

        Parameters
        ----------
        comp_ids : None, int, or list of ints
            if None, returns all components/loadings.
            if int, returns components/loadings with ids from 0 to
            given int.
            if list of ints, returns components/loadings with ids in
            given list.
        folder : str or None
            The path to the folder where the file will be saved.
            If `None` the
            current folder is used by default.
        factor_prefix : string
            The prefix that any exported filenames for
            factors/components
            begin with
        factor_format : string
            The extension of the format that you wish to save to.
        loading_prefix : string
            The prefix that any exported filenames for
            factors/components
            begin with
        loading_format : string
            The extension of the format that you wish to save to.
            Determines
            the kind of output.
                - For image formats (tif, png, jpg, etc.), plots are
                created
                  using the plotting flags as below, and saved at
                  600 dpi.
                  One plot per loading is saved.
                - For multidimensional formats (rpl, hdf5), arrays are
                saved
                  in single files.  All loadings are contained in the
                  one
                  file.
                - For spectral formats (msa), each loading is saved to a
                  separate file.
        multiple_files : Bool
            If True, on exporting a file per factor and per loading will
             be
            created. Otherwise only two files will be created, one for
            the
            factors and another for the loadings. The default value can
            be
            chosen in the preferences.
        save_figures : Bool
            If True the same figures that are obtained when using the
            plot
            methods will be saved with 600 dpi resolution

        Plotting options (for save_figures = True ONLY)
        ----------------------------------------------

        calibrate : bool
            if True, calibrates plots where calibration is available
            from
            the axes_manager.  If False, plots are in pixels/channels.
        same_window : bool
            if True, plots each factor to the same window.
        comp_label : string, the label that is either the plot title
            (if plotting in separate windows) or the label in the legend
            (if plotting in the same window)
        cmap : The colormap used for the factor image, or for peak
            characteristics, the colormap used for the scatter plot of
            some peak characteristic.
        per_row : int, the number of plots in each row, when the
        same_window
            parameter is True.
        save_figures_format : str
            The image format extension.

        See Also
        --------
        get_decomposition_factors,
        get_decomposition_loadings.

        """

        factors = self.learning_results.factors
        loadings = self.learning_results.loadings.T
        self._export_factors(
            factors,
            folder=folder,
            comp_ids=comp_ids,
            calibrate=calibrate,
            multiple_files=multiple_files,
            factor_prefix=factor_prefix,
            factor_format=factor_format,
            comp_label=comp_label,
            save_figures=save_figures,
            cmap=cmap,
            no_nans=no_nans,
            same_window=same_window,
            per_row=per_row,
            save_figures_format=save_figures_format)
        self._export_loadings(
            loadings,
            comp_ids=comp_ids, folder=folder,
            calibrate=calibrate,
            multiple_files=multiple_files,
            loading_prefix=loading_prefix,
            loading_format=loading_format,
            comp_label=comp_label,
            cmap=cmap,
            save_figures=save_figures,
            same_window=same_window,
            no_nans=no_nans,
            per_row=per_row)

    def export_bss_results(self,
                           comp_ids=None,
                           folder=None,
                           calibrate=True,
                           multiple_files=None,
                           save_figures=False,
                           factor_prefix='bss_factor',
                           factor_format=None,
                           loading_prefix='bss_loading',
                           loading_format=None,
                           comp_label=None, cmap=plt.cm.gray,
                           same_window=False,
                           no_nans=True,
                           per_row=3,
                           save_figures_format='png'):
        """Export results from ICA to any of the supported formats.

        Parameters
        ----------
        comp_ids : None, int, or list of ints
            if None, returns all components/loadings.
            if int, returns components/loadings with ids from 0 to given
             int.
            if list of ints, returns components/loadings with ids in
            iven list.
        folder : str or None
            The path to the folder where the file will be saved. If
            `None` the
            current folder is used by default.
        factor_prefix : string
            The prefix that any exported filenames for
            factors/components
            begin with
        factor_format : string
            The extension of the format that you wish to save to.
            Determines
            the kind of output.
                - For image formats (tif, png, jpg, etc.), plots are
                created
                  using the plotting flags as below, and saved at
                  600 dpi.
                  One plot per factor is saved.
                - For multidimensional formats (rpl, hdf5), arrays are
                saved
                  in single files.  All factors are contained in the one
                  file.
                - For spectral formats (msa), each factor is saved to a
                  separate file.

        loading_prefix : string
            The prefix that any exported filenames for
            factors/components
            begin with
        loading_format : string
            The extension of the format that you wish to save to.
        multiple_files : Bool
            If True, on exporting a file per factor and per loading
            will be
            created. Otherwise only two files will be created, one
            for the
            factors and another for the loadings. The default value
            can be
            chosen in the preferences.
        save_figures : Bool
            If True the same figures that are obtained when using the
            plot
            methods will be saved with 600 dpi resolution

        Plotting options (for save_figures = True ONLY)
        ----------------------------------------------
        calibrate : bool
            if True, calibrates plots where calibration is available
            from
            the axes_manager.  If False, plots are in pixels/channels.
        same_window : bool
            if True, plots each factor to the same window.
        comp_label : string
            the label that is either the plot title (if plotting in
            separate windows) or the label in the legend (if plotting
            in the
            same window)
        cmap : The colormap used for the factor image, or for peak
            characteristics, the colormap used for the scatter plot of
            some peak characteristic.
        per_row : int, the number of plots in each row, when the
        same_window
            parameter is True.
        save_figures_format : str
            The image format extension.

        See Also
        --------
        get_bss_factors,
        get_bss_loadings.

        """

        factors = self.learning_results.bss_factors
        loadings = self.learning_results.bss_loadings.T
        self._export_factors(factors,
                             folder=folder,
                             comp_ids=comp_ids,
                             calibrate=calibrate,
                             multiple_files=multiple_files,
                             factor_prefix=factor_prefix,
                             factor_format=factor_format,
                             comp_label=comp_label,
                             save_figures=save_figures,
                             cmap=cmap,
                             no_nans=no_nans,
                             same_window=same_window,
                             per_row=per_row,
                             save_figures_format=save_figures_format)

        self._export_loadings(loadings,
                              comp_ids=comp_ids,
                              folder=folder,
                              calibrate=calibrate,
                              multiple_files=multiple_files,
                              loading_prefix=loading_prefix,
                              loading_format=loading_format,
                              comp_label=comp_label,
                              cmap=cmap,
                              save_figures=save_figures,
                              same_window=same_window,
                              no_nans=no_nans,
                              per_row=per_row,
                              save_figures_format=save_figures_format)

    def _get_loadings(self, loadings):
        from hyperspy.api import signals
        data = loadings.T.reshape(
            (-1,) + self.axes_manager.navigation_shape[::-1])
        signal = signals.Signal(
            data,
            axes=(
                [{"size": data.shape[0], "navigate": True}] +
                self.axes_manager._get_navigation_axes_dicts()))
        signal.set_signal_origin(self.metadata.Signal.signal_origin)
        for axis in signal.axes_manager._axes[1:]:
            axis.navigate = False
        return signal

    def _get_factors(self, factors):
        signal = self.__class__(
            factors.T.reshape((-1,) + self.axes_manager.signal_shape[::-1]),
            axes=[{"size": factors.shape[-1], "navigate": True}] +
            self.axes_manager._get_signal_axes_dicts())
        signal.set_signal_origin(self.metadata.Signal.signal_origin)
        signal.set_signal_type(self.metadata.Signal.signal_type)
        for axis in signal.axes_manager._axes[1:]:
            axis.navigate = False
        return signal

    def get_decomposition_loadings(self):
        """Return the decomposition loadings as a Signal.

        See Also
        -------
        get_decomposition_factors, export_decomposition_results.

        """
        signal = self._get_loadings(self.learning_results.loadings)
        signal.axes_manager._axes[0].name = "Decomposition component index"
        signal.metadata.General.title = "Decomposition loadings of " + \
            self.metadata.General.title
        return signal

    def get_decomposition_factors(self):
        """Return the decomposition factors as a Signal.

        See Also
        -------
        get_decomposition_loadings, export_decomposition_results.

        """
        signal = self._get_factors(self.learning_results.factors)
        signal.axes_manager._axes[0].name = "Decomposition component index"
        signal.metadata.General.title = ("Decomposition factors of " +
                                         self.metadata.General.title)
        return signal

    def get_bss_loadings(self):
        """Return the blind source separtion loadings as a Signal.

        See Also
        -------
        get_bss_factors, export_bss_results.

        """
        signal = self._get_loadings(
            self.learning_results.bss_loadings)
        signal.axes_manager[0].name = "BSS component index"
        signal.metadata.General.title = ("BSS loadings of " +
                                         self.metadata.General.title)
        return signal

    def get_bss_factors(self):
        """Return the blind source separtion factors as a Signal.

        See Also
        -------
        get_bss_loadings, export_bss_results.

        """
        signal = self._get_factors(self.learning_results.bss_factors)
        signal.axes_manager[0].name = "BSS component index"
        signal.metadata.General.title = ("BSS factors of " +
                                         self.metadata.General.title)
        return signal

    def plot_bss_results(self,
                         factors_navigator="auto",
                         loadings_navigator="auto",
                         factors_dim=2,
                         loadings_dim=2,):
        """Plot the blind source separation factors and loadings.

        Unlike `plot_bss_factors` and `plot_bss_loadings`, this method displays
        one component at a time. Therefore it provides a more compact
        visualization than then other two methods.  The loadings and factors
        are displayed in different windows and each has its own
        navigator/sliders to navigate them if they are multidimensional. The
        component index axis is syncronize between the two.

        Parameters
        ----------
        factor_navigator, loadings_navigator : {"auto", None, "spectrum",
        Signal}
            See `plot` documentation for details.
        factors_dim, loadings_dim: int
            Currently HyperSpy cannot plot signals of dimension higher than
            two. Therefore, to visualize the BSS results when the
            factors or the loadings have signal dimension greater than 2
            we can view the data as spectra(images) by setting this parameter
            to 1(2). (Default 2)

        See Also
        --------
        plot_bss_factors, plot_bss_loadings, plot_decomposition_results.

        """
        factors = self.get_bss_factors()
        loadings = self.get_bss_loadings()
        factors.axes_manager._axes[0] = loadings.axes_manager._axes[0]
        if loadings.axes_manager.signal_dimension > 2:
            loadings.axes_manager.set_signal_dimension(loadings_dim)
        if factors.axes_manager.signal_dimension > 2:
            factors.axes_manager.set_signal_dimension(factors_dim)
        loadings.plot(navigator=loadings_navigator)
        factors.plot(navigator=factors_navigator)

    def plot_decomposition_results(self,
                                   factors_navigator="auto",
                                   loadings_navigator="auto",
                                   factors_dim=2,
                                   loadings_dim=2):
        """Plot the decompostion factors and loadings.

        Unlike `plot_factors` and `plot_loadings`, this method displays
        one component at a time. Therefore it provides a more compact
        visualization than then other two methods.  The loadings and factors
        are displayed in different windows and each has its own
        navigator/sliders to navigate them if they are multidimensional. The
        component index axis is syncronize between the two.

        Parameters
        ----------
        factor_navigator, loadings_navigator : {"auto", None, "spectrum",
        Signal}
            See `plot` documentation for details.
        factors_dim, loadings_dim : int
            Currently HyperSpy cannot plot signals of dimension higher than
            two. Therefore, to visualize the BSS results when the
            factors or the loadings have signal dimension greater than 2
            we can view the data as spectra(images) by setting this parameter
            to 1(2). (Default 2)

        See Also
        --------
        plot_factors, plot_loadings, plot_bss_results.

        """
        factors = self.get_decomposition_factors()
        loadings = self.get_decomposition_loadings()
        factors.axes_manager._axes[0] = loadings.axes_manager._axes[0]
        if loadings.axes_manager.signal_dimension > 2:
            loadings.axes_manager.set_signal_dimension(loadings_dim)
        if factors.axes_manager.signal_dimension > 2:
            factors.axes_manager.set_signal_dimension(factors_dim)
        loadings.plot(navigator=loadings_navigator)
        factors.plot(navigator=factors_navigator)


class Signal(MVA,
             MVATools,
             Signal1DTools,
             Signal2DTools,):

    _record_by = ""
    _signal_type = ""
    _signal_origin = ""

    def __init__(self, data, **kwds):
        """Create a Signal from a numpy array.

        Parameters
        ----------
        data : numpy array
           The signal data. It can be an array of any dimensions.
        axes : dictionary (optional)
            Dictionary to define the axes (see the
            documentation of the AxesManager class for more details).
        attributes : dictionary (optional)
            A dictionary whose items are stored as attributes.
        metadata : dictionary (optional)
            A dictionary containing a set of parameters
            that will to stores in the `metadata` attribute.
            Some parameters might be mandatory in some cases.
        original_metadata : dictionary (optional)
            A dictionary containing a set of parameters
            that will to stores in the `original_metadata` attribute. It
            typically contains all the parameters that has been
            imported from the original data file.

        """

        self._create_metadata()
        self.learning_results = LearningResults()
        kwds['data'] = data
        self._load_dictionary(kwds)
        self._plot = None
        self.signal_callback = None
        self.auto_replot = True
        self.inav = SpecialSlicers(self, True)
        self.isig = SpecialSlicers(self, False)
        self.events = Events()
        self.events.data_changed = Event()
        self.events.axes_changed = Event()

    def _create_metadata(self):
        self.metadata = DictionaryTreeBrowser()
        mp = self.metadata
        mp.add_node("_HyperSpy")
        mp.add_node("General")
        mp.add_node("Signal")
        mp._HyperSpy.add_node("Folding")
        folding = mp._HyperSpy.Folding
        folding.unfolded = False
        folding.signal_unfolded = False
        folding.original_shape = None
        folding.original_axes_manager = None
        mp.Signal.binned = False
        self.original_metadata = DictionaryTreeBrowser()
        self.tmp_parameters = DictionaryTreeBrowser()

    def __repr__(self):
        if self.metadata._HyperSpy.Folding.unfolded:
            unfolded = "unfolded "
        else:
            unfolded = ""
        string = '<'
        string += self.__class__.__name__
        string += ", title: %s" % self.metadata.General.title
        string += ", %sdimensions: %s" % (
            unfolded,
            self.axes_manager._get_dimension_str())

        string += '>'

        return string.encode('utf8')

    def __getitem__(self, slices, isNavigation=None, out=None):
        try:
            len(slices)
        except TypeError:
            slices = (slices,)
        _orig_slices = slices
        if isNavigation is None:
            warnings.warn(
                "Indexing the `Signal` class is deprecated and will be removed "
                "in HyperSpy 0.9. Please use `.isig` and/or `.inav` instead.",
                VisibleDeprecationWarning)

        has_nav = True if isNavigation is None else isNavigation
        has_signal = True if isNavigation is None else not isNavigation

        # Create a deepcopy of self that contains a view of self.data
        if out is None:
            _signal = self._deepcopy_with_new_data(self.data)
        else:
            out.data = self.data
            out.axes_manager.update_from(self.axes_manager,
                                         fields=('offset', 'scale', 'size'))
            _signal = out

        nav_idx = [el.index_in_array for el in
                   _signal.axes_manager.navigation_axes]
        signal_idx = [el.index_in_array for el in
                      _signal.axes_manager.signal_axes]

        if not has_signal:
            idx = nav_idx
        elif not has_nav:
            idx = signal_idx
        else:
            idx = nav_idx + signal_idx

        # Add support for Ellipsis
        if Ellipsis in _orig_slices:
            _orig_slices = list(_orig_slices)
            # Expand the first Ellipsis
            ellipsis_index = _orig_slices.index(Ellipsis)
            _orig_slices.remove(Ellipsis)
            _orig_slices = (
                _orig_slices[:ellipsis_index] +
                [slice(None), ] * max(0, len(idx) - len(_orig_slices)) +
                _orig_slices[ellipsis_index:])
            # Replace all the following Ellipses by :
            while Ellipsis in _orig_slices:
                _orig_slices[_orig_slices.index(Ellipsis)] = slice(None)
            _orig_slices = tuple(_orig_slices)

        if len(_orig_slices) > len(idx):
            raise IndexError("too many indices")

        slices = np.array([slice(None,)] *
                          len(_signal.axes_manager._axes))

        slices[idx] = _orig_slices + (slice(None),) * max(
            0, len(idx) - len(_orig_slices))

        array_slices = []
        for slice_, axis in zip(slices, _signal.axes_manager._axes):
            if (isinstance(slice_, slice) or
                    len(_signal.axes_manager._axes) < 2):
                array_slices.append(axis._slice_me(slice_))
            else:
                if isinstance(slice_, float):
                    slice_ = axis.value2index(slice_)
                array_slices.append(slice_)
                _signal._remove_axis(axis.index_in_axes_manager)

        _signal.data = _signal.data[array_slices]
        if self.metadata.has_item('Signal.Noise_properties.variance'):
            variance = self.metadata.Signal.Noise_properties.variance
            if isinstance(variance, Signal):
                _signal.metadata.Signal.Noise_properties.variance = \
                    variance.__getitem__(_orig_slices, isNavigation)
        _signal.get_dimensions_from_data()

        if out is None:
            return _signal
        else:
            out.events.axes_changed.trigger()
            out.events.data_changed.trigger()

    def __setitem__(self, i, j):
        """x.__setitem__(i, y) <==> x[i]=y

        """
        if isinstance(j, Signal):
            j = j.data
        self.__getitem__(i).data[:] = j

    def _binary_operator_ruler(self, other, op_name):
        exception_message = (
            "Invalid dimensions for this operation")
        if isinstance(other, Signal):
            if other.data.shape != self.data.shape:
                # Are they aligned?
                are_aligned = array_tools.are_aligned(self.data.shape,
                                                      other.data.shape)
                if are_aligned is True:
                    sdata, odata = array_tools.homogenize_ndim(self.data,
                                                               other.data)
                else:
                    # Let's align them if possible
                    sig_and_nav = [s for s in [self, other] if
                                   s.axes_manager.signal_size > 1 and
                                   s.axes_manager.navigation_size > 1]

                    sig = [s for s in [self, other] if
                           s.axes_manager.signal_size > 1 and
                           s.axes_manager.navigation_size == 0]

                    if sig_and_nav and sig:
                        self = sig_and_nav[0]
                        other = sig[0]
                        if (self.axes_manager.signal_shape ==
                                other.axes_manager.signal_shape):
                            sdata = self.data
                            other_new_shape = [
                                axis.size if axis.navigate is False
                                else 1
                                for axis in self.axes_manager._axes]
                            odata = other.data.reshape(
                                other_new_shape)
                        elif (self.axes_manager.navigation_shape ==
                                other.axes_manager.signal_shape):
                            sdata = self.data
                            other_new_shape = [
                                axis.size if axis.navigate is True
                                else 1
                                for axis in self.axes_manager._axes]
                            odata = other.data.reshape(
                                other_new_shape)
                        else:
                            raise ValueError(exception_message)
                    elif len(sig) == 2:
                        sdata = self.data.reshape(
                            (1,) * other.axes_manager.signal_dimension +
                            self.data.shape)
                        odata = other.data.reshape(
                            other.data.shape +
                            (1,) * self.axes_manager.signal_dimension)
                    else:
                        raise ValueError(exception_message)

                # The data are now aligned but the shapes are not the
                # same and therefore we have to calculate the resulting
                # axes
                ref_axes = self if (
                    len(self.axes_manager._axes) >
                    len(other.axes_manager._axes)) else other

                new_axes = []
                for i, (ssize, osize) in enumerate(
                        zip(sdata.shape, odata.shape)):
                    if ssize > osize:
                        if are_aligned or len(sig) != 2:
                            new_axes.append(
                                self.axes_manager._axes[i].copy())
                        else:
                            new_axes.append(self.axes_manager._axes[
                                i - other.axes_manager.signal_dimension
                            ].copy())

                    elif ssize < osize:
                        new_axes.append(
                            other.axes_manager._axes[i].copy())

                    else:
                        new_axes.append(
                            ref_axes.axes_manager._axes[i].copy())

            else:
                sdata = self.data
                odata = other.data
                new_axes = [axis.copy()
                            for axis in self.axes_manager._axes]
            exec("result = sdata.%s(odata)" % op_name)
            new_signal = self._deepcopy_with_new_data(result)
            new_signal.axes_manager._axes = new_axes
            new_signal.axes_manager.set_signal_dimension(
                self.axes_manager.signal_dimension)
            return new_signal
        else:
            exec("result = self.data.%s(other)" % op_name)
            return self._deepcopy_with_new_data(result)

    def _unary_operator_ruler(self, op_name):
        exec("result = self.data.%s()" % op_name)
        return self._deepcopy_with_new_data(result)

    def _check_signal_dimension_equals_one(self):
        if self.axes_manager.signal_dimension != 1:
            raise SignalDimensionError(self.axes_manager.signal_dimension, 1)

    def _check_signal_dimension_equals_two(self):
        if self.axes_manager.signal_dimension != 2:
            raise SignalDimensionError(self.axes_manager.signal_dimension, 2)

    def _deepcopy_with_new_data(self, data=None):
        """Returns a deepcopy of itself replacing the data.

        This method has the advantage over deepcopy that it does not
        copy the data what can save precious memory

        Parameters
        ---------
        data : {None | np.array}

        Returns
        -------
        ns : Signal

        """
        try:
            old_data = self.data
            self.data = None
            old_plot = self._plot
            self._plot = None
            ns = self.deepcopy()
            ns.data = np.atleast_1d(data)
            return ns
        finally:
            self.data = old_data
            self._plot = old_plot

    def _print_summary(self):
        string = "\n\tTitle: "
        string += self.metadata.General.title.decode('utf8')
        if self.metadata.has_item("Signal.signal_type"):
            string += "\n\tSignal type: "
            string += self.metadata.Signal.signal_type
        string += "\n\tData dimensions: "
        string += str(self.axes_manager.shape)
        if self.metadata.has_item('Signal.record_by'):
            string += "\n\tData representation: "
            string += self.metadata.Signal.record_by
            string += "\n\tData type: "
            string += str(self.data.dtype)
        print string

    def _load_dictionary(self, file_data_dict):
        """Load data from dictionary.

        Parameters
        ----------
        file_data_dict : dictionary
            A dictionary containing at least a 'data' keyword with an array of
            arbitrary dimensions. Additionally the dictionary can contain the
            following items:
            data : numpy array
               The signal data. It can be an array of any dimensions.
            axes : dictionary (optional)
                Dictionary to define the axes (see the
                documentation of the AxesManager class for more details).
            attributes : dictionary (optional)
                A dictionary whose items are stored as attributes.
            metadata : dictionary (optional)
                A dictionary containing a set of parameters
                that will to stores in the `metadata` attribute.
                Some parameters might be mandatory in some cases.
            original_metadata : dictionary (optional)
                A dictionary containing a set of parameters
                that will to stores in the `original_metadata` attribute. It
                typically contains all the parameters that has been
                imported from the original data file.

        """

        self.data = np.atleast_1d(np.asanyarray(file_data_dict['data']))
        if 'axes' not in file_data_dict:
            file_data_dict['axes'] = self._get_undefined_axes_list()
        self.axes_manager = AxesManager(
            file_data_dict['axes'])
        if 'metadata' not in file_data_dict:
            file_data_dict['metadata'] = {}
        if 'original_metadata' not in file_data_dict:
            file_data_dict['original_metadata'] = {}
        if 'attributes' in file_data_dict:
            for key, value in file_data_dict['attributes'].iteritems():
                if hasattr(self, key):
                    if isinstance(value, dict):
                        for k, v in value.iteritems():
                            eval('self.%s.__setattr__(k,v)' % key)
                    else:
                        self.__setattr__(key, value)
        self.original_metadata.add_dictionary(
            file_data_dict['original_metadata'])
        self.metadata.add_dictionary(
            file_data_dict['metadata'])
        if "title" not in self.metadata.General:
            self.metadata.General.title = ''
        if (self._record_by or
                "Signal.record_by" not in self.metadata):
            self.metadata.Signal.record_by = self._record_by
        if (self._signal_origin or
                "Signal.signal_origin" not in self.metadata):
            self.metadata.Signal.signal_origin = self._signal_origin
        if (self._signal_type or
                not self.metadata.has_item("Signal.signal_type")):
            self.metadata.Signal.signal_type = self._signal_type

    def squeeze(self):
        """Remove single-dimensional entries from the shape of an array
        and the axes.

        """
        # We deepcopy everything but data
        self = self._deepcopy_with_new_data(self.data)
        for axis in self.axes_manager._axes:
            if axis.size == 1:
                self._remove_axis(axis.index_in_axes_manager)
        self.data = self.data.squeeze()
        return self

    def _to_dictionary(self, add_learning_results=True):
        """Returns a dictionary that can be used to recreate the signal.

        All items but `data` are copies.

        Parameters
        ----------
        add_learning_results : bool

        Returns
        -------
        dic : dictionary

        """
        dic = {'data': self.data,
               'axes': self.axes_manager._get_axes_dicts(),
               'metadata': self.metadata.deepcopy().as_dictionary(),
               'original_metadata': self.original_metadata.deepcopy().as_dictionary(),
               'tmp_parameters': self.tmp_parameters.deepcopy().as_dictionary()}
        if add_learning_results and hasattr(self, 'learning_results'):
            dic['learning_results'] = copy.deepcopy(
                self.learning_results.__dict__)
        return dic

    def _get_undefined_axes_list(self):
        axes = []
        for i in xrange(len(self.data.shape)):
            axes.append({'size': int(self.data.shape[i]), })
        return axes

    def __call__(self, axes_manager=None):
        if axes_manager is None:
            axes_manager = self.axes_manager

        if self.signal_callback is None:
            return np.atleast_1d(
                self.data.__getitem__(axes_manager._getitem_tuple))
        else:
            return np.atleast_1d(self.signal_callback(axes_manager))

    def plot(self, navigator="auto", axes_manager=None, **kwargs):
        """Plot the signal at the current coordinates.

        For multidimensional datasets an optional figure,
        the "navigator", with a cursor to navigate that data is
        raised. In any case it is possible to navigate the data using
        the sliders. Currently only signals with signal_dimension equal to
        0, 1 and 2 can be plotted.

        Parameters
        ----------
        navigator : {"auto", None, "slider", "spectrum", Signal}
            If "auto", if navigation_dimension > 0, a navigator is
            provided to explore the data.
            If navigation_dimension is 1 and the signal is an image
            the navigator is a spectrum obtained by integrating
            over the signal axes (the image).
            If navigation_dimension is 1 and the signal is a spectrum
            the navigator is an image obtained by stacking horizontally
            all the spectra in the dataset.
            If navigation_dimension is > 1, the navigator is an image
            obtained by integrating the data over the signal axes.
            Additionaly, if navigation_dimension > 2 a window
            with one slider per axis is raised to navigate the data.
            For example,
            if the dataset consists of 3 navigation axes X, Y, Z and one
            signal axis, E, the default navigator will be an image
            obtained by integrating the data over E at the current Z
            index and a window with sliders for the X, Y and Z axes
            will be raised. Notice that changing the Z-axis index
            changes the navigator in this case.
            If "slider" and the navigation dimension > 0 a window
            with one slider per axis is raised to navigate the data.
            If "spectrum" and navigation_dimension > 0 the navigator
            is always a spectrum obtained by integrating the data
            over all other axes.
            If None, no navigator will be provided.
            Alternatively a Signal instance can be provided. The signal
            dimension must be 1 (for a spectrum navigator) or 2 (for a
            image navigator) and navigation_shape must be 0 (for a static
            navigator) or navigation_shape + signal_shape must be equal
            to the navigator_shape of the current object (for a dynamic
            navigator).
            If the signal dtype is RGB or RGBA this parameters has no
            effect and is always "slider".

        axes_manager : {None, axes_manager}
            If None `axes_manager` is used.

        **kwargs : optional
            Any extra keyword arguments are passed to the signal plot.

        """

        if self._plot is not None:
            try:
                self._plot.close()
            except:
                # If it was already closed it will raise an exception,
                # but we want to carry on...
                pass

        if axes_manager is None:
            axes_manager = self.axes_manager
        if self.is_rgbx is True:
            if axes_manager.navigation_size < 2:
                navigator = None
            else:
                navigator = "slider"
        if axes_manager.signal_dimension == 0:
            self._plot = mpl_he.MPL_HyperExplorer()
        elif axes_manager.signal_dimension == 1:
            # Hyperspectrum
            self._plot = mpl_hse.MPL_HyperSpectrum_Explorer()
        elif axes_manager.signal_dimension == 2:
            self._plot = mpl_hie.MPL_HyperImage_Explorer()
        else:
            raise ValueError('Plotting is not supported for this view')

        self._plot.axes_manager = axes_manager
        self._plot.signal_data_function = self.__call__
        if self.metadata.General.title:
            self._plot.signal_title = self.metadata.General.title
        elif self.tmp_parameters.has_item('filename'):
            self._plot.signal_title = self.tmp_parameters.filename

        def get_static_explorer_wrapper(*args, **kwargs):
            return navigator()

        def get_1D_sum_explorer_wrapper(*args, **kwargs):
            navigator = self
            # Sum over all but the first navigation axis.
            while len(navigator.axes_manager.shape) > 1:
                navigator = navigator.sum(-1)
            return np.nan_to_num(navigator.data).squeeze()

        def get_dynamic_explorer_wrapper(*args, **kwargs):
            navigator.axes_manager.indices = self.axes_manager.indices[
                navigator.axes_manager.signal_dimension:]
            navigator.axes_manager._update_attributes()
            return navigator()

        if not isinstance(navigator, Signal) and navigator == "auto":
            if (self.axes_manager.navigation_dimension == 1 and
                    self.axes_manager.signal_dimension == 1):
                navigator = "data"
            elif self.axes_manager.navigation_dimension > 0:
                if self.axes_manager.signal_dimension == 0:
                    navigator = self.deepcopy()
                else:
                    navigator = self
                    while navigator.axes_manager.signal_dimension > 0:
                        navigator = interactive(navigator.sum,
                                                navigator.events.data_changed,
                                                navigator.events.axes_changed,
                                                -1)
                if navigator.axes_manager.navigation_dimension == 1:
                    navigator = interactive(navigator.as_spectrum,
                                            navigator.events.data_changed,
                                            navigator.events.axes_changed, 0)
                else:
                    navigator = interactive(navigator.as_image,
                                            navigator.events.data_changed,
                                            navigator.events.axes_changed,
                                            (0, 1))
            else:
                navigator = None
        # Navigator properties
        if axes_manager.navigation_axes:
            if navigator is "slider":
                self._plot.navigator_data_function = "slider"
            elif navigator is None:
                self._plot.navigator_data_function = None
            elif isinstance(navigator, Signal):
                # Dynamic navigator
                if (axes_manager.navigation_shape ==
                        navigator.axes_manager.signal_shape +
                        navigator.axes_manager.navigation_shape):
                    self._plot.navigator_data_function = \
                        get_dynamic_explorer_wrapper

                elif (axes_manager.navigation_shape ==
                        navigator.axes_manager.signal_shape or
                        axes_manager.navigation_shape[:2] ==
                        navigator.axes_manager.signal_shape or
                        (axes_manager.navigation_shape[0],) ==
                        navigator.axes_manager.signal_shape):
                    self._plot.navigator_data_function = \
                        get_static_explorer_wrapper
                else:
                    raise ValueError(
                        "The navigator dimensions are not compatible with "
                        "those of self.")
            elif navigator == "data":
                self._plot.navigator_data_function = \
                    lambda axes_manager=None: self.data
            elif navigator == "spectrum":
                self._plot.navigator_data_function = \
                    get_1D_sum_explorer_wrapper
            else:
                raise ValueError(
                    "navigator must be one of \"spectrum\",\"auto\","
                    " \"slider\", None, a Signal instance")

        self._plot.plot(**kwargs)
        self.events.data_changed.connect(self.update_plot)

    def save(self, filename=None, overwrite=None, extension=None,
             **kwds):
        """Saves the signal in the specified format.

        The function gets the format from the extension.:
            - hdf5 for HDF5
            - rpl for Ripple (useful to export to Digital Micrograph)
            - msa for EMSA/MSA single spectrum saving.
            - Many image formats such as png, tiff, jpeg...

        If no extension is provided the default file format as defined
        in the `preferences` is used.
        Please note that not all the formats supports saving datasets of
        arbitrary dimensions, e.g. msa only supports 1D data.

        Each format accepts a different set of parameters. For details
        see the specific format documentation.

        Parameters
        ----------
        filename : str or None
            If None (default) and tmp_parameters.filename and
            `tmp_paramters.folder` are defined, the
            filename and path will be taken from there. A valid
            extension can be provided e.g. "my_file.rpl", see `extension`.
        overwrite : None, bool
            If None, if the file exists it will query the user. If
            True(False) it (does not) overwrites the file if it exists.
        extension : {None, 'hdf5', 'rpl', 'msa',common image extensions e.g.
                    'tiff', 'png'}
            The extension of the file that defines the file format.
            If None, the extension is taken from the first not None in the
            following list:
            i) the filename
            ii)  `tmp_parameters.extension`
            iii) `preferences.General.default_file_format` in this order.

        """
        if filename is None:
            if (self.tmp_parameters.has_item('filename') and
                    self.tmp_parameters.has_item('folder')):
                filename = os.path.join(
                    self.tmp_parameters.folder,
                    self.tmp_parameters.filename)
                extension = (self.tmp_parameters.extension
                             if not extension
                             else extension)
            elif self.metadata.has_item('General.original_filename'):
                filename = self.metadata.General.original_filename
            else:
                raise ValueError('File name not defined')
        if extension is not None:
            basename, ext = os.path.splitext(filename)
            filename = basename + '.' + extension
        io.save(filename, self, overwrite=overwrite, **kwds)

    def _replot(self):
        if self._plot is not None:
            if self._plot.is_active() is True:
                self.plot()

    def update_plot(self):
        if self._plot is not None:
            if self._plot.is_active() is True:
                if self._plot.signal_plot is not None:
                    self._plot.signal_plot.update()
                if self._plot.navigator_plot is not None:
                    self._plot.navigator_plot.update()

    @auto_replot
    def get_dimensions_from_data(self):
        """Get the dimension parameters from the data_cube. Useful when
        the data_cube was externally modified, or when the SI was not
        loaded from a file

        """
        dc = self.data
        for axis in self.axes_manager._axes:
            axis.size = int(dc.shape[axis.index_in_array])

    def crop(self, axis, start=None, end=None):
        """Crops the data in a given axis. The range is given in pixels

        Parameters
        ----------
        axis : {int | string}
            Specify the data axis in which to perform the cropping
            operation. The axis can be specified using the index of the
            axis in `axes_manager` or the axis name.
        start, end : {int | float | None}
            The beginning and end of the cropping interval. If int
            the value is taken as the axis index. If float the index
            is calculated using the axis calibration. If start/end is
            None crop from/to the low/high end of the axis.

        """
        axis = self.axes_manager[axis]
        i1, i2 = axis._get_index(start), axis._get_index(end)
        if i1 is not None:
            new_offset = axis.axis[i1]
        # We take a copy to guarantee the continuity of the data
        self.data = self.data[
            (slice(None),) * axis.index_in_array + (slice(i1, i2),
                                                    Ellipsis)]

        if i1 is not None:
            axis.offset = new_offset
        self.get_dimensions_from_data()
        self.squeeze()

    def swap_axes(self, axis1, axis2):
        """Swaps the axes.

        Parameters
        ----------
        axis1, axis2 : {int | str}
            Specify the data axes in which to perform the operation.
            The axis can be specified using the index of the
            axis in `axes_manager` or the axis name.

        Returns
        -------
        s : a copy of the object with the axes swapped.

        """
        axis1 = self.axes_manager[axis1].index_in_array
        axis2 = self.axes_manager[axis2].index_in_array
        s = self._deepcopy_with_new_data(self.data.swapaxes(axis1, axis2))
        c1 = s.axes_manager._axes[axis1]
        c2 = s.axes_manager._axes[axis2]
        s.axes_manager._axes[axis1] = c2
        s.axes_manager._axes[axis2] = c1
        s.axes_manager._update_attributes()
        s._make_sure_data_is_contiguous()
        return s

    def rollaxis(self, axis, to_axis):
        """Roll the specified axis backwards, until it lies in a given position.

        Parameters
        ----------
        axis : {int, str}
            The axis to roll backwards.  The positions of the other axes do not
            change relative to one another.
        to_axis : {int, str}
            The axis is rolled until it lies before this other axis.

        Returns
        -------
        s : Signal or subclass
            Output signal.

        See Also
        --------
        roll : swap_axes

        Examples
        --------
        >>> s = hs.signals.Spectrum(np.ones((5,4,3,6)))
        >>> s
        <Spectrum, title: , dimensions: (3, 4, 5, 6)>
        >>> s.rollaxis(3, 1)
        <Spectrum, title: , dimensions: (3, 4, 5, 6)>
        >>> s.rollaxis(2,0)
        <Spectrum, title: , dimensions: (5, 3, 4, 6)>

        """
        axis = self.axes_manager[axis].index_in_array
        to_index = self.axes_manager[to_axis].index_in_array
        if axis == to_index:
            return self.deepcopy()
        new_axes_indices = hyperspy.misc.utils.rollelem(
            [axis_.index_in_array for axis_ in self.axes_manager._axes],
            index=axis,
            to_index=to_index)

        s = self._deepcopy_with_new_data(self.data.transpose(new_axes_indices))
        s.axes_manager._axes = hyperspy.misc.utils.rollelem(
            s.axes_manager._axes,
            index=axis,
            to_index=to_index)
        s.axes_manager._update_attributes()
        s._make_sure_data_is_contiguous()
        return s

    def rebin(self, new_shape):
        """Returns the object with the data rebinned.

        Parameters
        ----------
        new_shape: tuple of ints
            The new shape elements must be divisors of the original shape
            elements.

        Returns
        -------
        s : Signal subclass

        Raises
        ------
        ValueError
            When there is a mismatch between the number of elements in the
            signal shape and `new_shape` or `new_shape` elements are not
            divisors of the original signal shape.


        Examples
        --------
        >>> import hyperspy.api as hs
        >>> s = hs.signals.Spectrum(np.zeros((10, 100)))
        >>> s
        <Spectrum, title: , dimensions: (10|100)>
        >>> s.rebin((5, 100))
        <Spectrum, title: , dimensions: (5|100)>
        I
        """
        if len(new_shape) != len(self.data.shape):
            raise ValueError("Wrong shape size")
        new_shape_in_array = []
        for axis in self.axes_manager._axes:
            new_shape_in_array.append(
                new_shape[axis.index_in_axes_manager])
        factors = (np.array(self.data.shape) /
                   np.array(new_shape_in_array))
        s = self._deepcopy_with_new_data(
            array_tools.rebin(self.data, new_shape_in_array))
        for axis in s.axes_manager._axes:
            axis.scale *= factors[axis.index_in_array]
        s.get_dimensions_from_data()
        if s.metadata.has_item('Signal.Noise_properties.variance'):
            if isinstance(s.metadata.Signal.Noise_properties.variance, Signal):
                var = s.metadata.Signal.Noise_properties.variance
                s.metadata.Signal.Noise_properties.variance = var.rebin(
                    new_shape)
        return s

    def split(self,
              axis='auto',
              number_of_parts='auto',
              step_sizes='auto'):
        """Splits the data into several signals.

        The split can be defined by giving the number_of_parts, a homogeneous
        step size or a list of customized step sizes. By default ('auto'),
        the function is the reverse of utils.stack().

        Parameters
        ----------
        axis : {'auto' | int | string}
            Specify the data axis in which to perform the splitting
            operation.  The axis can be specified using the index of the
            axis in `axes_manager` or the axis name.
            - If 'auto' and if the object has been created with utils.stack,
            split will return the former list of signals
            (options stored in 'metadata._HyperSpy.Stacking_history'
             else the last navigation axis will be used.
        number_of_parts : {'auto' | int}
            Number of parts in which the SI will be splitted. The
            splitting is homegenous. When the axis size is not divisible
            by the number_of_parts the reminder data is lost without
            warning. If number_of_parts and step_sizes is 'auto',
            number_of_parts equals the length of the axis,
            step_sizes equals one  and the axis is supress from each
            sub_spectra.
        step_sizes : {'auto' | list of ints | int}
            Size of the splitted parts. If 'auto', the step_sizes equals one.
            If int, the splitting is homogenous.

        Examples
        --------
        >>> s = hs.signals.Spectrum(random.random([4,3,2]))
        >>> s
            <Spectrum, title: , dimensions: (3, 4|2)>
        >>> s.split()
            [<Spectrum, title: , dimensions: (3 |2)>,
            <Spectrum, title: , dimensions: (3 |2)>,
            <Spectrum, title: , dimensions: (3 |2)>,
            <Spectrum, title: , dimensions: (3 |2)>]
        >>> s.split(step_sizes=2)
            [<Spectrum, title: , dimensions: (3, 2|2)>,
            <Spectrum, title: , dimensions: (3, 2|2)>]
        >>> s.split(step_sizes=[1,2])
            [<Spectrum, title: , dimensions: (3, 1|2)>,
            <Spectrum, title: , dimensions: (3, 2|2)>]

        Returns
        -------
        list of the splitted signals
        """

        shape = self.data.shape
        signal_dict = self._to_dictionary(add_learning_results=False)

        if axis == 'auto':
            mode = 'auto'
            if hasattr(self.metadata._HyperSpy, 'Stacking_history'):
                stack_history = self.metadata._HyperSpy.Stacking_history
                axis_in_manager = stack_history.axis
                step_sizes = stack_history.step_sizes
            else:
                axis_in_manager = \
                    self.axes_manager[-1 + 1j].index_in_axes_manager
        else:
            mode = 'manual'
            axis_in_manager = self.axes_manager[axis].index_in_axes_manager

        axis = self.axes_manager[axis_in_manager].index_in_array
        len_axis = self.axes_manager[axis_in_manager].size

        if number_of_parts is 'auto' and step_sizes is 'auto':
            step_sizes = 1
            number_of_parts = len_axis
        elif number_of_parts is not 'auto' and step_sizes is not 'auto':
            raise ValueError(
                "You can define step_sizes or number_of_parts "
                "but not both.")
        elif step_sizes is 'auto':
            if number_of_parts > shape[axis]:
                raise ValueError(
                    "The number of parts is greater than "
                    "the axis size.")
            else:
                step_sizes = ([shape[axis] // number_of_parts, ] *
                              number_of_parts)

        if isinstance(step_sizes, int):
            step_sizes = [step_sizes] * int(len_axis / step_sizes)

        splitted = []
        cut_index = np.array([0] + step_sizes).cumsum()

        axes_dict = signal_dict['axes']
        for i in xrange(len(cut_index) - 1):
            axes_dict[axis]['offset'] = \
                self.axes_manager._axes[axis].index2value(cut_index[i])
            axes_dict[axis]['size'] = cut_index[i + 1] - cut_index[i]
            data = self.data[
                (slice(None), ) * axis +
                (slice(cut_index[i], cut_index[i + 1]), Ellipsis)]
            signal_dict['data'] = data
            splitted += self.__class__(**signal_dict),

        if number_of_parts == len_axis \
                or step_sizes == [1] * len_axis:
            for i, spectrum in enumerate(splitted):
                spectrum.data = spectrum.data[
                    spectrum.axes_manager._get_data_slice([(axis, 0)])]
                spectrum._remove_axis(axis_in_manager)

        if mode == 'auto' and hasattr(
                self.original_metadata, 'stack_elements'):
            for i, spectrum in enumerate(splitted):
                se = self.original_metadata.stack_elements['element' + str(i)]
                spectrum.metadata = copy.deepcopy(
                    se['metadata'])
                spectrum.original_metadata = copy.deepcopy(
                    se['original_metadata'])
                spectrum.metadata.General.title = se.metadata.General.title

        return splitted

    # TODO: remove in HyperSpy 0.9
    @staticmethod
    def unfold_if_multidim():
        """Unfold the datacube if it is >2D

        Deprecated method, please use unfold.

        """
        warnings.warn(
            "`unfold_if_multidim` is deprecated and will be removed in "
            "HyperSpy 0.9. Please use `unfold` instead.",
            VisibleDeprecationWarning)
        return None

    @auto_replot
    def _unfold(self, steady_axes, unfolded_axis):
        """Modify the shape of the data by specifying the axes whose
        dimension do not change and the axis over which the remaining axes will
        be unfolded

        Parameters
        ----------
        steady_axes : list
            The indices of the axes which dimensions do not change
        unfolded_axis : int
            The index of the axis over which all the rest of the axes (except
            the steady axes) will be unfolded

        See also
        --------
        fold
        """

        # It doesn't make sense unfolding when dim < 2
        if self.data.squeeze().ndim < 2:
            return

        # We need to store the original shape and coordinates to be used
        # by
        # the fold function only if it has not been already stored by a
        # previous unfold
        folding = self.metadata._HyperSpy.Folding
        if folding.unfolded is False:
            folding.original_shape = self.data.shape
            folding.original_axes_manager = self.axes_manager
            folding.unfolded = True

        new_shape = [1] * len(self.data.shape)
        for index in steady_axes:
            new_shape[index] = self.data.shape[index]
        new_shape[unfolded_axis] = -1
        self.data = self.data.reshape(new_shape)
        self.axes_manager = self.axes_manager.deepcopy()
        uname = ''
        uunits = ''
        to_remove = []
        for axis, dim in zip(self.axes_manager._axes, new_shape):
            if dim == 1:
                uname += ',' + unicode(axis)
                uunits = ',' + unicode(axis.units)
                to_remove.append(axis)
        ua = self.axes_manager._axes[unfolded_axis]
        ua.name = unicode(ua) + uname
        ua.units = unicode(ua.units) + uunits
        ua.size = self.data.shape[unfolded_axis]
        for axis in to_remove:
            self.axes_manager.remove(axis.index_in_axes_manager)
        self.data = self.data.squeeze()
        if self.metadata.has_item('Signal.Noise_properties.variance'):
            variance = self.metadata.Signal.Noise_properties.variance
            if isinstance(variance, Signal):
                variance._unfold(steady_axes, unfolded_axis)

    def unfold(self, unfold_navigation=True, unfold_signal=True):
        """Modifies the shape of the data by unfolding the signal and
        navigation dimensions separately

        Returns
        -------
        needed_unfolding : bool


        """
        unfolded = False
        if unfold_navigation:
            if self.unfold_navigation_space():
                unfolded = True
        if unfold_signal:
            if self.unfold_signal_space():
                unfolded = True
        return unfolded

    @contextmanager
    def unfolded(self, unfold_navigation=True, unfold_signal=True):
        """Use this function together with a `with` statement to have the
        signal be unfolded for the scope of the `with` block, before
        automatically refolding when passing out of scope.

        See also
        --------
        unfold, fold

        Examples
        --------
        >>> import numpy as np
        >>> s = Signal(np.random.random((64,64,1024)))
        >>> with s.unfolded():
                # Do whatever needs doing while unfolded here
                pass
        """
        unfolded = self.unfold(unfold_navigation, unfold_signal)
        try:
            yield unfolded
        finally:
            if unfolded is not False:
                self.fold()

    def unfold_navigation_space(self):
        """Modify the shape of the data to obtain a navigation space of
        dimension 1

        Returns
        -------
        needed_unfolding : bool

        """

        if self.axes_manager.navigation_dimension < 2:
            needed_unfolding = False
        else:
            needed_unfolding = True
            steady_axes = [
                axis.index_in_array for axis in
                self.axes_manager.signal_axes]
            unfolded_axis = (
                self.axes_manager.navigation_axes[0].index_in_array)
            self._unfold(steady_axes, unfolded_axis)
        return needed_unfolding

    def unfold_signal_space(self):
        """Modify the shape of the data to obtain a signal space of
        dimension 1

        Returns
        -------
        needed_unfolding : bool

        """
        if self.axes_manager.signal_dimension < 2:
            needed_unfolding = False
        else:
            needed_unfolding = True
            steady_axes = [
                axis.index_in_array for axis in
                self.axes_manager.navigation_axes]
            unfolded_axis = self.axes_manager.signal_axes[0].index_in_array
            self._unfold(steady_axes, unfolded_axis)
            self.metadata._HyperSpy.Folding.signal_unfolded = True
        return needed_unfolding

    @auto_replot
    def fold(self):
        """If the signal was previously unfolded, folds it back"""
        folding = self.metadata._HyperSpy.Folding
        # Note that == must be used instead of is True because
        # if the value was loaded from a file its type can be np.bool_
        if folding.unfolded is True:
            self.data = self.data.reshape(folding.original_shape)
            self.axes_manager = folding.original_axes_manager
            folding.original_shape = None
            folding.original_axes_manager = None
            folding.unfolded = False
            folding.signal_unfolded = False
            if self.metadata.has_item('Signal.Noise_properties.variance'):
                variance = self.metadata.Signal.Noise_properties.variance
                if isinstance(variance, Signal):
                    variance.fold()

    def _make_sure_data_is_contiguous(self):
        if self.data.flags['C_CONTIGUOUS'] is False:
            self.data = np.ascontiguousarray(self.data)

    def _iterate_signal(self):
        """Iterates over the signal data.

        It is faster than using the signal iterator.

        """
        if self.axes_manager.navigation_size < 2:
            yield self()
            return
        self._make_sure_data_is_contiguous()
        axes = [axis.index_in_array for
                axis in self.axes_manager.signal_axes]
        unfolded_axis = (
            self.axes_manager.navigation_axes[0].index_in_array)
        new_shape = [1] * len(self.data.shape)
        for axis in axes:
            new_shape[axis] = self.data.shape[axis]
        new_shape[unfolded_axis] = -1
        # Warning! if the data is not contigous it will make a copy!!
        data = self.data.reshape(new_shape)
        for i in xrange(data.shape[unfolded_axis]):
            getitem = [0] * len(data.shape)
            for axis in axes:
                getitem[axis] = slice(None)
            getitem[unfolded_axis] = i
            yield(data[getitem])

    def _remove_axis(self, axis):
        am = self.axes_manager
        axis = am[axis]
        if am.navigation_dimension + am.signal_dimension > 1:
            am.remove(axis.index_in_axes_manager)
            if axis.navigate is False:  # The removed axis is a signal axis
                if am.signal_dimension == 2:
                    self._record_by = "image"
                elif am.signal_dimension == 1:
                    self._record_by = "spectrum"
                elif am.signal_dimension == 0:
                    self._record_by = ""
                else:
                    return
                self.metadata.Signal.record_by = self._record_by
                self._assign_subclass()
        else:
            # Create a "Scalar" axis because the axis is the last one left and
            # HyperSpy does not # support 0 dimensions
            am.remove(axis.index_in_axes_manager)
            am._append_axis(
                size=1,
                scale=1,
                offset=0,
                name="Scalar",
                navigate=False,)

    def _apply_function_on_data_and_remove_axis(self, function, axis,
                                                out=None):
        if axis not in ("navigation", "signal"):
            if out is None:
                s = self._deepcopy_with_new_data(None)
            else:
                s = out
            s.data = function(self.data,
                              axis=self.axes_manager[axis].index_in_array)
            if out is None:
                s._remove_axis(axis)
                return s
            else:
                out.events.data_changed.trigger()
                return

        if axis == "navigation":
            if out is None:
                s = self.get_current_signal(auto_filename=False,
                                            auto_title=False)
                s.data = s.data.copy()  # Don't overwrite self.data
            else:
                s = out
            iaxes = sorted([ax.index_in_array
                            for ax in self.axes_manager.navigation_axes])
        elif axis == "signal":
            if out is None:
                s = self._get_navigation_signal()
            else:
                s = out
            iaxes = sorted([ax.index_in_array
                            for ax in self.axes_manager.signal_axes])
        data = self.data
        while iaxes:
            data = function(data,
                            axis=iaxes.pop())
        s.data[:] = data
        if out is None:
            return s
        else:
            out.events.data_changed.trigger()

    def sum(self, axis="navigation", out=None):
        """Sum the data over the given axis.

        Parameters
        ----------
        axis : {int, string}
           The axis can be specified using the index of the axis in
           `axes_manager` or the axis name.

        Returns
        -------
        s : Signal

        See also
        --------
        sum_in_mask, mean

        Examples
        --------
        >>> import numpy as np
        >>> s = Signal(np.random.random((64,64,1024)))
        >>> s.data.shape
        (64,64,1024)
        >>> s.sum(-1).data.shape
        (64,64)
        # If we just want to plot the result of the operation
        s.sum(-1, True).plot()

        """
        return self._apply_function_on_data_and_remove_axis(np.sum, axis,
                                                            out=out)

    def max(self, axis="navigation", out=None):
        """Returns a signal with the maximum of the signal along an axis.

        Parameters
        ----------
        axis : {int | string}
           The axis can be specified using the index of the axis in
           `axes_manager` or the axis name.

        Returns
        -------
        s : Signal

        See also
        --------
        sum, mean, min

        Examples
        --------
        >>> import numpy as np
        >>> s = Signal(np.random.random((64,64,1024)))
        >>> s.data.shape
        (64,64,1024)
        >>> s.max(-1).data.shape
        (64,64)

        """
        return self._apply_function_on_data_and_remove_axis(np.max, axis,
                                                            out=out)

    def min(self, axis="navigation", out=None):
        """Returns a signal with the minimum of the signal along an axis.

        Parameters
        ----------
        axis : {int | string}
           The axis can be specified using the index of the axis in
           `axes_manager` or the axis name.

        Returns
        -------
        s : Signal

        See also
        --------
        sum, mean, max, std, var

        Examples
        --------
        >>> import numpy as np
        >>> s = Signal(np.random.random((64,64,1024)))
        >>> s.data.shape
        (64,64,1024)
        >>> s.min(-1).data.shape
        (64,64)

        """

        return self._apply_function_on_data_and_remove_axis(np.min, axis,
                                                            out=out)

    def mean(self, axis="navigation", out=None):
        """Returns a signal with the average of the signal along an axis.

        Parameters
        ----------
        axis : {int | string}
           The axis can be specified using the index of the axis in
           `axes_manager` or the axis name.

        Returns
        -------
        s : Signal

        See also
        --------
        sum_in_mask, mean

        Examples
        --------
        >>> import numpy as np
        >>> s = Signal(np.random.random((64,64,1024)))
        >>> s.data.shape
        (64,64,1024)
        >>> s.mean(-1).data.shape
        (64,64)

        """
        return self._apply_function_on_data_and_remove_axis(np.mean, axis,
                                                            out=out)

    def std(self, axis="navigation", out=None):
        """Returns a signal with the standard deviation of the signal along
        an axis.

        Parameters
        ----------
        axis : {int | string}
           The axis can be specified using the index of the axis in
           `axes_manager` or the axis name.

        Returns
        -------
        s : Signal

        See also
        --------
        sum_in_mask, mean

        Examples
        --------
        >>> import numpy as np
        >>> s = Signal(np.random.random((64,64,1024)))
        >>> s.data.shape
        (64,64,1024)
        >>> s.std(-1).data.shape
        (64,64)

        """
        return self._apply_function_on_data_and_remove_axis(np.std, axis,
                                                            out=out)

    def var(self, axis="navigation", out=None):
        """Returns a signal with the variances of the signal along an axis.

        Parameters
        ----------
        axis : {int | string}
           The axis can be specified using the index of the axis in
           `axes_manager` or the axis name.

        Returns
        -------
        s : Signal

        See also
        --------
        sum_in_mask, mean

        Examples
        --------
        >>> import numpy as np
        >>> s = Signal(np.random.random((64,64,1024)))
        >>> s.data.shape
        (64,64,1024)
        >>> s.var(-1).data.shape
        (64,64)

        """
        return self._apply_function_on_data_and_remove_axis(np.var, axis,
                                                            out=out)

    def diff(self, axis, order=1):
        """Returns a signal with the n-th order discrete difference along
        given axis.
        Parameters
        ----------
        axis : {int | string}
           The axis can be specified using the index of the axis in
           `axes_manager` or the axis name.
        order: the order of the derivative
        See also
        --------
        mean, sum
        Examples
        --------
        >>> import numpy as np
        >>> s = Signal(np.random.random((64,64,1024)))
        >>> s.data.shape
        (64,64,1024)
        >>> s.diff(-1).data.shape
        (64,64,1023)
        """

        s = self._deepcopy_with_new_data(
            np.diff(self.data,
                    n=order,
                    axis=self.axes_manager[axis].index_in_array))
        axis = s.axes_manager[axis]
        axis.offset += (order * axis.scale / 2)
        s.get_dimensions_from_data()
        return s

    def derivative(self, axis, order=1):
        """Numerical derivative along the given axis.

        Currently only the first order finite difference method is implemented.

        Parameters
        ----------
        axis : {int | string}
           The axis can be specified using the index of the axis in
           `axes_manager` or the axis name.
        order: int
            The order of the derivative. (Note that this is the order of the
            derivative i.e. `order=2` does not use second order finite
            differences method.)

        Returns
        -------
        der : Signal
            Note that the size of the data on the given `axis` decreases by the
            given `order` i.e. if `axis` is "x" and `order` is 2 the x dimension
            is N, der's x dimension is N - 2.

        See also
        --------
        diff

        """

        der = self.diff(order=order, axis=axis)
        axis = self.axes_manager[axis]
        der.data /= axis.scale ** order
        return der

    def integrate_simpson(self, axis):
        """Returns a signal with the result of calculating the integral
        of the signal along an axis using Simpson's rule.

        Parameters
        ----------
        axis : {int | string}
           The axis can be specified using the index of the axis in
           `axes_manager` or the axis name.

        Returns
        -------
        s : Signal

        See also
        --------
        sum_in_mask, mean

        Examples
        --------
        >>> import numpy as np
        >>> s = Signal(np.random.random((64,64,1024)))
        >>> s.data.shape
        (64,64,1024)
        >>> s.var(-1).data.shape
        (64,64)

        """
        axis = self.axes_manager[axis]
        s = self._deepcopy_with_new_data(
            sp.integrate.simps(y=self.data,
                               x=axis.axis,
                               axis=axis.index_in_array))
        s._remove_axis(axis.index_in_axes_manager)
        return s

    def integrate1D(self, axis):
        """Integrate the signal over the given axis.

        The integration is performed using Simpson's rule if
        `metadata.Signal.binned` is False and summation over the given axis if
        True.

        Parameters
        ----------
        axis : {int | string}
           The axis can be specified using the index of the axis in
           `axes_manager` or the axis name.

        Returns
        -------
        s : Signal

        See also
        --------
        sum_in_mask, mean

        Examples
        --------
        >>> import numpy as np
        >>> s = Signal(np.random.random((64,64,1024)))
        >>> s.data.shape
        (64,64,1024)
        >>> s.var(-1).data.shape
        (64,64)

        """
        if self.metadata.Signal.binned is False:
            return self.integrate_simpson(axis)
        else:
            return self.sum(axis)

    def indexmax(self, axis="navigation", out=None):
        """Returns a signal with the index of the maximum along an axis.

        Parameters
        ----------
        axis : {int | string}
           The axis can be specified using the index of the axis in
           `axes_manager` or the axis name.

        Returns
        -------
        s : Signal
            The data dtype is always int.

        See also
        --------
        sum, mean, min

        Usage
        -----
        >>> import numpy as np
        >>> s = Signal(np.random.random((64,64,1024)))
        >>> s.data.shape
        (64,64,1024)
        >>> s.indexmax(-1).data.shape
        (64,64)

        """
        return self._apply_function_on_data_and_remove_axis(np.argmax, axis,
                                                            out=out)

    def valuemax(self, axis):
        """Returns a signal with the value of the maximum along an axis.

        Parameters
        ----------
        axis : {int | string}
           The axis can be specified using the index of the axis in
           `axes_manager` or the axis name.

        Returns
        -------
        s : Signal
            The data dtype is always int.

        See also
        --------
        sum, mean, min

        Usage
        -----
        >>> import numpy as np
        >>> s = Signal(np.random.random((64,64,1024)))
        >>> s.data.shape
        (64,64,1024)
        >>> s.valuemax(-1).data.shape
        (64,64)

        """
        s = self.indexmax(axis)
        s.data = self.axes_manager[axis].index2value(s.data)
        return s

    def get_histogram(self, bins='freedman', range_bins=None, **kwargs):
        """Return a histogram of the signal data.

        More sophisticated algorithms for determining bins can be used.
        Aside from the `bins` argument allowing a string specified how bins
        are computed, the parameters are the same as numpy.histogram().

        Parameters
        ----------
        bins : int or list or str, optional
            If bins is a string, then it must be one of:
            'knuth' : use Knuth's rule to determine bins
            'scotts' : use Scott's rule to determine bins
            'freedman' : use the Freedman-diaconis rule to determine bins
            'blocks' : use bayesian blocks for dynamic bin widths
        range_bins : tuple or None, optional
            the minimum and maximum range for the histogram. If not specified,
            it will be (x.min(), x.max())
        **kwargs
            other keyword arguments (weight and density) are described in
            np.histogram().

        Returns
        -------
        hist_spec : An 1D spectrum instance containing the histogram.

        See Also
        --------
        print_summary_statistics
        astroML.density_estimation.histogram, numpy.histogram : these are the
            functions that hyperspy uses to compute the histogram.

        Notes
        -----
        The number of bins estimators are taken from AstroML. Read
        their documentation for more info.

        Examples
        --------
        >>> s = hs.signals.Spectrum(np.random.normal(size=(10, 100)))
        Plot the data histogram
        >>> s.get_histogram().plot()
        Plot the histogram of the signal at the current coordinates
        >>> s.get_current_signal().get_histogram().plot()

        """
        from hyperspy import signals
        data = self.data[~np.isnan(self.data)].flatten()
        hist, bin_edges = histogram(data,
                                    bins=bins,
                                    range=range_bins,
                                    **kwargs)
        hist_spec = signals.Spectrum(hist)
        if bins == 'blocks':
            hist_spec.axes_manager.signal_axes[0].axis = bin_edges[:-1]
            warnings.warn(
                "The options `bins = 'blocks'` is not fully supported in this "
                "versions of hyperspy. It should be used for plotting purpose"
                "only.")
        else:
            hist_spec.axes_manager[0].scale = bin_edges[1] - bin_edges[0]
            hist_spec.axes_manager[0].offset = bin_edges[0]

        hist_spec.axes_manager[0].name = 'value'
        hist_spec.metadata.General.title = (self.metadata.General.title +
                                            " histogram")
        hist_spec.metadata.Signal.binned = True
        return hist_spec

    def map(self, function,
            show_progressbar=None, **kwargs):
        """Apply a function to the signal data at all the coordinates.

        The function must operate on numpy arrays and the output *must have the
        same dimensions as the input*. The function is applied to the data at
        each coordinate and the result is stored in the current signal i.e.
        this method operates *in-place*.  Any extra keyword argument is passed
        to the function. The keywords can take different values at different
        coordinates. If the function takes an `axis` or `axes` argument, the
        function is assumed to be vectorial and the signal axes are assigned to
        `axis` or `axes`.  Otherwise, the signal is iterated over the
        navigation axes and a progress bar is displayed to monitor the
        progress.

        Parameters
        ----------

        function : function
            A function that can be applied to the signal.
        show_progressbar : None or bool
            If True, display a progress bar. If None the default is set in
            `preferences`.
        keyword arguments : any valid keyword argument
            All extra keyword arguments are passed to the

        Notes
        -----
        This method is similar to Python's :func:`map` that can also be utilize
        with a :class:`Signal` instance for similar purposes. However, this
        method has the advantage of being faster because it iterates the numpy
        array instead of the :class:`Signal`.

        Examples
        --------
        Apply a gaussian filter to all the images in the dataset. The sigma
        parameter is constant.

        >>> import scipy.ndimage
        >>> im = hs.signals.Image(np.random.random((10, 64, 64)))
        >>> im.map(scipy.ndimage.gaussian_filter, sigma=2.5)

        Apply a gaussian filter to all the images in the dataset. The sigmal
        parameter is variable.

        >>> im = hs.signals.Image(np.random.random((10, 64, 64)))
        >>> sigmas = hs.signals.Signal(np.linspace(2,5,10))
        >>> sigmas.axes_manager.set_signal_dimension(0)
        >>> im.map(scipy.ndimage.gaussian_filter, sigma=sigmas)

        """
        if show_progressbar is None:
            show_progressbar = preferences.General.show_progressbar
        # Sepate ndkwargs
        ndkwargs = ()
        for key, value in kwargs.iteritems():
            if isinstance(value, Signal):
                ndkwargs += ((key, value),)

        # Check if the signal axes have inhomogenous scales and/or units and
        # display in warning if yes.
        scale = set()
        units = set()
        for i in range(len(self.axes_manager.signal_axes)):
            scale.add(self.axes_manager[i].scale)
            units.add(self.axes_manager[i].units)
        if len(units) != 1 or len(scale) != 1:
            warnings.warn(
                "The function you applied does not take into "
                "account the difference of units and of scales in-between"
                " axes.")
        # If the function has an axis argument and the signal dimension is 1,
        # we suppose that it can operate on the full array and we don't
        # interate over the coordinates.
        try:
            fargs = inspect.getargspec(function).args
        except TypeError:
            # This is probably a Cython function that is not supported by
            # inspect.
            fargs = []

        if not ndkwargs and (self.axes_manager.signal_dimension == 1 and
                             "axis" in fargs):
            kwargs['axis'] = \
                self.axes_manager.signal_axes[-1].index_in_array

            self.data = function(self.data, **kwargs)
        # If the function has an axes argument
        # we suppose that it can operate on the full array and we don't
        # interate over the coordinates.
        elif not ndkwargs and "axes" in fargs:
            kwargs['axes'] = tuple([axis.index_in_array for axis in
                                    self.axes_manager.signal_axes])
            self.data = function(self.data, **kwargs)
        else:
            # Iteration over coordinates.
            pbar = progressbar(
                maxval=self.axes_manager.navigation_size,
                disabled=not show_progressbar)
            iterators = [signal[1]._iterate_signal() for signal in ndkwargs]
            iterators = tuple([self._iterate_signal()] + iterators)
            for data in zip(*iterators):
                for (key, value), datum in zip(ndkwargs, data[1:]):
                    kwargs[key] = datum[0]
                data[0][:] = function(data[0], **kwargs)
                pbar.next()
            pbar.finish()

    def copy(self):
        try:
            backup_plot = self._plot
            self._plot = None
            return copy.copy(self)
        finally:
            self._plot = backup_plot

    def __deepcopy__(self, memo):
        dc = type(self)(**self._to_dictionary())
        if dc.data is not None:
            dc.data = dc.data.copy()
        # The Signal subclasses might change the view on init
        # The following code just copies the original view
        for oaxis, caxis in zip(self.axes_manager._axes,
                                dc.axes_manager._axes):
            caxis.navigate = oaxis.navigate
        return dc

    def deepcopy(self):
        return copy.deepcopy(self)

    def change_dtype(self, dtype):
        """Change the data type.

        Parameters
        ----------
        dtype : str or dtype
            Typecode or data-type to which the array is cast. In
            addition to all standard numpy dtypes HyperSpy
            supports four extra dtypes for RGB images:
            "rgb8", "rgba8", "rgb16" and "rgba16". Changing from
            and to any rgbx dtype is more constrained than most
            other dtype conversions. To change to a rgbx dtype
            the signal `record_by` must be "spectrum",
            `signal_dimension` must be 3(4) for rgb(rgba) dtypes
            and the dtype must be uint8(uint16) for rgbx8(rgbx16).
            After conversion `record_by` becomes `image` and the
            spectra dimension is removed. The dtype of images of
            dtype rgbx8(rgbx16) can only be changed to uint8(uint16)
            and the `record_by` becomes "spectrum".


        Examples
        --------
        >>> s = hs.signals.Spectrum([1,2,3,4,5])
        >>> s.data
        array([1, 2, 3, 4, 5])
        >>> s.change_dtype('float')
        >>> s.data
        array([ 1.,  2.,  3.,  4.,  5.])

        """
        if not isinstance(dtype, np.dtype):
            if dtype in rgb_tools.rgb_dtypes:
                if self.metadata.Signal.record_by != "spectrum":
                    raise AttributeError(
                        "Only spectrum signals can be converted "
                        "to RGB images.")
                if "8" in dtype and self.data.dtype.name != "uint8":
                    raise AttributeError(
                        "Only signals with dtype uint8 can be converted to "
                        "rgb8 images")
                elif "16" in dtype and self.data.dtype.name != "uint16":
                    raise AttributeError(
                        "Only signals with dtype uint16 can be converted to "
                        "rgb16 images")
                dtype = rgb_tools.rgb_dtypes[dtype]
                self.data = rgb_tools.regular_array2rgbx(self.data)
                self.axes_manager.remove(-1)
                self.metadata.Signal.record_by = "image"
                self._assign_subclass()
                return
            else:
                dtype = np.dtype(dtype)
        if rgb_tools.is_rgbx(self.data) is True:
            ddtype = self.data.dtype.fields["B"][0]

            if ddtype != dtype:
                raise ValueError(
                    "It is only possibile to change to %s." %
                    ddtype)
            self.data = rgb_tools.rgbx2regular_array(self.data)
            self.get_dimensions_from_data()
            self.metadata.Signal.record_by = "spectrum"
            self.axes_manager[-1 + 2j].name = "RGB index"
            self._assign_subclass()
            return
        else:
            self.data = self.data.astype(dtype)

    def estimate_poissonian_noise_variance(self,
                                           expected_value=None,
                                           gain_factor=None,
                                           gain_offset=None,
                                           correlation_factor=None):
        """Estimate the poissonian noise variance of the signal.

        The variance is stored in the
        ``metadata.Signal.Noise_properties.variance`` attribute.

        A poissonian noise  variance is equal to the expected value. With the
        default arguments, this method simply sets the variance attribute to
        the given `expected_value`. However, more generally (although then
        noise is not strictly poissonian), the variance may be proportional to
        the expected value. Moreover, when the noise is a mixture of white
        (gaussian) and poissonian noise, the variance is described by the
        following linear model:

            .. math::

                \mathrm{Var}[X] = (a * \mathrm{E}[X] + b) * c

        Where `a` is the `gain_factor`, `b` is the `gain_offset` (the gaussian
        noise variance) and `c` the `correlation_factor`. The correlation
        factor accounts for correlation of adjacent signal elements that can
        be modeled as a convolution with a gaussian point spread function.


        Parameters
        ----------
        expected_value : None or Signal instance.
            If None, the signal data is taken as the expected value. Note that
            this may be inaccurate where `data` is small.
        gain_factor, gain_offset, correlation_factor: None or float.
            All three must be positive. If None, take the values from
            ``metadata.Signal.Noise_properties.Variance_linear_model`` if
            defined. Otherwise suppose poissonian noise i.e. ``gain_factor=1``,
            ``gain_offset=0``, ``correlation_factor=1``. If not None, the
            values are stored in
            ``metadata.Signal.Noise_properties.Variance_linear_model``.

        """
        if expected_value is None:
            dc = self.data.copy()
        else:
            dc = expected_value.data.copy()
        if self.metadata.has_item(
                "Signal.Noise_properties.Variance_linear_model"):
            vlm = self.metadata.Signal.Noise_properties.Variance_linear_model
        else:
            self.metadata.add_node(
                "Signal.Noise_properties.Variance_linear_model")
            vlm = self.metadata.Signal.Noise_properties.Variance_linear_model

        if gain_factor is None:
            if not vlm.has_item("gain_factor"):
                vlm.gain_factor = 1
            gain_factor = vlm.gain_factor

        if gain_offset is None:
            if not vlm.has_item("gain_offset"):
                vlm.gain_offset = 0
            gain_offset = vlm.gain_offset

        if correlation_factor is None:
            if not vlm.has_item("correlation_factor"):
                vlm.correlation_factor = 1
            correlation_factor = vlm.correlation_factor

        if gain_offset < 0:
            raise ValueError("`gain_offset` must be positive.")
        if gain_factor < 0:
            raise ValueError("`gain_factor` must be positive.")
        if correlation_factor < 0:
            raise ValueError("`correlation_factor` must be positive.")

        variance = (dc * gain_factor + gain_offset) * correlation_factor
        # The lower bound of the variance is the gaussian noise.
        variance = np.clip(variance, gain_offset * correlation_factor, np.inf)
        variance = type(self)(variance)
        variance.axes_manager = self.axes_manager
        variance.metadata.General.title = ("Variance of " +
                                           self.metadata.General.title)
        self.metadata.set_item(
            "Signal.Noise_properties.variance", variance)

    def get_current_signal(self, auto_title=True, auto_filename=True):
        """Returns the data at the current coordinates as a Signal subclass.

        The signal subclass is the same as that of the current object. All the
        axes navigation attribute are set to False.

        Parameters
        ----------
        auto_title : bool
            If True an space followed by the current indices in parenthesis
            are appended to the title.
        auto_filename : bool
            If True and `tmp_parameters.filename` is defined
            (what is always the case when the Signal has been read from a
            file), the filename is modified by appending an underscore and a
            parenthesis containing the current indices.

        Returns
        -------
        cs : Signal subclass instance.

        Examples
        --------
        >>> im = hs.signals.Image(np.zeros((2,3, 32,32)))
        >>> im
        <Image, title: , dimensions: (3, 2, 32, 32)>
        >>> im.axes_manager.indices = 2,1
        >>> im.get_current_signal()
        <Image, title:  (2, 1), dimensions: (32, 32)>

        """
        cs = self.__class__(
            self(),
            axes=self.axes_manager._get_signal_axes_dicts(),
            metadata=self.metadata.as_dictionary(),)

        if auto_filename is True and self.tmp_parameters.has_item('filename'):
            cs.tmp_parameters.filename = (self.tmp_parameters.filename +
                                          '_' +
                                          str(self.axes_manager.indices))
            cs.tmp_parameters.extension = self.tmp_parameters.extension
            cs.tmp_parameters.folder = self.tmp_parameters.folder
        if auto_title is True:
            cs.metadata.General.title = (cs.metadata.General.title +
                                         ' ' + str(self.axes_manager.indices))
        cs.axes_manager._set_axis_attribute_values("navigate", False)
        return cs

    def _get_navigation_signal(self, data=None, dtype=None):
        """Return a signal with the same axes as the navigation space.

        Parameters
        ----------
        data : {None, numpy array}, optional
            If None the `Signal` data is an array of the same dtype as the
            current one filled with zeros. If a numpy array, the array must
            have the correct dimensions.

        dtype : data-type, optional
            The desired data-type for the data array when `data` is None,
            e.g., `numpy.int8`.  Default is the data type of the current signal
            data.


        """
        if data is not None:
            ref_shape = (self.axes_manager._navigation_shape_in_array
                         if self.axes_manager.navigation_dimension != 0
                         else (1,))
            if data.shape != ref_shape:
                raise ValueError(
                    ("data.shape %s is not equal to the current navigation "
                     "shape in array which is %s") %
                    (str(data.shape), str(ref_shape)))
        else:
            if dtype is None:
                dtype = self.data.dtype
            if self.axes_manager.navigation_dimension == 0:
                data = np.array([0, ], dtype=dtype)
            else:
                data = np.zeros(self.axes_manager._navigation_shape_in_array,
                                dtype=dtype)
        if self.axes_manager.navigation_dimension == 0:
            s = Signal(data)
        elif self.axes_manager.navigation_dimension == 1:
            from hyperspy._signals.spectrum import Spectrum
            s = Spectrum(data,
                         axes=self.axes_manager._get_navigation_axes_dicts())
        elif self.axes_manager.navigation_dimension == 2:
            from hyperspy._signals.image import Image
            s = Image(data,
                      axes=self.axes_manager._get_navigation_axes_dicts())
        else:
            s = Signal(np.zeros(self.axes_manager._navigation_shape_in_array,
                                dtype=self.data.dtype),
                       axes=self.axes_manager._get_navigation_axes_dicts())
            s.axes_manager.set_signal_dimension(
                self.axes_manager.navigation_dimension)
        return s

    def _get_signal_signal(self, data=None, dtype=None):
        """Return a signal with the same axes as the signal space.

        Parameters
        ----------
        data : {None, numpy array}, optional
            If None the `Signal` data is an array of the same dtype as the
            current one filled with zeros. If a numpy array, the array must
            have the correct dimensions.
        dtype : data-type, optional
            The desired data-type for the data array when `data` is None,
            e.g., `numpy.int8`.  Default is the data type of the current signal
            data.

        """

        if data is not None:
            ref_shape = (self.axes_manager._signal_shape_in_array
                         if self.axes_manager.signal_dimension != 0
                         else (1,))
            if data.shape != ref_shape:
                raise ValueError(
                    "data.shape %s is not equal to the current signal shape in"
                    " array which is %s" % (str(data.shape), str(ref_shape)))
        else:
            if dtype is None:
                dtype = self.data.dtype
            if self.axes_manager.signal_dimension == 0:
                data = np.array([0, ], dtype=dtype)
            else:
                data = np.zeros(self.axes_manager._signal_shape_in_array,
                                dtype=dtype)

        if self.axes_manager.signal_dimension == 0:
            s = Signal(data)
            s.set_signal_type(self.metadata.Signal.signal_type)
        else:
            s = self.__class__(data,
                               axes=self.axes_manager._get_signal_axes_dicts())
        return s

    def __iter__(self):
        # Reset AxesManager iteration index
        self.axes_manager.__iter__()
        return self

    def next(self):
        self.axes_manager.next()
        return self.get_current_signal()

    def __len__(self):
        nitem = int(self.axes_manager.navigation_size)
        nitem = nitem if nitem > 0 else 1
        return nitem

    def as_spectrum(self, spectral_axis, out=None):
        """Return the Signal as a spectrum.

        The chosen spectral axis is moved to the last index in the
        array and the data is made contiguous for effecient
        iteration over spectra.


        Parameters
        ----------
        spectral_axis : {int, complex, str}
            Select the spectral axis to-be using its index or name.

        Examples
        --------
        >>> img = hs.signals.Image(np.ones((3,4,5,6)))
        >>> img
        <Image, title: , dimensions: (4, 3, 6, 5)>
        >>> img.to_spectrum(-1+1j)
        <Spectrum, title: , dimensions: (6, 5, 4, 3)>
        >>> img.to_spectrum(0)
        <Spectrum, title: , dimensions: (6, 5, 3, 4)>

        """
        # Roll the spectral axis to-be to the latex index in the array
        sp = self.rollaxis(spectral_axis, -1 + 3j)
        sp.metadata.Signal.record_by = "spectrum"
        sp._assign_subclass()
        if out is None:
            return sp
        else:
            out.data[:] = sp.data
            out.events.data_changed.trigger()

    def as_image(self, image_axes, out=None):
        """Convert signal to image.

        The chosen image axes are moved to the last indices in the
        array and the data is made contiguous for effecient
        iteration over images.

        Parameters
        ----------
        image_axes : tuple of {int, complex, str}
            Select the image axes. Note that the order of the axes matters
            and it is given in the "natural" i.e. X, Y, Z... order.

        Examples
        --------
        >>> s = hs.signals.Spectrum(np.ones((2,3,4,5)))
        >>> s
        <Spectrum, title: , dimensions: (4, 3, 2, 5)>
        >>> s.as_image((0,1))
        <Image, title: , dimensions: (5, 2, 4, 3)>

        >>> s.to_image((1,2))
        <Image, title: , dimensions: (4, 5, 3, 2)>

        Raises
        ------
        DataDimensionError : when data.ndim < 2

        """
        if self.data.ndim < 2:
            raise DataDimensionError(
                "A Signal dimension must be >= 2 to be converted to an Image")
        axes = (self.axes_manager[image_axes[0]],
                self.axes_manager[image_axes[1]])
        iaxes = [axis.index_in_array for axis in axes]
        im = self.rollaxis(iaxes[0] + 3j, -1 + 3j).rollaxis(
            iaxes[1] - np.argmax(iaxes) + 3j, -2 + 3j)
        im.metadata.Signal.record_by = "image"
        im._assign_subclass()
        if out is None:
            return im
        else:
            out.data[:] = im.data
            out.events.data_changed.trigger()

    def _assign_subclass(self):
        mp = self.metadata
        self.__class__ = hyperspy.io.assign_signal_subclass(
            record_by=mp.Signal.record_by
            if "Signal.record_by" in mp
            else self._record_by,
            signal_type=mp.Signal.signal_type
            if "Signal.signal_type" in mp
            else self._signal_type,
            signal_origin=mp.Signal.signal_origin
            if "Signal.signal_origin" in mp
            else self._signal_origin)
        self.__init__(**self._to_dictionary())

    def set_signal_type(self, signal_type):
        """Set the signal type and change the current class
        accordingly if pertinent.

        The signal_type attribute specifies the kind of data that the signal
        containts e.g. "EELS" for electron energy-loss spectroscopy,
        "PES" for photoemission spectroscopy. There are some methods that are
        only available for certain kind of signals, so setting this
        parameter can enable/disable features.

        Parameters
        ----------
        signal_type : {"EELS", "EDS_TEM", "EDS_SEM", "DielectricFunction"}
            Currently there are special features for "EELS" (electron
            energy-loss spectroscopy), "EDS_TEM" (energy dispersive X-rays of
            thin samples, normally obtained in a transmission electron
            microscope), "EDS_SEM" (energy dispersive X-rays of thick samples,
            normally obtained in a scanning electron microscope) and
            "DielectricFuction". Setting the signal_type to the correct acronym
            is highly advisable when analyzing any signal for which HyperSpy
            provides extra features. Even if HyperSpy does not provide extra
            features for the signal that you are analyzing, it is good practice
            to set signal_type to a value that best describes the data signal
            type.

        """
        self.metadata.Signal.signal_type = signal_type
        self._assign_subclass()

    def set_signal_origin(self, origin):
        """Set the origin of the signal and change the current class
        accordingly if pertinent.

        The signal_origin attribute specifies if the data was obtained
        through experiment or simulation. There are some methods that are
        only available for experimental or simulated data, so setting this
        parameter can enable/disable features.


        Parameters
        ----------
        origin : {'experiment', 'simulation', None, ""}
            None an the empty string mean that the signal origin is uknown.

        Raises
        ------
        ValueError if origin is not 'experiment' or 'simulation'

        """
        if origin not in ['experiment', 'simulation', "", None]:
            raise ValueError("`origin` must be one of: experiment, simulation")
        if origin is None:
            origin = ""
        self.metadata.Signal.signal_origin = origin
        self._assign_subclass()

    def print_summary_statistics(self, formatter="%.3f"):
        """Prints the five-number summary statistics of the data, the mean and
        the standard deviation.

        Prints the mean, standandard deviation (std), maximum (max), minimum
        (min), first quartile (Q1), median and third quartile. nans are
        removed from the calculations.

        Parameters
        ----------
        formatter : bool
           Number formatter.

        See Also
        --------
        get_histogram

        """
        data = self.data
        # To make it work with nans
        data = data[~np.isnan(data)]
        print(underline("Summary statistics"))
        print("mean:\t" + formatter % data.mean())
        print("std:\t" + formatter % data.std())
        print
        print("min:\t" + formatter % data.min())
        print("Q1:\t" + formatter % np.percentile(data,
                                                  25))
        print("median:\t" + formatter % np.median(data))
        print("Q3:\t" + formatter % np.percentile(data,
                                                  75))
        print("max:\t" + formatter % data.max())

    @property
    def is_rgba(self):
        return rgb_tools.is_rgba(self.data)

    @property
    def is_rgb(self):
        return rgb_tools.is_rgb(self.data)

    @property
    def is_rgbx(self):
        return rgb_tools.is_rgbx(self.data)

    def add_marker(self, marker, plot_on_signal=True, plot_marker=True):
        """
        Add a marker to the signal or navigator plot.

        Plot the signal, if not yet plotted

        Parameters
        ----------
        marker: `hyperspy.drawing._markers`
            the marker to add. see `plot.markers`
        plot_on_signal: bool
            If True, add the marker to the signal
            If False, add the marker to the navigator
        plot_marker: bool
            if True, plot the marker

        Examples
        -------
        >>> import scipy.misc
        >>> im = hs.signals.Image(scipy.misc.lena())
        >>> m = hs.plot.markers.rectangle(x1=150, y1=100, x2=400,
        >>>                                  y2=400, color='red')
        >>> im.add_marker(m)

        """
        if self._plot is None:
            self.plot()
        if plot_on_signal:
            self._plot.signal_plot.add_marker(marker)
        else:
            self._plot.navigator_plot.add_marker(marker)
        if plot_marker:
            marker.plot()

    def create_model(self):
        from hyperspy.model import Model
        return Model(self)


# Implement binary operators
for name in (
    # Arithmetic operators
    "__add__",
    "__sub__",
    "__mul__",
    "__floordiv__",
    "__mod__",
    "__divmod__",
    "__pow__",
    "__lshift__",
    "__rshift__",
    "__and__",
    "__xor__",
    "__or__",
    "__div__",
    "__truediv__",
    # Comparison operators
    "__lt__",
    "__le__",
    "__eq__",
    "__ne__",
    "__ge__",
    "__gt__",
):
    exec(
        ("def %s(self, other):\n" % name) +
        ("   return self._binary_operator_ruler(other, \'%s\')\n" %
         name))
    exec("%s.__doc__ = int.%s.__doc__" % (name, name))
    exec("setattr(Signal, \'%s\', %s)" % (name, name))
    # The following commented line enables the operators with swapped
    # operands. They should be defined only for commutative operators
    # but for simplicity we don't support this at all atm.

    # exec("setattr(Signal, \'%s\', %s)" % (name[:2] + "r" + name[2:],
    # name))

# Implement unary arithmetic operations
for name in (
        "__neg__",
        "__pos__",
        "__abs__",
        "__invert__",):
    exec(
        ("def %s(self):" % name) +
        ("   return self._unary_operator_ruler(\'%s\')" % name))
    exec("%s.__doc__ = int.%s.__doc__" % (name, name))
    exec("setattr(Signal, \'%s\', %s)" % (name, name))


class DisconnectedIterator(object):
    """
    Iterator class for iteration through a Signal's navigation axes, but 
    working with a copy of the axes_manager so it doesn't trigger any 
    AxesManager connections, which means the iteration is fast even in 
    interactive mode, and without modifying existing connections.
    
    Signals of the same dimensions can be iterated in parallel by using the
    slices property for its __getitem__() function, either on the signal or on
    the AxesManager.
    """
    def __init__(self, signal):
        self.signal = signal
        self.axes_manager = None
        
    def __iter__(self):
        self.axes_manager = AxesManager(self.signal.axes_manager._get_axes_dicts())
        self.axes_manager.__iter__()
        return self
    
    def next(self):
        try:
            self.axes_manager.next()
        except AttributeError:
            raise StopIteration()
        except StopIteration:
            self.axes_manager = None
            raise
        return self.signal[self.axes_manager._getitem_tuple]
        
    @property
    def slices(self):
        return self.axes_manager._getitem_tuple
    
    
class DataIterator(object):
    """
    Iterator class for fast iteration through a Signal's navigation axes,
    returning its signal axes data. Faster than normal signal iteration since:
    a) No signal copies are made, only a copy of the axes_manager.
    b) No connections to plots, so it is fast even in interactive mode, without
       modifying existing connections on the signal.
       
    Signals of the same dimensions can be iterated in parallel by using the
    slices property for its __getitem__() function, either on the signal or on 
    the AxesManager.
    """
    def __init__(self, signal):
        self.signal = signal
        self.axes_manager = None
        
    def __iter__(self):
        self.axes_manager = AxesManager(self.signal.axes_manager._get_axes_dicts())
        self.axes_manager.__iter__()
        return self
    
    def next(self):
        try:
            self.axes_manager.next()
        except AttributeError:
            raise StopIteration()
        except StopIteration:
            self.axes_manager = None
            raise
        return self.signal.data[self.axes_manager._getitem_tuple]
        
    def set_current(self, data):
        self.signal.data[self.axes_manager._getitem_tuple] = data
        
    @property
    def slices(self):
        return self.axes_manager._getitem_tuple


class SpecialSlicers:

    def __init__(self, signal, isNavigation):
        self.isNavigation = isNavigation
        self.signal = signal

    def __getitem__(self, slices):
        return self.signal.__getitem__(slices, self.isNavigation)

    def __setitem__(self, i, j):
        """x.__setitem__(i, y) <==> x[i]=y
        """
        if isinstance(j, Signal):
            j = j.data
        self.signal.__getitem__(i, self.isNavigation).data[:] = j

    def __len__(self):
        return self.signal.axes_manager.signal_shape[0]<|MERGE_RESOLUTION|>--- conflicted
+++ resolved
@@ -73,12 +73,9 @@
 from hyperspy.misc.utils import underline
 from hyperspy.external.astroML.histtools import histogram
 from hyperspy.drawing.utils import animate_legend
-<<<<<<< HEAD
+from hyperspy.misc.hspy_warnings import VisibleDeprecationWarning
 from hyperspy.events import Events, Event
 from hyperspy.interactive import interactive
-=======
-from hyperspy.misc.hspy_warnings import VisibleDeprecationWarning
->>>>>>> 8065137f
 
 
 class Signal2DTools(object):
@@ -769,13 +766,9 @@
             signal.shift1D(shift_array=shift_array,
                            interpolation_method=interpolation_method,
                            crop=crop,
-<<<<<<< HEAD
                            expand=expand,
-                           fill_value=fill_value)
-=======
                            fill_value=fill_value,
                            show_progressbar=show_progressbar)
->>>>>>> 8065137f
 
     def integrate_in_range(self, signal_range='interactive'):
         """ Sums the spectrum over an energy range, giving the integrated
@@ -1016,12 +1009,8 @@
             smoother.edit_traits()
 
     def _remove_background_cli(
-<<<<<<< HEAD
-            self, signal_range, background_estimator, estimate_background=True):
-=======
             self, signal_range, background_estimator, estimate_background=True,
             show_progressbar=None):
->>>>>>> 8065137f
         from hyperspy.model import Model
         model = Model(self)
         model.append(background_estimator)
@@ -1033,25 +1022,16 @@
                 only_current=False)
         else:
             model.set_signal_range(signal_range[0], signal_range[1])
-<<<<<<< HEAD
-            model.multifit()
-        return self - model.as_signal()
-=======
             model.multifit(show_progressbar=show_progressbar)
         return self - model.as_signal(show_progressbar=show_progressbar)
->>>>>>> 8065137f
 
     def remove_background(
             self,
             signal_range='interactive',
             background_type='PowerLaw',
             polynomial_order=2,
-<<<<<<< HEAD
-            estimate_background=True):
-=======
             estimate_background=True,
             show_progressbar=None):
->>>>>>> 8065137f
         """Remove the background, either in place using a gui or returned as a new
         spectrum using the command line.
 
@@ -1071,12 +1051,9 @@
             If True, estimate the background. If False, the signal is fitted
             using a full model. This is slower compared to the estimation but
             possibly more accurate.
-<<<<<<< HEAD
-=======
         show_progressbar : None or bool
             If True, display a progress bar. If None the default is set in
             `preferences`.
->>>>>>> 8065137f
 
         Examples
         --------
@@ -1118,12 +1095,8 @@
                     " not recognized")
 
             spectra = self._remove_background_cli(
-<<<<<<< HEAD
-                signal_range, background_estimator, estimate_background)
-=======
                 signal_range, background_estimator, estimate_background,
                 show_progressbar=show_progressbar)
->>>>>>> 8065137f
             return spectra
 
     @interactive_range_selector
