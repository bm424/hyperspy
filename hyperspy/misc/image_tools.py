--- conflicted
+++ resolved
@@ -155,16 +155,11 @@
             im[:] = sp.signal.medfilt(im)
         if sobel is True:
             im[:] = sobel_filter(im)
-<<<<<<< HEAD
-    phase_correlation, image_product = fft_correlation(
-        ref, image, normalize=normalize_corr)
-=======
         if hanning is True:
             im *= hanning2d(*im.shape)
 
-    phase_correlation = fft_correlation(ref, image,
-                                        normalize=normalize_corr)
->>>>>>> 660fa02b
+	phase_correlation, image_product = fft_correlation(
+        ref, image, normalize=normalize_corr)
 
     # Estimate the shift by getting the coordinates of the maximum
     argmax = np.unravel_index(np.argmax(phase_correlation),
