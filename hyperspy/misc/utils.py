--- conflicted
+++ resolved
@@ -1641,9 +1641,7 @@
     return [ary.reshape((1,) * (max_len - len(ary.shape)) + ary.shape)
             for ary in args]
 
-<<<<<<< HEAD
-
-=======
+
 def stack(self):
     """
     Transform a list of signals into a single signal with one more 
@@ -1691,7 +1689,7 @@
         del obj
         i+=1
     return signal
->>>>>>> ddcc5a66
+
                     
     
     
