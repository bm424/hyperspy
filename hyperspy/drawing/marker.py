# -*- coding: utf-8 -*-
# Copyright 2007-2011 The Hyperspy developers
#
# This file is part of  Hyperspy.
#
#  Hyperspy is free software: you can redistribute it and/or modify
# it under the terms of the GNU General Public License as published by
# the Free Software Foundation, either version 3 of the License, or
# (at your option) any later version.
#
#  Hyperspy is distributed in the hope that it will be useful,
# but WITHOUT ANY WARRANTY; without even the implied warranty of
# MERCHANTABILITY or FITNESS FOR A PARTICULAR PURPOSE.  See the
# GNU General Public License for more details.
#
# You should have received a copy of the GNU General Public License
# along with  Hyperspy.  If not, see <http://www.gnu.org/licenses/>.

import numpy as np
import matplotlib.pyplot as plt


class Marker(object):

    """Marker that can be added to a figure

    Attributes
    ----------

    type : {'line','text','pointer'}
        Select the type of markers
    orientation : {None,'v','h'}
        Orientation for lines. 'v' is vertical, 'h' is horizontal.
    marker_properties : dictionary
        Accepts a dictionary of valid (i.e. recognized by mpl.plot)
        containing valid line properties. In addition it understands
        the keyword `type` that can take the following values:
        {'line','text'}

    Methods
    -------
    set_marker_properties
        Enables setting the line_properties attribute using keyword
        arguments.

    set_data
        Set the data in a structured array.
        For type='line', 'x1','y1','x2','y2' can be defined
        For type='text', 'x1','y1','text' can be defined
        For type='pointer', 'x1','y1','size' can be defined



    """

    def __init__(self):
        # Data attributes
        self.data = None
        self.axes_manager = None
        self.auto_update = True

        # Properties
        self.marker = None
        self.orientation = None
        self._marker_properties = {}
        self.type = "line"

    @property
    def type(self):
        return self._type

    @type.setter
    def type(self, value):
        lp = {}
        if value == 'text':
            lp['color'] = 'black'
            lp['linewidth'] = None
        elif value == 'line':
            lp['linewidth'] = 1
            lp['color'] = 'black'
        elif value == 'pointer':
            lp['color'] = 'black'
            lp['linewidth'] = None
            #lp['pickradius'] = 5.0
        else:
            raise ValueError(
                "`type` must be one of "
                "{\'line\',\'text\',\'pointer\'}"
                "but %s was given" % value)
        self._type = value
        self.marker_properties = lp

    @property
    def marker_properties(self):
        return self._marker_properties

    @marker_properties.setter
    def marker_properties(self, kwargs):
        if 'type' in kwargs:
            self.type = kwargs['type']
            del kwargs['type']

        for key, item in kwargs.iteritems():
            if item is None and key in self._marker_properties:
                del self._marker_properties[key]
            else:
                self._marker_properties[key] = item
        if self.marker is not None:
            plt.setp(self.marker, **self.marker_properties)
            try:
                # self.ax.figure.canvas.draw()
                self.ax.hspy_fig._draw_animated()
            except:
                pass

    def set_marker_properties(self, **kwargs):
        self.marker_properties = kwargs

    def plot(self):
        data = self.data
        if self.type == 'text':
            indices = self.axes_manager.indices[::-1]
            self.marker = self.ax.text(self.get_data_position('x1'),
                                       self.get_data_position(
                                           'y1'), self.get_data_position('text'),
                                       **self.marker_properties)
        elif self.type == 'line':
            self.marker = self.ax.vlines(0, 0, 1,
                                         **self.marker_properties)
            self.set_line_segment()
        elif self.type == 'pointer':
            self.marker = self.ax.scatter(self.get_data_position('x1'),
                                          self.get_data_position(
                                              'y1'),
                                          **self.marker_properties)
            if self.get_data_position('size') is None:
                self.set_data(size=20)
                data = self.data
            self.marker._sizes = [self.get_data_position('size')]

        self.marker.set_animated(True)
        self.axes_manager.connect(self.update)
        try:
            self.ax.hspy_fig._draw_animated()
            # self.ax.figure.canvas.draw()
        except:
            pass

    def set_data(self, x1=None, y1=None,
                 x2=None, y2=None, text=None, size=None):
        self.data = np.array((np.array(x1), np.array(y1),
                              np.array(x2), np.array(y2),
                              np.array(text), np.array(size)),
                             dtype=[('x1', object), ('y1', object),
                                    ('x2', object), ('y2', object),
                                    ('text', object), ('size', object)])

    def get_data_position(self, ind):
        data = self.data
        indices = self.axes_manager.indices[::-1]
        if data[ind].item()[()] is None:
            return None
        elif hasattr(data[ind].item()[()], "__iter__"):
            return data[ind].item()[indices]
        else:
            return data[ind].item()[()]

    def set_line_segment(self):
        segments = self.marker.get_segments()
        if self.orientation is None:
            segments[0][0, 0] = self.get_data_position('x1')
            segments[0][0, 1] = self.get_data_position('y1')
            segments[0][1, 0] = self.get_data_position('x2')
            segments[0][1, 1] = self.get_data_position('y2')
        elif 'v' in self.orientation:
            segments[0][0, 0] = self.get_data_position('x1')
            segments[0][1, 0] = segments[0][0, 0]
            if self.get_data_position('y1') is None:
                segments[0][0, 1] = plt.getp(self.marker.axes, 'ylim')[0]
            else:
                segments[0][0, 1] = self.get_data_position('y1')
            if self.get_data_position('y2') is None:
                segments[0][1, 1] = plt.getp(self.marker.axes, 'ylim')[1]
            else:
                segments[0][1, 1] = self.get_data_position('y2')
        elif 'h' in self.orientation:
            segments[0][0, 1] = self.get_data_position('y1')
            segments[0][1, 1] = segments[0][0, 1]
            if self.get_data_position('x1') is None:
                segments[0][0, 0] = plt.getp(self.marker.axes, 'xlim')[0]
            else:
                segments[0][0, 0] = self.get_data_position('x1')
            if self.get_data_position('x2') is None:
                segments[0][1, 0] = plt.getp(self.marker.axes, 'xlim')[1]
            else:
                segments[0][1, 0] = self.get_data_position('x2')
        self.marker.set_segments(segments)

    def close(self):
        try:
            self.marker.remove()
<<<<<<< HEAD
=======
            # m.ax.figure.canvas.draw()
            self.ax.hspy_fig._draw_animated()
>>>>>>> 4e7fdd98
        except:
            pass

    def update(self):
        """Update the current spectrum figure"""
        data = self.data
        if self.auto_update is False:
            return
        if self.type == 'text':
            self.marker.set_position([self.get_data_position('x1'),
                                      self.get_data_position('y1')])
            self.marker.set_text(self.get_data_position('text'))
        elif self.type == 'line':
<<<<<<< HEAD
            self.set_line_segment()
=======
            self.set_line_segment()
        elif self.type == 'pointer':
            self.marker.set_offsets([self.get_data_position('x1'),
                                     self.get_data_position('y1')])
            self.marker._sizes = [self.get_data_position('size')]
        try:
            # self.ax.figure.canvas.draw()
            self.ax.hspy_fig._draw_animated()
        except:
            pass
>>>>>>> 4e7fdd98
<|MERGE_RESOLUTION|>--- conflicted
+++ resolved
@@ -199,11 +199,8 @@
     def close(self):
         try:
             self.marker.remove()
-<<<<<<< HEAD
-=======
             # m.ax.figure.canvas.draw()
             self.ax.hspy_fig._draw_animated()
->>>>>>> 4e7fdd98
         except:
             pass
 
@@ -217,9 +214,6 @@
                                       self.get_data_position('y1')])
             self.marker.set_text(self.get_data_position('text'))
         elif self.type == 'line':
-<<<<<<< HEAD
-            self.set_line_segment()
-=======
             self.set_line_segment()
         elif self.type == 'pointer':
             self.marker.set_offsets([self.get_data_position('x1'),
@@ -230,4 +224,3 @@
             self.ax.hspy_fig._draw_animated()
         except:
             pass
->>>>>>> 4e7fdd98
