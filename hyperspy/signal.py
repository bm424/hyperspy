--- conflicted
+++ resolved
@@ -75,12 +75,9 @@
 from hyperspy.external.astroML.histtools import histogram
 from hyperspy.drawing.utils import animate_legend
 from hyperspy.misc.hspy_warnings import VisibleDeprecationWarning
-<<<<<<< HEAD
+from hyperspy.misc.slicing import SpecialSlicers, FancySlicing
 from hyperspy.events import Events, Event
 from hyperspy.interactive import interactive
-=======
-from hyperspy.misc.slicing import SpecialSlicers, FancySlicing
->>>>>>> 401a1799
 
 
 class Signal2DTools(object):
@@ -2651,16 +2648,11 @@
         self._plot = None
         self.signal_callback = None
         self.auto_replot = True
-<<<<<<< HEAD
-        self.inav = SpecialSlicers(self, True)
-        self.isig = SpecialSlicers(self, False)
+        self.inav = SpecialSlicersSignal(self, True)
+        self.isig = SpecialSlicersSignal(self, False)
         self.events = Events()
         self.events.data_changed = Event()
         self.events.axes_changed = Event()
-=======
-        self.inav = SpecialSlicersSignal(self, True)
-        self.isig = SpecialSlicersSignal(self, False)
->>>>>>> 401a1799
 
     def _create_metadata(self):
         self.metadata = DictionaryTreeBrowser()
@@ -5057,7 +5049,6 @@
         ("def %s(self):" % name) +
         ("   return self._unary_operator_ruler(\'%s\')" % name))
     exec("%s.__doc__ = int.%s.__doc__" % (name, name))
-<<<<<<< HEAD
     exec("setattr(Signal, \'%s\', %s)" % (name, name))
 
 
@@ -5134,25 +5125,3 @@
     def slices(self):
         return self.axes_manager._getitem_tuple
 
-
-class SpecialSlicers:
-
-    def __init__(self, signal, isNavigation):
-        self.isNavigation = isNavigation
-        self.signal = signal
-
-    def __getitem__(self, slices):
-        return self.signal.__getitem__(slices, self.isNavigation)
-
-    def __setitem__(self, i, j):
-        """x.__setitem__(i, y) <==> x[i]=y
-        """
-        if isinstance(j, Signal):
-            j = j.data
-        self.signal.__getitem__(i, self.isNavigation).data[:] = j
-
-    def __len__(self):
-        return self.signal.axes_manager.signal_shape[0]
-=======
-    exec("setattr(Signal, \'%s\', %s)" % (name, name))
->>>>>>> 401a1799
