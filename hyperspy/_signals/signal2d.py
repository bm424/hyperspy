# -*- coding: utf-8 -*-
# Copyright 2007-2016 The HyperSpy developers
#
# This file is part of  HyperSpy.
#
#  HyperSpy is free software: you can redistribute it and/or modify
# it under the terms of the GNU General Public License as published by
# the Free Software Foundation, either version 3 of the License, or
# (at your option) any later version.
#
#  HyperSpy is distributed in the hope that it will be useful,
# but WITHOUT ANY WARRANTY; without even the implied warranty of
# MERCHANTABILITY or FITNESS FOR A PARTICULAR PURPOSE.  See the
# GNU General Public License for more details.
#
# You should have received a copy of the GNU General Public License
# along with  HyperSpy.  If not, see <http://www.gnu.org/licenses/>.

import matplotlib.pyplot as plt
import numpy as np
import numpy.ma as ma
import scipy as sp
import scipy.ndimage as ndi
from IPython.display import display
import warnings
from scipy.fftpack import fftn, ifftn
import copy

from hyperspy.defaults_parser import preferences
from hyperspy.external.progressbar import progressbar
from hyperspy.misc.math_tools import symmetrize, antisymmetrize
from hyperspy.signal import BaseSignal
from hyperspy._signals.common_signal2d import CommonSignal2D
from hyperspy.docstrings.plot import BASE_PLOT_DOCSTRING, PLOT2D_DOCSTRING, KWARGS_DOCSTRING

from hyperspy.clustering.clusters import ClusterTools

def shift_image(im, shift, interpolation_order=1, fill_value=np.nan):
    fractional, integral = np.modf(shift)
    if fractional.any():
        order = interpolation_order
    else:
        # Disable interpolation
        order = 0
    im[:] = sp.ndimage.shift(im, shift, cval=fill_value, order=order)


def triu_indices_minus_diag(n):
    """Returns the indices for the upper-triangle of an (n, n) array
    excluding its diagonal

    Parameters
    ----------
    n : int
        The length of the square array

    """
    ti = np.triu_indices(n)
    isnotdiag = ti[0] != ti[1]
    return ti[0][isnotdiag], ti[1][isnotdiag]


def hanning2d(M, N):
    """
    A 2D hanning window created by outer product.
    """
    return np.outer(np.hanning(M), np.hanning(N))


def sobel_filter(im):
    sx = sp.ndimage.sobel(im, axis=0, mode='constant')
    sy = sp.ndimage.sobel(im, axis=1, mode='constant')
    sob = np.hypot(sx, sy)
    return sob


def fft_correlation(in1, in2, normalize=False):
    """Correlation of two N-dimensional arrays using FFT.

    Adapted from scipy's fftconvolve.

    Parameters
    ----------
    in1, in2 : array
    normalize: bool
        If True performs phase correlation

    """
    s1 = np.array(in1.shape)
    s2 = np.array(in2.shape)
    size = s1 + s2 - 1
    # Use 2**n-sized FFT
    fsize = 2 ** np.ceil(np.log2(size))
    IN1 = fftn(in1, fsize)
    IN1 *= fftn(in2, fsize).conjugate()
    if normalize is True:
        ret = ifftn(np.nan_to_num(IN1 / np.absolute(IN1))).real.copy()
    else:
        ret = ifftn(IN1).real.copy()
    del IN1
    return ret


def estimate_image_shift(ref, image, roi=None, sobel=True,
                         medfilter=True, hanning=True, plot=False,
                         dtype='float', normalize_corr=False,):
    """Estimate the shift in a image using phase correlation

    This method can only estimate the shift by comparing
    bidimensional features that should not change the position
    in the given axis. To decrease the memory usage, the time of
    computation and the accuracy of the results it is convenient
    to select a region of interest by setting the roi keyword.

    Parameters
    ----------

    roi : tuple of ints (top, bottom, left, right)
         Define the region of interest
    sobel : bool
        apply a sobel filter for edge enhancement
    medfilter :  bool
        apply a median filter for noise reduction
    hanning : bool
        Apply a 2d hanning filter
    plot : bool
        If True plots the images after applying the filters and
        the phase correlation
    reference : \'current\' | \'cascade\'
        If \'current\' (default) the image at the current
        coordinates is taken as reference. If \'cascade\' each image
        is aligned with the previous one.
    dtype : str or dtype
        Typecode or data-type in which the calculations must be
        performed.

    normalize_corr : bool
        If True use phase correlation instead of standard correlation

    Returns
    -------

    shifts: np.array
        containing the estimate shifts
    max_value : float
        The maximum value of the correlation

    """
    # Make a copy of the images to avoid modifying them
    ref = ref.copy().astype(dtype)
    image = image.copy().astype(dtype)
    if roi is not None:
        top, bottom, left, right = roi
    else:
        top, bottom, left, right = [None, ] * 4

    # Select region of interest
    ref = ref[top:bottom, left:right]
    image = image[top:bottom, left:right]

    # Apply filters
    for im in (ref, image):
        if hanning is True:
            im *= hanning2d(*im.shape)
        if medfilter is True:
            im[:] = sp.signal.medfilt(im)
        if sobel is True:
            im[:] = sobel_filter(im)

    phase_correlation = fft_correlation(ref, image,
                                        normalize=normalize_corr)

    # Estimate the shift by getting the coordinates of the maximum
    argmax = np.unravel_index(np.argmax(phase_correlation),
                              phase_correlation.shape)
    threshold = (phase_correlation.shape[0] / 2 - 1,
                 phase_correlation.shape[1] / 2 - 1)
    shift0 = argmax[0] if argmax[0] < threshold[0] else  \
        argmax[0] - phase_correlation.shape[0]
    shift1 = argmax[1] if argmax[1] < threshold[1] else \
        argmax[1] - phase_correlation.shape[1]
    max_val = phase_correlation.max()

    # Plot on demand
    if plot is True:
        f, axarr = plt.subplots(1, 3)
        axarr[0].imshow(ref)
        axarr[1].imshow(image)
        axarr[2].imshow(phase_correlation)
        axarr[0].set_title('Reference')
        axarr[1].set_title('Signal2D')
        axarr[2].set_title('Phase correlation')
        plt.show()
    # Liberate the memory. It is specially necessary if it is a
    # memory map
    del ref
    del image

    return -np.array((shift0, shift1)), max_val


class Signal2D(BaseSignal, ClusterTools, CommonSignal2D):

    """
    """

    _record_by = "image"

    def __init__(self, *args, **kw):
        super().__init__(*args, **kw)
        if self.metadata._HyperSpy.Folding.signal_unfolded:
            self.axes_manager.set_signal_dimension(1)
        else:
            self.axes_manager.set_signal_dimension(2)

    def plot(self,
             colorbar=True,
             scalebar=True,
             scalebar_color="white",
             axes_ticks=None,
             saturated_pixels=0,
             vmin=None,
             vmax=None,
             no_nans=False,
             centre_colormap="auto",
             **kwargs
             ):
        """%s
        %s
        %s

        """
        super(Signal2D, self).plot(
            colorbar=colorbar,
            scalebar=scalebar,
            scalebar_color=scalebar_color,
            axes_ticks=axes_ticks,
            saturated_pixels=saturated_pixels,
            vmin=vmin,
            vmax=vmax,
            no_nans=no_nans,
            centre_colormap=centre_colormap,
            **kwargs
        )
    plot.__doc__ %= BASE_PLOT_DOCSTRING, PLOT2D_DOCSTRING, KWARGS_DOCSTRING

    def create_model(self, dictionary=None):
        """Create a model for the current signal
        Parameters
        __________
        dictionary : {None, dict}, optional
            A dictionary to be used to recreate a model. Usually generated using
            :meth:`hyperspy.model.as_dictionary`
        Returns
        -------
        A Model class
        """
        from hyperspy.models.model2d import Model2D
        return Model2D(self, dictionary=dictionary)

    def estimate_shift2D(self,
                         reference='current',
                         correlation_threshold=None,
                         chunk_size=30,
                         roi=None,
                         normalize_corr=False,
                         sobel=True,
                         medfilter=True,
                         hanning=True,
                         plot=False,
                         dtype='float',
                         show_progressbar=None):
        """Estimate the shifts in a image using phase correlation
        This method can only estimate the shift by comparing
        bidimensional features that should not change position
        between frames. To decrease the memory usage, the time of
        computation and the accuracy of the results it is convenient
        to select a region of interest by setting the roi keyword.
        Parameters
        ----------
        reference : {'current', 'cascade' ,'stat'}
            If 'current' (default) the image at the current
            coordinates is taken as reference. If 'cascade' each image
            is aligned with the previous one. If 'stat' the translation
            of every image with all the rest is estimated and by
            performing statistical analysis on the result the
            translation is estimated.
        correlation_threshold : {None, 'auto', float}
            This parameter is only relevant when `reference` is 'stat'.
            If float, the shift estimations with a maximum correlation
            value lower than the given value are not used to compute
            the estimated shifts. If 'auto' the threshold is calculated
            automatically as the minimum maximum correlation value
            of the automatically selected reference image.
        chunk_size: {None, int}
            If int and `reference`=='stat' the number of images used
            as reference are limited to the given value.
        roi : tuple of ints or floats (left, right, top bottom)
             Define the region of interest. If int(float) the position
             is given axis index(value).
        sobel : bool
            apply a sobel filter for edge enhancement
        medfilter :  bool
            apply a median filter for noise reduction
        hanning : bool
            Apply a 2d hanning filter
        plot : bool
            If True plots the images after applying the filters and
            the phase correlation
        dtype : str or dtype
            Typecode or data-type in which the calculations must be
            performed.
        show_progressbar : None or bool
            If True, display a progress bar. If None the default is set in
            `preferences`.
        Returns
        -------
        list of applied shifts
        Notes
        -----
        The statistical analysis approach to the translation estimation
        when using `reference`='stat' roughly follows [1]_ . If you use
        it please cite their article.
        References
        ----------
        .. [1] Schaffer, Bernhard, Werner Grogger, and Gerald
        Kothleitner. “Automated Spatial Drift Correction for EFTEM
        Signal2D Series.”
        Ultramicroscopy 102, no. 1 (December 2004): 27–36.
        """
        if show_progressbar is None:
            show_progressbar = preferences.General.show_progressbar
        self._check_signal_dimension_equals_two()
        if roi is not None:
            # Get the indices of the roi
            yaxis = self.axes_manager.signal_axes[1]
            xaxis = self.axes_manager.signal_axes[0]
            roi = tuple([xaxis._get_index(i) for i in roi[2:]] +
                        [yaxis._get_index(i) for i in roi[:2]])

        ref = None if reference == 'cascade' else \
            self.__call__().copy()
        shifts = []
        nrows = None
        images_number = self.axes_manager._max_index + 1
        if reference == 'stat':
            nrows = images_number if chunk_size is None else \
                min(images_number, chunk_size)
            pcarray = ma.zeros((nrows, self.axes_manager._max_index + 1,
                                ),
                               dtype=np.dtype([('max_value', np.float),
                                               ('shift', np.int32,
                                                (2,))]))
            nshift, max_value = estimate_image_shift(
                self(),
                self(),
                roi=roi,
                sobel=sobel,
                medfilter=medfilter,
                hanning=hanning,
                normalize_corr=normalize_corr,
                plot=plot,
                dtype=dtype)
            np.fill_diagonal(pcarray['max_value'], max_value)
            pbar_max = nrows * images_number
        else:
            pbar_max = images_number

        # Main iteration loop. Fills the rows of pcarray when reference
        # is stat
        with progressbar(total=pbar_max,
                         disable=not show_progressbar,
                         leave=True) as pbar:
            for i1, im in enumerate(self._iterate_signal()):
                if reference in ['current', 'cascade']:
                    if ref is None:
                        ref = im.copy()
                        shift = np.array([0, 0])
                    nshift, max_val = estimate_image_shift(
                        ref, im, roi=roi, sobel=sobel, medfilter=medfilter,
                        hanning=hanning, plot=plot,
                        normalize_corr=normalize_corr, dtype=dtype)
                    if reference == 'cascade':
                        shift += nshift
                        ref = im.copy()
                    else:
                        shift = nshift
                    shifts.append(shift.copy())
                    pbar.update(1)
                elif reference == 'stat':
                    if i1 == nrows:
                        break
                    # Iterate to fill the columns of pcarray
                    for i2, im2 in enumerate(
                            self._iterate_signal()):
                        if i2 > i1:
                            nshift, max_value = estimate_image_shift(
                                im,
                                im2,
                                roi=roi,
                                sobel=sobel,
                                medfilter=medfilter,
                                hanning=hanning,
                                normalize_corr=normalize_corr,
                                plot=plot,
                                dtype=dtype)

                            pcarray[i1, i2] = max_value, nshift
                        del im2
                        pbar.update(1)
                    del im
        if reference == 'stat':
            # Select the reference image as the one that has the
            # higher max_value in the row
            sqpcarr = pcarray[:, :nrows]
            sqpcarr['max_value'][:] = symmetrize(sqpcarr['max_value'])
            sqpcarr['shift'][:] = antisymmetrize(sqpcarr['shift'])
            ref_index = np.argmax(pcarray['max_value'].min(1))
            self.ref_index = ref_index
            shifts = (pcarray['shift'] +
                      pcarray['shift'][ref_index, :nrows][:, np.newaxis])
            if correlation_threshold is not None:
                if correlation_threshold == 'auto':
                    correlation_threshold = \
                        (pcarray['max_value'].min(0)).max()
                    _logger.info("Correlation threshold = %1.2f",
                                 correlation_threshold)
                shifts[pcarray['max_value'] <
                       correlation_threshold] = ma.masked
                shifts.mask[ref_index, :] = False

            shifts = shifts.mean(0)
        else:
            shifts = np.array(shifts)
            del ref
        return shifts

    def align2D(self, crop=True, fill_value=np.nan, shifts=None, expand=False,
                roi=None,
                sobel=True,
                medfilter=True,
                hanning=True,
                plot=False,
                normalize_corr=False,
                reference='current',
                dtype='float',
                correlation_threshold=None,
                chunk_size=30,
                interpolation_order=1):
        """Align the images in place using user provided shifts or by
        estimating the shifts.
        Please, see `estimate_shift2D` docstring for details
        on the rest of the parameters not documented in the following
        section
        Parameters
        ----------
        crop : bool
            If True, the data will be cropped not to include regions
            with missing data
        fill_value : int, float, nan
            The areas with missing data are filled with the given value.
            Default is nan.
        shifts : None or list of tuples
            If None the shifts are estimated using
            `estimate_shift2D`.
        expand : bool
            If True, the data will be expanded to fit all data after alignment.
            Overrides `crop`.
        interpolation_order: int, default 1.
            The order of the spline interpolation. Default is 1, linear
            interpolation.
        Returns
        -------
        shifts : np.array
            The shifts are returned only if `shifts` is None
        Notes
        -----
        The statistical analysis approach to the translation estimation
        when using `reference`='stat' roughly follows [1]_ . If you use
        it please cite their article.
        References
        ----------
        .. [1] Schaffer, Bernhard, Werner Grogger, and Gerald
        Kothleitner. “Automated Spatial Drift Correction for EFTEM
        Signal2D Series.”
        Ultramicroscopy 102, no. 1 (December 2004): 27–36.
        """
        self._check_signal_dimension_equals_two()
        if shifts is None:
            shifts = self.estimate_shift2D(
                roi=roi,
                sobel=sobel,
                medfilter=medfilter,
                hanning=hanning,
                plot=plot,
                reference=reference,
                dtype=dtype,
                correlation_threshold=correlation_threshold,
                normalize_corr=normalize_corr,
                chunk_size=chunk_size)
            return_shifts = True
        else:
            return_shifts = False
        if not np.any(shifts):
            # The shift array if filled with zeros, nothing to do.
            return

        if expand:
            # Expand to fit all valid data
            left, right = (int(np.floor(shifts[:, 1].min())) if
                           shifts[:, 1].min() < 0 else 0,
                           int(np.ceil(shifts[:, 1].max())) if
                           shifts[:, 1].max() > 0 else 0)
            top, bottom = (int(np.floor(shifts[:, 0].min())) if
                           shifts[:, 0].min() < 0 else 0,
                           int(np.ceil(shifts[:, 0].max())) if
                           shifts[:, 0].max() > 0 else 0)
            xaxis = self.axes_manager.signal_axes[0]
            yaxis = self.axes_manager.signal_axes[1]
            padding = []
            for i in range(self.data.ndim):
                if i == xaxis.index_in_array:
                    padding.append((right, -left))
                elif i == yaxis.index_in_array:
                    padding.append((bottom, -top))
                else:
                    padding.append((0, 0))
            self.data = np.pad(self.data, padding, mode='constant',
                               constant_values=(fill_value,))
            if left < 0:
                xaxis.offset += left * xaxis.scale
            if np.any((left < 0, right > 0)):
                xaxis.size += right - left
            if top < 0:
                yaxis.offset += top * yaxis.scale
            if np.any((top < 0, bottom > 0)):
                yaxis.size += bottom - top

        # Translate with sub-pixel precision if necesary
        for im, shift in zip(self._iterate_signal(),
                             shifts):
            if np.any(shift):
                shift_image(im, -shift,
                            fill_value=fill_value,
                            interpolation_order=interpolation_order)
                del im

        if crop and not expand:
            # Crop the image to the valid size
            shifts = -shifts
            bottom, top = (int(np.floor(shifts[:, 0].min())) if
                           shifts[:, 0].min() < 0 else None,
                           int(np.ceil(shifts[:, 0].max())) if
                           shifts[:, 0].max() > 0 else 0)
            right, left = (int(np.floor(shifts[:, 1].min())) if
                           shifts[:, 1].min() < 0 else None,
                           int(np.ceil(shifts[:, 1].max())) if
                           shifts[:, 1].max() > 0 else 0)
            self.crop_image(top, bottom, left, right)
            shifts = -shifts

        self.events.data_changed.trigger(obj=self)
        if return_shifts:
            return shifts

    def crop_image(self, top=None, bottom=None,
                   left=None, right=None):
        """Crops an image in place.

        top, bottom, left, right : int or float

            If int the values are taken as indices. If float the values are
            converted to indices.

        See also:
        ---------
        crop

        """
        self._check_signal_dimension_equals_two()
        self.crop(self.axes_manager.signal_axes[1].index_in_axes_manager,
                  top,
                  bottom)
        self.crop(self.axes_manager.signal_axes[0].index_in_axes_manager,
                  left,
                  right)

    def add_ramp(self, ramp_x, ramp_y, offset=0):
        """Add a linear ramp to the signal.

        Parameters
        ----------
        ramp_x: float
            Slope of the ramp in x-direction.
        ramp_y: float
            Slope of the ramp in y-direction.
        offset: float, optional
            Offset of the ramp at the signal fulcrum.
        Notes
        -----
            The fulcrum of the linear ramp is at the origin and the slopes are given in units of
            the axis with the according scale taken into account. Both are available via the
            `axes_manager` of the signal.

        """
        yy, xx = np.indices(self.axes_manager._signal_shape_in_array)
        ramp = offset * np.ones(self.data.shape, dtype=self.data.dtype)
        ramp += ramp_x * xx
        ramp += ramp_y * yy
        self.data += ramp

    def find_peaks2D(self, method='skimage', *args, **kwargs):
        """Find peaks in a 2D signal/image.
        Function to locate the positive peaks in an image using various, user
        specified, methods. Returns a structured array containing the peak
        positions.
        Parameters
        ---------
        method : str
                 Select peak finding algorithm to implement. Available methods
                 are:
                     'max' - simple local maximum search
                     'skimage' - call the peak finder implemented in
                                 scikit-image which uses a maximum filter
                     'minmax' - finds peaks by comparing maximum filter results
                                with minimum filter, calculates centers of mass
                     'zaefferer' - based on gradient thresholding and refinement
                                   by local region of interest optimisation
                     'stat' - statistical approach requiring no free params.
                     'massiel' - finds peaks in each direction and compares the
                                 positions where these coincide.
                     'laplacian_of_gaussians' - a blob finder implemented in
                                                `scikit-image` which uses the
                                                laplacian of Gaussian matrices
                                                approach.
                     'difference_of_gaussians' - a blob finder implemented in
                                                 `scikit-image` which uses
                                                 the difference of Gaussian
                                                 matrices approach.
        *args : associated with above methods
        **kwargs : associated with above methods.
        Returns
        -------
        peaks: structured array of shape _navigation_shape_in_array in which
               each cell contains an array with dimensions (npeaks, 2) that
               contains the x, y coordinates of peaks found in each image.
        """
        arr_shape = (self.axes_manager._navigation_shape_in_array
                     if self.axes_manager.navigation_size > 0
                     else [1, ])
        peaks = np.zeros(arr_shape, dtype=object)
        for z, indices in zip(self._iterate_signal(),
                              self.axes_manager._array_indices_generator()):
            if method == 'skimage':
                peaks[indices] = peak_local_max(z, *args, **kwargs)
            elif method == 'max':
<<<<<<< HEAD
                peaks[indices] = Max().find_peaks(z, **kwargs)
            elif method == 'minmax':
                peaks[indices] = MinMax().find_peaks(z, **kwargs)
            elif method == 'zaefferer':
                peaks[indices] = Zaefferer().find_peaks(z, **kwargs)
            elif method == 'stat':
                peaks[indices] = Stat().find_peaks(z, **kwargs)
            elif method == 'laplacian_of_gaussians':
                peaks[indices] = LaplacianOfGaussians().find_peaks(z, **kwargs)
            elif method == 'difference_of_gaussians':
                peaks[indices] = DifferenceOfGaussians().find_peaks(z, **kwargs)
=======
                peaks[indices] = find_peaks_max(z, **kwargs)
            elif method == 'minmax':
                peaks[indices] = find_peaks_minmax(z, **kwargs)
            elif method == 'zaefferer':
                peaks[indices] = find_peaks_zaefferer(z, **kwargs)
            elif method == 'stat':
                peaks[indices] = find_peaks_stat(z, **kwargs)
            elif method == 'laplacian_of_gaussians':
                peaks[indices] = find_peaks_log(z, **kwargs)
            elif method == 'difference_of_gaussians':
                peaks[indices] = find_peaks_dog(z, **kwargs)
>>>>>>> 21d54652
            else:
                raise NotImplementedError("The method `{}` is not implemented. "
                                          "See documentation for available "
                                          "implementations.".format(method))

        return peaks

    def find_peaks2D_interactive(self):
<<<<<<< HEAD
=======
        from hyperspy.gui import peakfinder2D
>>>>>>> 21d54652
        """
        Find peaks using an interactive tool.

        Notes
        -----
        Requires `ipywidgets` and `traitlets` to be installed.

        """
<<<<<<< HEAD
        peakfinder = PeakFinder2D()
        peakfinder.interactive(self)
        return peakfinder.current_method


class PeakFinder2D(object):

    params = []
    values = []
    nopeaks = np.array([[np.nan, np.nan]])

    def __init__(self):

        self.signal = None
        self.indices = None
        self.ax = None
        self.param_container = None
        self.methods = {c.__name__: c() for c in
                        self.__class__.__subclasses__()}
        self.method = "DifferenceOfGaussians"
        for param, default in zip(self.params, self.values):
            setattr(self, param, default)

    def interactive(self, signal):
        self.signal = signal
        self.indices = self.signal.axes_manager.indices
        self.plot()
        self.create_choices_widget()
        self.create_navigator()
        self.create_param_widgets()

    @property
    def current_method(self):
        return self.methods[self.method]

    def get_default_params(self, **kwargs):
        for param in self.params:
            if param not in kwargs:
                kwargs[param] = getattr(self, param)
        return kwargs

    def create_navigator(self):
        import ipywidgets as ipyw
        container = ipyw.HBox()
        if self.signal.axes_manager.navigation_dimension == 2:
            container = self.create_navigator_2d()
        elif self.signal.axes_manager.navigation_dimension == 1:
            container = self.create_navigator_1d()
        display(container)

    def create_navigator_1d(self):
        import ipywidgets as ipyw
        x_min, x_max = 0, self.signal.axes_manager.navigation_size - 1
        x_text = ipyw.BoundedIntText(value=self.indices[0],
                                description="Coordinate", min=x_min,
                                max=x_max, layout=ipyw.Layout(flex='0 1 auto',
                                                         width='auto'))
        randomize = ipyw.Button(description="Randomize",
                           layout=ipyw.Layout(flex='0 1 auto', width='auto'))
        container = ipyw.HBox((x_text, randomize))

        def on_index_change(change):
            self.indices = (x_text.value,)
            self.replot_image()

        def on_randomize(change):
            from random import randint
            x = randint(x_min, x_max)
            x_text.value = x

        x_text.observe(on_index_change, names='value')
        randomize.on_click(on_randomize)
        return container

    def create_navigator_2d(self):
        import ipywidgets as ipyw
        x_min, y_min = 0, 0
        x_max, y_max = self.signal.axes_manager.navigation_shape
        x_max -= 1
        y_max -= 1
        x_text = ipyw.BoundedIntText(value=self.indices[0], description="x",
                                     min=x_min, max=x_max,
                                     layout=ipyw.Layout(flex='0 1 auto',
                                                   width='auto'))
        y_text = ipyw.BoundedIntText(value=self.indices[1], description="y",
                                     min=y_min, max=y_max,
                                     layout=ipyw.Layout(flex='0 1 auto',
                                                   width='auto'))
        randomize = ipyw.Button(description="Randomize",
                                layout=ipyw.Layout(flex='0 1 auto', width='auto'))
        container = ipyw.HBox((x_text, y_text, randomize))

        def on_index_change(change):
            self.indices = (x_text.value, y_text.value)
            self.replot_image()

        def on_randomize(change):
            from random import randint
            x = randint(x_min, x_max)
            y = randint(y_min, y_max)
            x_text.value = x
            y_text.value = y

        x_text.observe(on_index_change, names='value')
        y_text.observe(on_index_change, names='value')
        randomize.on_click(on_randomize)
        return container

    def create_choices_widget(self):
        from ipywidgets import Dropdown
        dropdown = Dropdown(
            options=list(self.methods.keys()),
            value=self.method,
            description="Method",
        )

        def on_method_change(change):
            self.method = dropdown.value
            self.create_param_widgets()
            self.replot_peaks()

        dropdown.observe(on_method_change, names='value')
        display(dropdown)

    def create_param_widgets(self):
        from ipywidgets import VBox
        containers = []
        if self.param_container:
            self.param_container.close()
        for param in self.current_method.params:
            container = self.create_param_widget(param,
                                                 getattr(self.current_method,
                                                         param))
            containers.append(container)
        self.param_container = VBox(containers, description="Parameters")
        display(self.param_container)

    def create_param_widget(self, param, value):
        from ipywidgets import Layout, HBox
        children = (HBox(),)
        if isinstance(value, bool):
            from ipywidgets import Label, ToggleButton
            p = Label(value=param, layout=Layout(width='10%'))
            t = ToggleButton(description=str(value), value=value)

            def on_bool_change(change):
                t.description = str(change['new'])
                setattr(self.current_method, param, change['new'])
                self.replot_peaks()

            t.observe(on_bool_change, names='value')

            children = (p, t)

        elif isinstance(value, float):
            from ipywidgets import FloatSlider, FloatText, BoundedFloatText, \
                Label
            from traitlets import link
            p = Label(value=param, layout=Layout(flex='0 1 auto', width='10%'))
            b = BoundedFloatText(value=0, min=1e-10,
                                 layout=Layout(flex='0 1 auto', width='10%'),
                                 font_weight='bold')
            a = FloatText(value=2 * value,
                          layout=Layout(flex='0 1 auto', width='10%'))
            f = FloatSlider(value=value, min=b.value, max=a.value,
                            step=np.abs(a.value - b.value) * 0.01,
                            layout=Layout(flex='1 1 auto', width='60%'))
            l = FloatText(value=f.value,
                          layout=Layout(flex='0 1 auto', width='10%'),
                          disabled=True)
            link((f, 'value'), (l, 'value'))

            def on_min_change(change):
                if f.max > change['new']:
                    f.min = change['new']
                    f.step = np.abs(f.max - f.min) * 0.01

            def on_max_change(change):
                if f.min < change['new']:
                    f.max = change['new']
                    f.step = np.abs(f.max - f.min) * 0.01

            def on_param_change(change):
                setattr(self.current_method, param, change['new'])
                self.replot_peaks()

            b.observe(on_min_change, names='value')
            f.observe(on_param_change, names='value')
            a.observe(on_max_change, names='value')
            children = (p, l, b, f, a)

        elif isinstance(value, int):
            from ipywidgets import IntSlider, IntText, BoundedIntText, \
                Label
            from traitlets import link
            p = Label(value=param, layout=Layout(flex='0 1 auto', width='10%'))
            b = BoundedIntText(value=0, min=1e-10,
                               layout=Layout(flex='0 1 auto', width='10%'),
                               font_weight='bold')
            a = IntText(value=2 * value,
                        layout=Layout(flex='0 1 auto', width='10%'))
            f = IntSlider(value=value, min=b.value, max=a.value,
                          step=np.abs(a.value - b.value) * 0.01,
                          layout=Layout(flex='1 1 auto', width='60%'))
            l = IntText(value=f.value,
                        layout=Layout(flex='0 1 auto', width='10%'),
                        disabled=True)
            link((f, 'value'), (l, 'value'))

            def on_min_change(change):
                if f.max > change['new']:
                    f.min = change['new']
                    f.step = np.abs(f.max - f.min) * 0.01

            def on_max_change(change):
                if f.min < change['new']:
                    f.max = change['new']
                    f.step = np.abs(f.max - f.min) * 0.01

            def on_param_change(change):
                setattr(self.current_method, param, change['new'])
                self.replot_peaks()

            b.observe(on_min_change, names='value')
            f.observe(on_param_change, names='value')
            a.observe(on_max_change, names='value')
            children = (p, l, b, f, a)
        container = HBox(children)
        return container

    def get_data(self):
        return self.signal.inav[self.indices].data

    def get_peaks(self):
        peaks = self.current_method.find_peaks(self.get_data())
        return self.clean_peaks(peaks)

    def clean_peaks(self, peaks):
        if len(peaks) == 0:
            return self.nopeaks
        else:
            return peaks

    def plot(self):
        self.plot_image()
        self.plot_peaks()

    def plot_image(self):
        if self.ax is None:
            self.ax = plt.figure().add_subplot(111)
        z = self.get_data()
        self.image = self.ax.imshow(np.rot90(np.fliplr(z)))
        self.ax.set_xlim(0, z.shape[0])
        self.ax.set_ylim(0, z.shape[1])
        plt.show()

    def replot_image(self):
        z = self.get_data()
        self.image.set_data(np.rot90(np.fliplr(z)))
        self.replot_peaks()
        plt.draw()

    def plot_peaks(self):
        peaks = self.get_peaks()
        self.pts, = self.ax.plot(peaks[:, 0], peaks[:, 1], 'o')
        plt.show()

    def replot_peaks(self):
        peaks = self.get_peaks()
        self.pts.set_xdata(peaks[:, 0])
        self.pts.set_ydata(peaks[:, 1])
        plt.draw()


class MinMax(PeakFinder2D):
    params = [
        "separation",
        "threshold",
        "interpolation_order",
    ]

    values = [
        5.,
        10.,
        3,
    ]

    def find_peaks(self, z, **kwargs):
        """
        Method to locate the positive peaks in an image by comparing maximum
        and minimum filtered images.
        Parameters
        ----------
        z: ndarray
        **kwargs :
            separation: expected distance between peaks
            threshold:
        Returns
        -------
        peaks: array with dimensions (npeaks, 2) that contains the x, y coordinates
               for each peak found in the image.
        """
        kwargs = self.get_default_params(**kwargs)
        separation = kwargs['separation']
        threshold = kwargs['threshold']
        data_max = ndi.filters.maximum_filter(z, separation)
        maxima = (z == data_max)
        data_min = ndi.filters.minimum_filter(z, separation)
        diff = ((data_max - data_min) > threshold)
        maxima[diff == 0] = 0
        labeled, num_objects = ndi.label(maxima)
        peaks = np.array(
            ndi.center_of_mass(z, labeled, range(1, num_objects + 1)))

        return self.clean_peaks(peaks)


class Max(PeakFinder2D):
    params = [
        "alpha",
        "size",
    ]

    values = [
        3.,
        10,
    ]

    def find_peaks(self, z, **kwargs):
        """
        Method to locate positive peaks in an image by simple local maximum
        searching.
        """
        # Manage input
        kwargs = self.get_default_params(**kwargs)
        alpha = kwargs['alpha']
        size = kwargs['size']

        # preallocate lots of peak storage
        k_arr = np.zeros((10000, 2))
        # copy image
        image_temp = copy.deepcopy(z)
        peak_ct = 0
        # calculate standard deviation of image for thresholding
        sigma = np.std(z)
        while True:
            k = np.argmax(image_temp)
            j, i = np.unravel_index(k, image_temp.shape)
            if image_temp[j, i] >= alpha * sigma:
                k_arr[peak_ct] = [j, i]
                # masks peaks already identified.
                x = np.arange(i - size, i + size)
                y = np.arange(j - size, j + size)
                xv, yv = np.meshgrid(x, y)
                # clip to handle peaks near image edge
                image_temp[yv.clip(0, image_temp.shape[0] - 1),
                           xv.clip(0, image_temp.shape[1] - 1)] = 0
                peak_ct += 1
            else:
                break
        # trim array to have shape (number of peaks, 2)
        peaks = k_arr[:peak_ct]
        return self.clean_peaks(peaks)


class Zaefferer(PeakFinder2D):
    params = [
        "grad_threshold",
        "window_size",
        "distance_cutoff",
    ]

    values = [
        0.1,
        40,
        50,
    ]

    def find_peaks(self, z, **kwargs):
        """
        Method to locate positive peaks in an image based on gradient
        thresholding and subsequent refinement within masked regions.
        Parameters
        ----------
        z : ndarray
            Matrix of image intensities.
        **kwargs :
            grad_threshold : float
                The minimum gradient required to begin a peak search.
            window_size : int
                The size of the square window within which a peak search is
                conducted. If odd, will round down to even.
            distance_cutoff : float
                The maximum distance a peak may be from the initial
                high-gradient point.
        Returns
        -------
        peaks : numpy.ndarray
            (n_peaks, 2)
            Peak pixel coordinates.
        Notes
        -----
        Implemented as described in Zaefferer "New developments of computer-aided
        crystallographic analysis in transmission electron microscopy" J.
        Ap. Cryst.
        This version by Ben Martineau (2016)
        """

        def box(x, y, window_size, x_max, y_max):
            """Produces a list of coordinates in the box about (x, y)."""
            a = int(window_size / 2)
            x_min = max(0, x - a)
            x_max = min(x_max, x + a)
            y_min = max(0, y - a)
            y_max = min(y_max, y + a)
            return np.array(
                np.meshgrid(range(x_min, x_max), range(y_min, y_max))).reshape(
                2,
                -1).T

        def get_max(image, box):
            """Finds the coordinates of the maximum of 'image' in 'box'."""
            vals = image[box[:, 0], box[:, 1]]
            max_position = box[np.argmax(vals)]
            return max_position

        def distance(x, y):
            """Calculates the distance between two points."""
            v = x - y
            return np.sqrt(np.sum(np.square(v)))

        def gradient(image):
            """Calculates the square of the 2-d partial gradient.

            Parameters
            ----------
            image : ndarray

            Returns
            -------
            ndarray

            """
            gradient_of_image = np.gradient(image)
            gradient_of_image = gradient_of_image[0] ** 2 + gradient_of_image[
                                                                1] ** 2
            return gradient_of_image

        # Input cleanup
        kwargs = self.get_default_params(**kwargs)
        window_size = kwargs['window_size']
        grad_threshold = kwargs['grad_threshold']
        distance_cutoff = kwargs['distance_cutoff']

        # Generate an ordered list of matrix coordinates.
        if len(z.shape) != 2:
            raise ValueError("'z' should be a 2-d image matrix.")
        z = z / np.max(z)
        coordinates = np.indices(z.data.shape).reshape(2, -1).T
        # Calculate the gradient at every point.
        image_gradient = gradient(z)
        # Boolean matrix of high-gradient points.
        gradient_is_above_threshold = image_gradient >= grad_threshold
        peaks = []
        for coordinate in coordinates[gradient_is_above_threshold.flatten()]:
            # Iterate over coordinates where the gradient is high enough.
            b = box(coordinate[0], coordinate[1], window_size, z.shape[0],
                    z.shape[1])
            p_old = np.array([0, 0])
            p_new = get_max(z, b)
            while np.all(p_old != p_new):
                p_old = p_new
                b = box(p_old[0], p_old[1], window_size, z.shape[0], z.shape[1])
                p_new = get_max(z, b)
            if distance(coordinate, p_new) <= distance_cutoff:
                peaks.append(tuple(p_new))
        peaks = np.array([np.array(p) for p in set(peaks)])
        return self.clean_peaks(peaks)


class Stat(PeakFinder2D):
    params = []  # Consider allowing some user-defined parameters
    values = []

    def find_peaks(self, z, **kwargs):
        """
        Method to locate positive peaks in an image based on statistical refinement
        and difference with respect to mean intensity.
        Parameters
        ----------
        z : ndarray
            Array of image intensities.
        **kwargs : None
        Returns
        -------
        ndarray
            (n_peaks, 2)
            Array of peak coordinates.
        Notes
        -----
        Implemented as described in the PhD thesis of Thomas White (2009) the
        algorithm was developed by Gordon Ball during a summer project in
        Cambridge.
        This version by Ben Martineau (2016), with minor modifications to the
        original where methods were ambiguous or unclear.
        """
        from scipy.ndimage.filters import generic_filter
        from scipy.ndimage.filters import uniform_filter
        from sklearn.cluster import DBSCAN

        kwargs = self.get_default_params(**kwargs)

        def normalize(image):
            """Scales the image to intensities between 0 and 1."""
            return image / np.max(image)

        def _local_stat(image, radius, func):
            """Calculates rolling method 'func' over a circular kernel."""
            x, y = np.ogrid[-radius:radius + 1, -radius:radius + 1]
            kernel = x ** 2 + y ** 2 <= radius ** 2
            stat = generic_filter(image, func, footprint=kernel)
            return stat

        def local_mean(image, radius):
            """Calculates rolling mean over a circular kernel."""
            return _local_stat(image, radius, np.mean)

        def local_std(image, radius):
            """Calculates rolling standard deviation over a circular kernel."""
            return _local_stat(image, radius, np.std)

        def single_pixel_desensitize(image):
            """Reduces single-pixel anomalies by nearest-neighbor smoothing."""
            kernel = np.array([[0.5, 1, 0.5], [1, 1, 1], [0.5, 1, 0.5]])
            smoothed_image = generic_filter(image, np.mean, footprint=kernel)
            return smoothed_image

        def stat_binarise(image):
            """Peaks more than one standard deviation from the mean set to one."""
            image_rolling_mean = local_mean(image, 10)
            image_rolling_std = local_std(image, 10)
            image = single_pixel_desensitize(image)
            binarised_image = np.zeros(image.shape)
            binarised_image[image > image_rolling_mean + image_rolling_std] = 1
            return binarised_image

        def smooth(image):
            """Image convolved twice using a uniform 3x3 kernel."""
            image = uniform_filter(image, size=3)
            image = uniform_filter(image, size=3)
            return image

        def half_binarise(image):
            """Image binarised about values of one-half intensity."""
            binarised_image = np.zeros(image.shape)
            binarised_image[image > 0.5] = 1
            return binarised_image

        def separate_peaks(binarised_image):
            """Identify adjacent 'on' coordinates via DBSCAN."""
            bi = binarised_image.astype('bool')
            coordinates = np.indices(bi.data.shape).reshape(2, -1).T[
                bi.flatten()]
            db = DBSCAN(2, 3)
            peaks = []
            labeled_points = db.fit_predict(coordinates)
            for peak_label in list(set(labeled_points)):
                peaks.append(coordinates[labeled_points == peak_label])
            return peaks

        def _peak_find_once(image):
            """Smooth, binarise, and find peaks according to main algorithm."""
            image = smooth(image)
            image = half_binarise(image)
            peaks = separate_peaks(image)
            return image, peaks

        def stat_peak_finder(image):
            """Find peaks in diffraction image. Algorithm stages in comments."""
            image = normalize(image)  # 1
            image = stat_binarise(image)  # 2, 3
            n_peaks = np.infty  # Initial number of peaks
            image, peaks = _peak_find_once(image)  # 4-6
            m_peaks = len(peaks)  # Actual number of peaks
            while (n_peaks - m_peaks) / n_peaks > 0.05:  # 8
                n_peaks = m_peaks
                image, peaks = _peak_find_once(image)
                m_peaks = len(peaks)
            peak_centers = np.array(
                [np.mean(peak, axis=0) for peak in peaks])  # 7
            return peak_centers

        return self.clean_peaks(stat_peak_finder(z))


class DifferenceOfGaussians(PeakFinder2D):
    params = [
        "min_sigma",
        "max_sigma",
        "sigma_ratio",
        "threshold",
        "overlap",
    ]

    values = [
        1.,
        50.,
        1.6,
        0.2,
        0.5,
    ]

    def find_peaks(self, z, **kwargs):
        """
        Finds peaks via the difference of Gaussian Matrices method from
        `scikit-image`.

        Parameters
        ----------
        normalize: bool
            If `True`, linearly scales intensities to between 0 and 1,
            which makes it easier to determine parameters.
        z : ndarray
            2-d array of intensities
        kwargs : Additional parameters to be passed to the algorithm. See `blob_dog`
            documentation for details:
            http://scikit-image.org/docs/dev/api/skimage.feature.html#blob-dog

        Returns
        -------
        ndarray
            (n_peaks, 2)
            Array of peak coordinates.

        Notes
        -----
        While highly effective at finding even very faint peaks, this method is
            sensitive to fluctuations in intensity near the edges of the image.

        """
        kwargs = self.get_default_params(**kwargs)
        from skimage.feature import blob_dog
        if True:
            z = z / np.max(z)
        blobs = blob_dog(z, **kwargs)
        try:
            centers = blobs[:, :2]
        except IndexError:
            return self.nopeaks
        clean_centers = []
        for center in centers:
            if len(np.intersect1d(center, (0,) + z.shape + tuple(
                            c - 1 for c in z.shape))) > 0:
                continue
            clean_centers.append(center)
        return np.array(clean_centers)


class LaplacianOfGaussians(PeakFinder2D):
    params = [
        "min_sigma",
        "max_sigma",
        "num_sigma",
        "threshold",
        "overlap",
        "log_scale",
    ]

    values = [
        1.,
        50.,
        10.,
        0.2,
        0.5,
        False,
    ]

    def find_peaks(self, z, **kwargs):
        """
        Finds peaks via the Laplacian of Gaussian Matrices method from
        `scikit-image`.

        Parameters
        ----------
        z : ndarray
            Array of image intensities.
        kwargs : Additional parameters to be passed to the algorithm. See
            `blob_log` documentation for details:
            http://scikit-image.org/docs/dev/api/skimage.feature.html#blob-log
=======
        peakfinder = peakfinder2D.PeakFinderUIIPYW()
        peakfinder.interactive(self)


NO_PEAKS = np.array([[np.nan, np.nan]])


def clean_peaks(peaks):
    if len(peaks) == 0:
        return NO_PEAKS
    else:
        return peaks


def find_peaks_minmax(z, separation=5., threshold=10., interpolation_order=3):
    """
    Method to locate the positive peaks in an image by comparing maximum
    and minimum filtered images.
    Parameters
    ----------
    z: ndarray
    separation: expected distance between peaks
    threshold: ???
    Returns
    -------
    peaks: array with dimensions (npeaks, 2) that contains the x, y coordinates
           for each peak found in the image.
    """
    data_max = ndi.filters.maximum_filter(z, separation)
    maxima = (z == data_max)
    data_min = ndi.filters.minimum_filter(z, separation)
    diff = ((data_max - data_min) > threshold)
    maxima[diff == 0] = 0
    labeled, num_objects = ndi.label(maxima)
    peaks = np.array(
        ndi.center_of_mass(z, labeled, range(1, num_objects + 1)))

    return clean_peaks(peaks)


def find_peaks_max(z, alpha=3., size=10):
    """
    Method to locate positive peaks in an image by simple local maximum
    searching.
    """
    # preallocate lots of peak storage
    k_arr = np.zeros((10000, 2))
    # copy image
    image_temp = copy.deepcopy(z)
    peak_ct = 0
    # calculate standard deviation of image for thresholding
    sigma = np.std(z)
    while True:
        k = np.argmax(image_temp)
        j, i = np.unravel_index(k, image_temp.shape)
        if image_temp[j, i] >= alpha * sigma:
            k_arr[peak_ct] = [j, i]
            # masks peaks already identified.
            x = np.arange(i - size, i + size)
            y = np.arange(j - size, j + size)
            xv, yv = np.meshgrid(x, y)
            # clip to handle peaks near image edge
            image_temp[yv.clip(0, image_temp.shape[0] - 1),
                       xv.clip(0, image_temp.shape[1] - 1)] = 0
            peak_ct += 1
        else:
            break
    # trim array to have shape (number of peaks, 2)
    peaks = k_arr[:peak_ct]
    return clean_peaks(peaks)


def find_peaks_zaefferer(z, grad_threshold=0.1, window_size=40,
                         distance_cutoff=50):
    """
    Method to locate positive peaks in an image based on gradient
    thresholding and subsequent refinement within masked regions.
    Parameters
    ----------
    z : ndarray
        Matrix of image intensities.
    grad_threshold : float
        The minimum gradient required to begin a peak search.
    window_size : int
        The size of the square window within which a peak search is
        conducted. If odd, will round down to even.
    distance_cutoff : float
        The maximum distance a peak may be from the initial
        high-gradient point.
    Returns
    -------
    peaks : numpy.ndarray
        (n_peaks, 2)
        Peak pixel coordinates.
    Notes
    -----
    Implemented as described in Zaefferer "New developments of computer-aided
    crystallographic analysis in transmission electron microscopy" J. Ap. Cryst.
    This version by Ben Martineau (2016)
    """

    def box(x, y, window_size, x_max, y_max):
        """Produces a list of coordinates in the box about (x, y)."""
        a = int(window_size / 2)
        x_min = max(0, x - a)
        x_max = min(x_max, x + a)
        y_min = max(0, y - a)
        y_max = min(y_max, y + a)
        return np.array(
            np.meshgrid(range(x_min, x_max), range(y_min, y_max))).reshape(
            2,
            -1).T

    def get_max(image, box):
        """Finds the coordinates of the maximum of 'image' in 'box'."""
        vals = image[box[:, 0], box[:, 1]]
        max_position = box[np.argmax(vals)]
        return max_position

    def distance(x, y):
        """Calculates the distance between two points."""
        v = x - y
        return np.sqrt(np.sum(np.square(v)))

    def gradient(image):
        """Calculates the square of the 2-d partial gradient.

        Parameters
        ----------
        image : ndarray
>>>>>>> 21d54652

        Returns
        -------
        ndarray
<<<<<<< HEAD
            (n_peaks, 2)
            Array of peak coordinates.

        """
        kwargs = self.get_default_params(**kwargs)
        from skimage.feature import blob_log
        if True:
            z = z / np.max(z)
        blobs = blob_log(z, **kwargs)
        # Attempt to return only peak positions. If no peaks exist, return an
        # empty array.
        try:
            centers = blobs[:, :2]
        except IndexError:
            return self.nopeaks
        return centers
=======

        """
        gradient_of_image = np.gradient(image)
        gradient_of_image = gradient_of_image[0] ** 2 + gradient_of_image[
                                                            1] ** 2
        return gradient_of_image

    # Generate an ordered list of matrix coordinates.
    if len(z.shape) != 2:
        raise ValueError("'z' should be a 2-d image matrix.")
    z = z / np.max(z)
    coordinates = np.indices(z.data.shape).reshape(2, -1).T
    # Calculate the gradient at every point.
    image_gradient = gradient(z)
    # Boolean matrix of high-gradient points.
    gradient_is_above_threshold = image_gradient >= grad_threshold
    peaks = []
    for coordinate in coordinates[gradient_is_above_threshold.flatten()]:
        # Iterate over coordinates where the gradient is high enough.
        b = box(coordinate[0], coordinate[1], window_size, z.shape[0],
                z.shape[1])
        p_old = np.array([0, 0])
        p_new = get_max(z, b)
        while np.all(p_old != p_new):
            p_old = p_new
            b = box(p_old[0], p_old[1], window_size, z.shape[0], z.shape[1])
            p_new = get_max(z, b)
        if distance(coordinate, p_new) <= distance_cutoff:
            peaks.append(tuple(p_new))
    peaks = np.array([np.array(p) for p in set(peaks)])
    return clean_peaks(peaks)


def find_peaks_stat(z, standard_deviation=1.):
    """
    Method to locate positive peaks in an image based on statistical refinement
    and difference with respect to mean intensity.
    Parameters
    ----------
    z : ndarray
        Array of image intensities.
    Returns
    -------
    ndarray
        (n_peaks, 2)
        Array of peak coordinates.
    Notes
    -----
    Implemented as described in the PhD thesis of Thomas White (2009) the
    algorithm was developed by Gordon Ball during a summer project in
    Cambridge.
    This version by Ben Martineau (2016), with minor modifications to the
    original where methods were ambiguous or unclear.
    """
    from scipy.ndimage.filters import generic_filter
    from scipy.ndimage.filters import uniform_filter
    from sklearn.cluster import DBSCAN

    def normalize(image):
        """Scales the image to intensities between 0 and 1."""
        return image / np.max(image)

    def _local_stat(image, radius, func):
        """Calculates rolling method 'func' over a circular kernel."""
        x, y = np.ogrid[-radius:radius + 1, -radius:radius + 1]
        kernel = x ** 2 + y ** 2 <= radius ** 2
        stat = generic_filter(image, func, footprint=kernel)
        return stat

    def local_mean(image, radius):
        """Calculates rolling mean over a circular kernel."""
        return _local_stat(image, radius, np.mean)

    def local_std(image, radius):
        """Calculates rolling standard deviation over a circular kernel."""
        return _local_stat(image, radius, np.std)

    def single_pixel_desensitize(image):
        """Reduces single-pixel anomalies by nearest-neighbor smoothing."""
        kernel = np.array([[0.5, 1, 0.5], [1, 1, 1], [0.5, 1, 0.5]])
        smoothed_image = generic_filter(image, np.mean, footprint=kernel)
        return smoothed_image

    def stat_binarise(image):
        """Peaks more than one standard deviation from the mean set to one."""
        image_rolling_mean = local_mean(image, 10)
        image_rolling_std = local_std(image, 10)
        image = single_pixel_desensitize(image)
        binarised_image = np.zeros(image.shape)
        stat_mask = image > (
            image_rolling_mean + standard_deviation * image_rolling_std)
        binarised_image[stat_mask] = 1
        return binarised_image

    def smooth(image):
        """Image convolved twice using a uniform 3x3 kernel."""
        image = uniform_filter(image, size=3)
        image = uniform_filter(image, size=3)
        return image

    def half_binarise(image):
        """Image binarised about values of one-half intensity."""
        binarised_image = np.zeros(image.shape)
        binarised_image[image > 0.5] = 1
        return binarised_image

    def separate_peaks(binarised_image):
        """Identify adjacent 'on' coordinates via DBSCAN."""
        bi = binarised_image.astype('bool')
        coordinates = np.indices(bi.data.shape).reshape(2, -1).T[
            bi.flatten()]
        db = DBSCAN(2, 3)
        peaks = []
        labeled_points = db.fit_predict(coordinates)
        for peak_label in list(set(labeled_points)):
            peaks.append(coordinates[labeled_points == peak_label])
        return peaks

    def _peak_find_once(image):
        """Smooth, binarise, and find peaks according to main algorithm."""
        image = smooth(image)
        image = half_binarise(image)
        peaks = separate_peaks(image)
        return image, peaks

    def stat_peak_finder(image):
        """Find peaks in diffraction image. Algorithm stages in comments."""
        image = normalize(image)  # 1
        image = stat_binarise(image)  # 2, 3
        n_peaks = np.infty  # Initial number of peaks
        image, peaks = _peak_find_once(image)  # 4-6
        m_peaks = len(peaks)  # Actual number of peaks
        while (n_peaks - m_peaks) / n_peaks > 0.05:  # 8
            n_peaks = m_peaks
            image, peaks = _peak_find_once(image)
            m_peaks = len(peaks)
        peak_centers = np.array(
            [np.mean(peak, axis=0) for peak in peaks])  # 7
        return peak_centers

    return clean_peaks(stat_peak_finder(z))


def find_peaks_dog(z, min_sigma=1., max_sigma=50, sigma_ratio=1.6,
                   threshold=0.2, overlap=0.5):
    """
    Finds peaks via the difference of Gaussian Matrices method from
    `scikit-image`.

    Parameters
    ----------
    z : ndarray
        2-d array of intensities
    min_sigma, max_sigma, sigma_ratio, threshold, overlap :
        Additional parameters to be passed to the algorithm. See `blob_dog`
        documentation for details:
        http://scikit-image.org/docs/dev/api/skimage.feature.html#blob-dog

    Returns
    -------
    ndarray
        (n_peaks, 2)
        Array of peak coordinates.

    Notes
    -----
    While highly effective at finding even very faint peaks, this method is
        sensitive to fluctuations in intensity near the edges of the image.

    """
    from skimage.feature import blob_dog
    z = z / np.max(z)
    blobs = blob_dog(z, min_sigma=min_sigma, max_sigma=max_sigma,
                     sigma_ratio=sigma_ratio, threshold=threshold,
                     overlap=overlap)
    try:
        centers = blobs[:, :2]
    except IndexError:
        return NO_PEAKS
    clean_centers = []
    for center in centers:
        if len(np.intersect1d(center, (0,) + z.shape + tuple(
                        c - 1 for c in z.shape))) > 0:
            continue
        clean_centers.append(center)
    return np.array(clean_centers)


def find_peaks_log(z, min_sigma=1, max_sigma=50., num_sigma=10.,
                   threshold=0.2, overlap=0.5, log_scale=False):
    """
    Finds peaks via the Laplacian of Gaussian Matrices method from
    `scikit-image`.

    Parameters
    ----------
    z : ndarray
        Array of image intensities.
    min_sigma, max_sigma, num_sigma, threshold, overlap, log_scale :
        Additional parameters to be passed to the algorithm. See
        `blob_log` documentation for details:
        http://scikit-image.org/docs/dev/api/skimage.feature.html#blob-log

    Returns
    -------
    ndarray
        (n_peaks, 2)
        Array of peak coordinates.

    """
    from skimage.feature import blob_log
    z = z / np.max(z)
    blobs = blob_log(z, min_sigma=min_sigma, max_sigma=max_sigma,
                     num_sigma=num_sigma, threshold=threshold, overlap=overlap,
                     log_scale=log_scale)
    # Attempt to return only peak positions. If no peaks exist, return an
    # empty array.
    try:
        centers = blobs[:, :2]
    except IndexError:
        return NO_PEAKS
    return centers
>>>>>>> 21d54652
<|MERGE_RESOLUTION|>--- conflicted
+++ resolved
@@ -20,8 +20,6 @@
 import numpy as np
 import numpy.ma as ma
 import scipy as sp
-import scipy.ndimage as ndi
-from IPython.display import display
 import warnings
 from scipy.fftpack import fftn, ifftn
 import copy
@@ -654,19 +652,6 @@
             if method == 'skimage':
                 peaks[indices] = peak_local_max(z, *args, **kwargs)
             elif method == 'max':
-<<<<<<< HEAD
-                peaks[indices] = Max().find_peaks(z, **kwargs)
-            elif method == 'minmax':
-                peaks[indices] = MinMax().find_peaks(z, **kwargs)
-            elif method == 'zaefferer':
-                peaks[indices] = Zaefferer().find_peaks(z, **kwargs)
-            elif method == 'stat':
-                peaks[indices] = Stat().find_peaks(z, **kwargs)
-            elif method == 'laplacian_of_gaussians':
-                peaks[indices] = LaplacianOfGaussians().find_peaks(z, **kwargs)
-            elif method == 'difference_of_gaussians':
-                peaks[indices] = DifferenceOfGaussians().find_peaks(z, **kwargs)
-=======
                 peaks[indices] = find_peaks_max(z, **kwargs)
             elif method == 'minmax':
                 peaks[indices] = find_peaks_minmax(z, **kwargs)
@@ -678,7 +663,6 @@
                 peaks[indices] = find_peaks_log(z, **kwargs)
             elif method == 'difference_of_gaussians':
                 peaks[indices] = find_peaks_dog(z, **kwargs)
->>>>>>> 21d54652
             else:
                 raise NotImplementedError("The method `{}` is not implemented. "
                                           "See documentation for available "
@@ -687,10 +671,7 @@
         return peaks
 
     def find_peaks2D_interactive(self):
-<<<<<<< HEAD
-=======
         from hyperspy.gui import peakfinder2D
->>>>>>> 21d54652
         """
         Find peaks using an interactive tool.
 
@@ -699,697 +680,6 @@
         Requires `ipywidgets` and `traitlets` to be installed.
 
         """
-<<<<<<< HEAD
-        peakfinder = PeakFinder2D()
-        peakfinder.interactive(self)
-        return peakfinder.current_method
-
-
-class PeakFinder2D(object):
-
-    params = []
-    values = []
-    nopeaks = np.array([[np.nan, np.nan]])
-
-    def __init__(self):
-
-        self.signal = None
-        self.indices = None
-        self.ax = None
-        self.param_container = None
-        self.methods = {c.__name__: c() for c in
-                        self.__class__.__subclasses__()}
-        self.method = "DifferenceOfGaussians"
-        for param, default in zip(self.params, self.values):
-            setattr(self, param, default)
-
-    def interactive(self, signal):
-        self.signal = signal
-        self.indices = self.signal.axes_manager.indices
-        self.plot()
-        self.create_choices_widget()
-        self.create_navigator()
-        self.create_param_widgets()
-
-    @property
-    def current_method(self):
-        return self.methods[self.method]
-
-    def get_default_params(self, **kwargs):
-        for param in self.params:
-            if param not in kwargs:
-                kwargs[param] = getattr(self, param)
-        return kwargs
-
-    def create_navigator(self):
-        import ipywidgets as ipyw
-        container = ipyw.HBox()
-        if self.signal.axes_manager.navigation_dimension == 2:
-            container = self.create_navigator_2d()
-        elif self.signal.axes_manager.navigation_dimension == 1:
-            container = self.create_navigator_1d()
-        display(container)
-
-    def create_navigator_1d(self):
-        import ipywidgets as ipyw
-        x_min, x_max = 0, self.signal.axes_manager.navigation_size - 1
-        x_text = ipyw.BoundedIntText(value=self.indices[0],
-                                description="Coordinate", min=x_min,
-                                max=x_max, layout=ipyw.Layout(flex='0 1 auto',
-                                                         width='auto'))
-        randomize = ipyw.Button(description="Randomize",
-                           layout=ipyw.Layout(flex='0 1 auto', width='auto'))
-        container = ipyw.HBox((x_text, randomize))
-
-        def on_index_change(change):
-            self.indices = (x_text.value,)
-            self.replot_image()
-
-        def on_randomize(change):
-            from random import randint
-            x = randint(x_min, x_max)
-            x_text.value = x
-
-        x_text.observe(on_index_change, names='value')
-        randomize.on_click(on_randomize)
-        return container
-
-    def create_navigator_2d(self):
-        import ipywidgets as ipyw
-        x_min, y_min = 0, 0
-        x_max, y_max = self.signal.axes_manager.navigation_shape
-        x_max -= 1
-        y_max -= 1
-        x_text = ipyw.BoundedIntText(value=self.indices[0], description="x",
-                                     min=x_min, max=x_max,
-                                     layout=ipyw.Layout(flex='0 1 auto',
-                                                   width='auto'))
-        y_text = ipyw.BoundedIntText(value=self.indices[1], description="y",
-                                     min=y_min, max=y_max,
-                                     layout=ipyw.Layout(flex='0 1 auto',
-                                                   width='auto'))
-        randomize = ipyw.Button(description="Randomize",
-                                layout=ipyw.Layout(flex='0 1 auto', width='auto'))
-        container = ipyw.HBox((x_text, y_text, randomize))
-
-        def on_index_change(change):
-            self.indices = (x_text.value, y_text.value)
-            self.replot_image()
-
-        def on_randomize(change):
-            from random import randint
-            x = randint(x_min, x_max)
-            y = randint(y_min, y_max)
-            x_text.value = x
-            y_text.value = y
-
-        x_text.observe(on_index_change, names='value')
-        y_text.observe(on_index_change, names='value')
-        randomize.on_click(on_randomize)
-        return container
-
-    def create_choices_widget(self):
-        from ipywidgets import Dropdown
-        dropdown = Dropdown(
-            options=list(self.methods.keys()),
-            value=self.method,
-            description="Method",
-        )
-
-        def on_method_change(change):
-            self.method = dropdown.value
-            self.create_param_widgets()
-            self.replot_peaks()
-
-        dropdown.observe(on_method_change, names='value')
-        display(dropdown)
-
-    def create_param_widgets(self):
-        from ipywidgets import VBox
-        containers = []
-        if self.param_container:
-            self.param_container.close()
-        for param in self.current_method.params:
-            container = self.create_param_widget(param,
-                                                 getattr(self.current_method,
-                                                         param))
-            containers.append(container)
-        self.param_container = VBox(containers, description="Parameters")
-        display(self.param_container)
-
-    def create_param_widget(self, param, value):
-        from ipywidgets import Layout, HBox
-        children = (HBox(),)
-        if isinstance(value, bool):
-            from ipywidgets import Label, ToggleButton
-            p = Label(value=param, layout=Layout(width='10%'))
-            t = ToggleButton(description=str(value), value=value)
-
-            def on_bool_change(change):
-                t.description = str(change['new'])
-                setattr(self.current_method, param, change['new'])
-                self.replot_peaks()
-
-            t.observe(on_bool_change, names='value')
-
-            children = (p, t)
-
-        elif isinstance(value, float):
-            from ipywidgets import FloatSlider, FloatText, BoundedFloatText, \
-                Label
-            from traitlets import link
-            p = Label(value=param, layout=Layout(flex='0 1 auto', width='10%'))
-            b = BoundedFloatText(value=0, min=1e-10,
-                                 layout=Layout(flex='0 1 auto', width='10%'),
-                                 font_weight='bold')
-            a = FloatText(value=2 * value,
-                          layout=Layout(flex='0 1 auto', width='10%'))
-            f = FloatSlider(value=value, min=b.value, max=a.value,
-                            step=np.abs(a.value - b.value) * 0.01,
-                            layout=Layout(flex='1 1 auto', width='60%'))
-            l = FloatText(value=f.value,
-                          layout=Layout(flex='0 1 auto', width='10%'),
-                          disabled=True)
-            link((f, 'value'), (l, 'value'))
-
-            def on_min_change(change):
-                if f.max > change['new']:
-                    f.min = change['new']
-                    f.step = np.abs(f.max - f.min) * 0.01
-
-            def on_max_change(change):
-                if f.min < change['new']:
-                    f.max = change['new']
-                    f.step = np.abs(f.max - f.min) * 0.01
-
-            def on_param_change(change):
-                setattr(self.current_method, param, change['new'])
-                self.replot_peaks()
-
-            b.observe(on_min_change, names='value')
-            f.observe(on_param_change, names='value')
-            a.observe(on_max_change, names='value')
-            children = (p, l, b, f, a)
-
-        elif isinstance(value, int):
-            from ipywidgets import IntSlider, IntText, BoundedIntText, \
-                Label
-            from traitlets import link
-            p = Label(value=param, layout=Layout(flex='0 1 auto', width='10%'))
-            b = BoundedIntText(value=0, min=1e-10,
-                               layout=Layout(flex='0 1 auto', width='10%'),
-                               font_weight='bold')
-            a = IntText(value=2 * value,
-                        layout=Layout(flex='0 1 auto', width='10%'))
-            f = IntSlider(value=value, min=b.value, max=a.value,
-                          step=np.abs(a.value - b.value) * 0.01,
-                          layout=Layout(flex='1 1 auto', width='60%'))
-            l = IntText(value=f.value,
-                        layout=Layout(flex='0 1 auto', width='10%'),
-                        disabled=True)
-            link((f, 'value'), (l, 'value'))
-
-            def on_min_change(change):
-                if f.max > change['new']:
-                    f.min = change['new']
-                    f.step = np.abs(f.max - f.min) * 0.01
-
-            def on_max_change(change):
-                if f.min < change['new']:
-                    f.max = change['new']
-                    f.step = np.abs(f.max - f.min) * 0.01
-
-            def on_param_change(change):
-                setattr(self.current_method, param, change['new'])
-                self.replot_peaks()
-
-            b.observe(on_min_change, names='value')
-            f.observe(on_param_change, names='value')
-            a.observe(on_max_change, names='value')
-            children = (p, l, b, f, a)
-        container = HBox(children)
-        return container
-
-    def get_data(self):
-        return self.signal.inav[self.indices].data
-
-    def get_peaks(self):
-        peaks = self.current_method.find_peaks(self.get_data())
-        return self.clean_peaks(peaks)
-
-    def clean_peaks(self, peaks):
-        if len(peaks) == 0:
-            return self.nopeaks
-        else:
-            return peaks
-
-    def plot(self):
-        self.plot_image()
-        self.plot_peaks()
-
-    def plot_image(self):
-        if self.ax is None:
-            self.ax = plt.figure().add_subplot(111)
-        z = self.get_data()
-        self.image = self.ax.imshow(np.rot90(np.fliplr(z)))
-        self.ax.set_xlim(0, z.shape[0])
-        self.ax.set_ylim(0, z.shape[1])
-        plt.show()
-
-    def replot_image(self):
-        z = self.get_data()
-        self.image.set_data(np.rot90(np.fliplr(z)))
-        self.replot_peaks()
-        plt.draw()
-
-    def plot_peaks(self):
-        peaks = self.get_peaks()
-        self.pts, = self.ax.plot(peaks[:, 0], peaks[:, 1], 'o')
-        plt.show()
-
-    def replot_peaks(self):
-        peaks = self.get_peaks()
-        self.pts.set_xdata(peaks[:, 0])
-        self.pts.set_ydata(peaks[:, 1])
-        plt.draw()
-
-
-class MinMax(PeakFinder2D):
-    params = [
-        "separation",
-        "threshold",
-        "interpolation_order",
-    ]
-
-    values = [
-        5.,
-        10.,
-        3,
-    ]
-
-    def find_peaks(self, z, **kwargs):
-        """
-        Method to locate the positive peaks in an image by comparing maximum
-        and minimum filtered images.
-        Parameters
-        ----------
-        z: ndarray
-        **kwargs :
-            separation: expected distance between peaks
-            threshold:
-        Returns
-        -------
-        peaks: array with dimensions (npeaks, 2) that contains the x, y coordinates
-               for each peak found in the image.
-        """
-        kwargs = self.get_default_params(**kwargs)
-        separation = kwargs['separation']
-        threshold = kwargs['threshold']
-        data_max = ndi.filters.maximum_filter(z, separation)
-        maxima = (z == data_max)
-        data_min = ndi.filters.minimum_filter(z, separation)
-        diff = ((data_max - data_min) > threshold)
-        maxima[diff == 0] = 0
-        labeled, num_objects = ndi.label(maxima)
-        peaks = np.array(
-            ndi.center_of_mass(z, labeled, range(1, num_objects + 1)))
-
-        return self.clean_peaks(peaks)
-
-
-class Max(PeakFinder2D):
-    params = [
-        "alpha",
-        "size",
-    ]
-
-    values = [
-        3.,
-        10,
-    ]
-
-    def find_peaks(self, z, **kwargs):
-        """
-        Method to locate positive peaks in an image by simple local maximum
-        searching.
-        """
-        # Manage input
-        kwargs = self.get_default_params(**kwargs)
-        alpha = kwargs['alpha']
-        size = kwargs['size']
-
-        # preallocate lots of peak storage
-        k_arr = np.zeros((10000, 2))
-        # copy image
-        image_temp = copy.deepcopy(z)
-        peak_ct = 0
-        # calculate standard deviation of image for thresholding
-        sigma = np.std(z)
-        while True:
-            k = np.argmax(image_temp)
-            j, i = np.unravel_index(k, image_temp.shape)
-            if image_temp[j, i] >= alpha * sigma:
-                k_arr[peak_ct] = [j, i]
-                # masks peaks already identified.
-                x = np.arange(i - size, i + size)
-                y = np.arange(j - size, j + size)
-                xv, yv = np.meshgrid(x, y)
-                # clip to handle peaks near image edge
-                image_temp[yv.clip(0, image_temp.shape[0] - 1),
-                           xv.clip(0, image_temp.shape[1] - 1)] = 0
-                peak_ct += 1
-            else:
-                break
-        # trim array to have shape (number of peaks, 2)
-        peaks = k_arr[:peak_ct]
-        return self.clean_peaks(peaks)
-
-
-class Zaefferer(PeakFinder2D):
-    params = [
-        "grad_threshold",
-        "window_size",
-        "distance_cutoff",
-    ]
-
-    values = [
-        0.1,
-        40,
-        50,
-    ]
-
-    def find_peaks(self, z, **kwargs):
-        """
-        Method to locate positive peaks in an image based on gradient
-        thresholding and subsequent refinement within masked regions.
-        Parameters
-        ----------
-        z : ndarray
-            Matrix of image intensities.
-        **kwargs :
-            grad_threshold : float
-                The minimum gradient required to begin a peak search.
-            window_size : int
-                The size of the square window within which a peak search is
-                conducted. If odd, will round down to even.
-            distance_cutoff : float
-                The maximum distance a peak may be from the initial
-                high-gradient point.
-        Returns
-        -------
-        peaks : numpy.ndarray
-            (n_peaks, 2)
-            Peak pixel coordinates.
-        Notes
-        -----
-        Implemented as described in Zaefferer "New developments of computer-aided
-        crystallographic analysis in transmission electron microscopy" J.
-        Ap. Cryst.
-        This version by Ben Martineau (2016)
-        """
-
-        def box(x, y, window_size, x_max, y_max):
-            """Produces a list of coordinates in the box about (x, y)."""
-            a = int(window_size / 2)
-            x_min = max(0, x - a)
-            x_max = min(x_max, x + a)
-            y_min = max(0, y - a)
-            y_max = min(y_max, y + a)
-            return np.array(
-                np.meshgrid(range(x_min, x_max), range(y_min, y_max))).reshape(
-                2,
-                -1).T
-
-        def get_max(image, box):
-            """Finds the coordinates of the maximum of 'image' in 'box'."""
-            vals = image[box[:, 0], box[:, 1]]
-            max_position = box[np.argmax(vals)]
-            return max_position
-
-        def distance(x, y):
-            """Calculates the distance between two points."""
-            v = x - y
-            return np.sqrt(np.sum(np.square(v)))
-
-        def gradient(image):
-            """Calculates the square of the 2-d partial gradient.
-
-            Parameters
-            ----------
-            image : ndarray
-
-            Returns
-            -------
-            ndarray
-
-            """
-            gradient_of_image = np.gradient(image)
-            gradient_of_image = gradient_of_image[0] ** 2 + gradient_of_image[
-                                                                1] ** 2
-            return gradient_of_image
-
-        # Input cleanup
-        kwargs = self.get_default_params(**kwargs)
-        window_size = kwargs['window_size']
-        grad_threshold = kwargs['grad_threshold']
-        distance_cutoff = kwargs['distance_cutoff']
-
-        # Generate an ordered list of matrix coordinates.
-        if len(z.shape) != 2:
-            raise ValueError("'z' should be a 2-d image matrix.")
-        z = z / np.max(z)
-        coordinates = np.indices(z.data.shape).reshape(2, -1).T
-        # Calculate the gradient at every point.
-        image_gradient = gradient(z)
-        # Boolean matrix of high-gradient points.
-        gradient_is_above_threshold = image_gradient >= grad_threshold
-        peaks = []
-        for coordinate in coordinates[gradient_is_above_threshold.flatten()]:
-            # Iterate over coordinates where the gradient is high enough.
-            b = box(coordinate[0], coordinate[1], window_size, z.shape[0],
-                    z.shape[1])
-            p_old = np.array([0, 0])
-            p_new = get_max(z, b)
-            while np.all(p_old != p_new):
-                p_old = p_new
-                b = box(p_old[0], p_old[1], window_size, z.shape[0], z.shape[1])
-                p_new = get_max(z, b)
-            if distance(coordinate, p_new) <= distance_cutoff:
-                peaks.append(tuple(p_new))
-        peaks = np.array([np.array(p) for p in set(peaks)])
-        return self.clean_peaks(peaks)
-
-
-class Stat(PeakFinder2D):
-    params = []  # Consider allowing some user-defined parameters
-    values = []
-
-    def find_peaks(self, z, **kwargs):
-        """
-        Method to locate positive peaks in an image based on statistical refinement
-        and difference with respect to mean intensity.
-        Parameters
-        ----------
-        z : ndarray
-            Array of image intensities.
-        **kwargs : None
-        Returns
-        -------
-        ndarray
-            (n_peaks, 2)
-            Array of peak coordinates.
-        Notes
-        -----
-        Implemented as described in the PhD thesis of Thomas White (2009) the
-        algorithm was developed by Gordon Ball during a summer project in
-        Cambridge.
-        This version by Ben Martineau (2016), with minor modifications to the
-        original where methods were ambiguous or unclear.
-        """
-        from scipy.ndimage.filters import generic_filter
-        from scipy.ndimage.filters import uniform_filter
-        from sklearn.cluster import DBSCAN
-
-        kwargs = self.get_default_params(**kwargs)
-
-        def normalize(image):
-            """Scales the image to intensities between 0 and 1."""
-            return image / np.max(image)
-
-        def _local_stat(image, radius, func):
-            """Calculates rolling method 'func' over a circular kernel."""
-            x, y = np.ogrid[-radius:radius + 1, -radius:radius + 1]
-            kernel = x ** 2 + y ** 2 <= radius ** 2
-            stat = generic_filter(image, func, footprint=kernel)
-            return stat
-
-        def local_mean(image, radius):
-            """Calculates rolling mean over a circular kernel."""
-            return _local_stat(image, radius, np.mean)
-
-        def local_std(image, radius):
-            """Calculates rolling standard deviation over a circular kernel."""
-            return _local_stat(image, radius, np.std)
-
-        def single_pixel_desensitize(image):
-            """Reduces single-pixel anomalies by nearest-neighbor smoothing."""
-            kernel = np.array([[0.5, 1, 0.5], [1, 1, 1], [0.5, 1, 0.5]])
-            smoothed_image = generic_filter(image, np.mean, footprint=kernel)
-            return smoothed_image
-
-        def stat_binarise(image):
-            """Peaks more than one standard deviation from the mean set to one."""
-            image_rolling_mean = local_mean(image, 10)
-            image_rolling_std = local_std(image, 10)
-            image = single_pixel_desensitize(image)
-            binarised_image = np.zeros(image.shape)
-            binarised_image[image > image_rolling_mean + image_rolling_std] = 1
-            return binarised_image
-
-        def smooth(image):
-            """Image convolved twice using a uniform 3x3 kernel."""
-            image = uniform_filter(image, size=3)
-            image = uniform_filter(image, size=3)
-            return image
-
-        def half_binarise(image):
-            """Image binarised about values of one-half intensity."""
-            binarised_image = np.zeros(image.shape)
-            binarised_image[image > 0.5] = 1
-            return binarised_image
-
-        def separate_peaks(binarised_image):
-            """Identify adjacent 'on' coordinates via DBSCAN."""
-            bi = binarised_image.astype('bool')
-            coordinates = np.indices(bi.data.shape).reshape(2, -1).T[
-                bi.flatten()]
-            db = DBSCAN(2, 3)
-            peaks = []
-            labeled_points = db.fit_predict(coordinates)
-            for peak_label in list(set(labeled_points)):
-                peaks.append(coordinates[labeled_points == peak_label])
-            return peaks
-
-        def _peak_find_once(image):
-            """Smooth, binarise, and find peaks according to main algorithm."""
-            image = smooth(image)
-            image = half_binarise(image)
-            peaks = separate_peaks(image)
-            return image, peaks
-
-        def stat_peak_finder(image):
-            """Find peaks in diffraction image. Algorithm stages in comments."""
-            image = normalize(image)  # 1
-            image = stat_binarise(image)  # 2, 3
-            n_peaks = np.infty  # Initial number of peaks
-            image, peaks = _peak_find_once(image)  # 4-6
-            m_peaks = len(peaks)  # Actual number of peaks
-            while (n_peaks - m_peaks) / n_peaks > 0.05:  # 8
-                n_peaks = m_peaks
-                image, peaks = _peak_find_once(image)
-                m_peaks = len(peaks)
-            peak_centers = np.array(
-                [np.mean(peak, axis=0) for peak in peaks])  # 7
-            return peak_centers
-
-        return self.clean_peaks(stat_peak_finder(z))
-
-
-class DifferenceOfGaussians(PeakFinder2D):
-    params = [
-        "min_sigma",
-        "max_sigma",
-        "sigma_ratio",
-        "threshold",
-        "overlap",
-    ]
-
-    values = [
-        1.,
-        50.,
-        1.6,
-        0.2,
-        0.5,
-    ]
-
-    def find_peaks(self, z, **kwargs):
-        """
-        Finds peaks via the difference of Gaussian Matrices method from
-        `scikit-image`.
-
-        Parameters
-        ----------
-        normalize: bool
-            If `True`, linearly scales intensities to between 0 and 1,
-            which makes it easier to determine parameters.
-        z : ndarray
-            2-d array of intensities
-        kwargs : Additional parameters to be passed to the algorithm. See `blob_dog`
-            documentation for details:
-            http://scikit-image.org/docs/dev/api/skimage.feature.html#blob-dog
-
-        Returns
-        -------
-        ndarray
-            (n_peaks, 2)
-            Array of peak coordinates.
-
-        Notes
-        -----
-        While highly effective at finding even very faint peaks, this method is
-            sensitive to fluctuations in intensity near the edges of the image.
-
-        """
-        kwargs = self.get_default_params(**kwargs)
-        from skimage.feature import blob_dog
-        if True:
-            z = z / np.max(z)
-        blobs = blob_dog(z, **kwargs)
-        try:
-            centers = blobs[:, :2]
-        except IndexError:
-            return self.nopeaks
-        clean_centers = []
-        for center in centers:
-            if len(np.intersect1d(center, (0,) + z.shape + tuple(
-                            c - 1 for c in z.shape))) > 0:
-                continue
-            clean_centers.append(center)
-        return np.array(clean_centers)
-
-
-class LaplacianOfGaussians(PeakFinder2D):
-    params = [
-        "min_sigma",
-        "max_sigma",
-        "num_sigma",
-        "threshold",
-        "overlap",
-        "log_scale",
-    ]
-
-    values = [
-        1.,
-        50.,
-        10.,
-        0.2,
-        0.5,
-        False,
-    ]
-
-    def find_peaks(self, z, **kwargs):
-        """
-        Finds peaks via the Laplacian of Gaussian Matrices method from
-        `scikit-image`.
-
-        Parameters
-        ----------
-        z : ndarray
-            Array of image intensities.
-        kwargs : Additional parameters to be passed to the algorithm. See
-            `blob_log` documentation for details:
-            http://scikit-image.org/docs/dev/api/skimage.feature.html#blob-log
-=======
         peakfinder = peakfinder2D.PeakFinderUIIPYW()
         peakfinder.interactive(self)
 
@@ -1520,29 +810,10 @@
         Parameters
         ----------
         image : ndarray
->>>>>>> 21d54652
 
         Returns
         -------
         ndarray
-<<<<<<< HEAD
-            (n_peaks, 2)
-            Array of peak coordinates.
-
-        """
-        kwargs = self.get_default_params(**kwargs)
-        from skimage.feature import blob_log
-        if True:
-            z = z / np.max(z)
-        blobs = blob_log(z, **kwargs)
-        # Attempt to return only peak positions. If no peaks exist, return an
-        # empty array.
-        try:
-            centers = blobs[:, :2]
-        except IndexError:
-            return self.nopeaks
-        return centers
-=======
 
         """
         gradient_of_image = np.gradient(image)
@@ -1764,5 +1035,4 @@
         centers = blobs[:, :2]
     except IndexError:
         return NO_PEAKS
-    return centers
->>>>>>> 21d54652
+    return centers