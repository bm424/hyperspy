# -*- coding: utf-8 -*-
# Copyright 2007-2015 The HyperSpy developers
#
# This file is part of  HyperSpy.
#
#  HyperSpy is free software: you can redistribute it and/or modify
# it under the terms of the GNU General Public License as published by
# the Free Software Foundation, either version 3 of the License, or
# (at your option) any later version.
#
#  HyperSpy is distributed in the hope that it will be useful,
# but WITHOUT ANY WARRANTY; without even the implied warranty of
# MERCHANTABILITY or FITNESS FOR A PARTICULAR PURPOSE.  See the
# GNU General Public License for more details.
#
# You should have received a copy of the GNU General Public License
# along with  HyperSpy.  If not, see <http://www.gnu.org/licenses/>.
from __future__ import division

import traits.api as t
import numpy as np

from hyperspy import utils
from hyperspy._signals.eds import EDSSpectrum
from hyperspy.decorators import only_interactive
from hyperspy.gui.eds import TEMParametersUI
from hyperspy.defaults_parser import preferences
import hyperspy.gui.messages as messagesui
from hyperspy.misc.eds import utils as utils_eds


class EDSTEMSpectrum(EDSSpectrum):
    _signal_type = "EDS_TEM"

    def __init__(self, *args, **kwards):
        EDSSpectrum.__init__(self, *args, **kwards)
        # Attributes defaults
        if 'Acquisition_instrument.TEM.Detector.EDS' not in self.metadata:
            if 'Acquisition_instrument.SEM.Detector.EDS' in self.metadata:
                self.metadata.set_item(
                    "Acquisition_instrument.TEM",
                    self.metadata.Acquisition_instrument.SEM)
                del self.metadata.Acquisition_instrument.SEM
        self._set_default_param()

    def _set_default_param(self):
        """Set to value to default (defined in preferences)
        """

        mp = self.metadata
        mp.Signal.signal_type = 'EDS_TEM'

        mp = self.metadata
        if "mp.Acquisition_instrument.TEM.tilt_stage" not in mp:
            mp.set_item(
                "Acquisition_instrument.TEM.tilt_stage",
                preferences.EDS.eds_tilt_stage)
        if "Acquisition_instrument.TEM.Detector.EDS.elevation_angle" not in mp:
            mp.set_item(
                "Acquisition_instrument.TEM.Detector.EDS.elevation_angle",
                preferences.EDS.eds_detector_elevation)
        if "Acquisition_instrument.TEM.Detector.EDS.energy_resolution_MnKa"\
                not in mp:
            mp.set_item("Acquisition_instrument.TEM.Detector.EDS." +
                        "energy_resolution_MnKa",
                        preferences.EDS.eds_mn_ka)
        if "Acquisition_instrument.TEM.Detector.EDS.azimuth_angle" not in mp:
            mp.set_item(
                "Acquisition_instrument.TEM.Detector.EDS.azimuth_angle",
                preferences.EDS.eds_detector_azimuth)

    def set_microscope_parameters(self,
                                  beam_energy=None,
                                  live_time=None,
                                  tilt_stage=None,
                                  azimuth_angle=None,
                                  elevation_angle=None,
                                  energy_resolution_MnKa=None):
        """Set the microscope parameters.

        If no arguments are given, raises an interactive mode to fill
        the values.

        Parameters
        ----------
        beam_energy: float
            The energy of the electron beam in keV
        live_time : float
            In second
        tilt_stage : float
            In degree
        azimuth_angle : float
            In degree
        elevation_angle : float
            In degree
        energy_resolution_MnKa : float
            In eV

        Examples
        --------
<<<<<<< HEAD
        >>> s = hs.datasets.example_signals.EDS_TEM_Spectrum()
=======
        >>> s = hs.utils.example_signals.EDS_TEM_Spectrum()
>>>>>>> 891ae85e
        >>> print(s.metadata.Acquisition_instrument.
        >>>       TEM.Detector.EDS.energy_resolution_MnKa)
        >>> s.set_microscope_parameters(energy_resolution_MnKa=135.)
        >>> print(s.metadata.Acquisition_instrument.
        >>>       TEM.Detector.EDS.energy_resolution_MnKa)
        133.312296
        135.0

        """
        md = self.metadata

        if beam_energy is not None:
            md.set_item("Acquisition_instrument.TEM.beam_energy ", beam_energy)
        if live_time is not None:
            md.set_item(
                "Acquisition_instrument.TEM.Detector.EDS.live_time",
                live_time)
        if tilt_stage is not None:
            md.set_item("Acquisition_instrument.TEM.tilt_stage", tilt_stage)
        if azimuth_angle is not None:
            md.set_item(
                "Acquisition_instrument.TEM.Detector.EDS.azimuth_angle",
                azimuth_angle)
        if elevation_angle is not None:
            md.set_item(
                "Acquisition_instrument.TEM.Detector.EDS.elevation_angle",
                elevation_angle)
        if energy_resolution_MnKa is not None:
            md.set_item(
                "Acquisition_instrument.TEM.Detector.EDS." +
                "energy_resolution_MnKa",
                energy_resolution_MnKa)

        if set([beam_energy, live_time, tilt_stage, azimuth_angle,
                elevation_angle, energy_resolution_MnKa]) == {None}:
            self._are_microscope_parameters_missing()

    @only_interactive
    def _set_microscope_parameters(self):
        tem_par = TEMParametersUI()
        mapping = {
            'Acquisition_instrument.TEM.beam_energy':
            'tem_par.beam_energy',
            'Acquisition_instrument.TEM.tilt_stage':
            'tem_par.tilt_stage',
            'Acquisition_instrument.TEM.Detector.EDS.live_time':
            'tem_par.live_time',
            'Acquisition_instrument.TEM.Detector.EDS.azimuth_angle':
            'tem_par.azimuth_angle',
            'Acquisition_instrument.TEM.Detector.EDS.elevation_angle':
            'tem_par.elevation_angle',
            'Acquisition_instrument.TEM.Detector.EDS.energy_resolution_MnKa':
            'tem_par.energy_resolution_MnKa', }
        for key, value in mapping.iteritems():
            if self.metadata.has_item(key):
                exec('%s = self.metadata.%s' % (value, key))
        tem_par.edit_traits()

        mapping = {
            'Acquisition_instrument.TEM.beam_energy':
            tem_par.beam_energy,
            'Acquisition_instrument.TEM.tilt_stage':
            tem_par.tilt_stage,
            'Acquisition_instrument.TEM.Detector.EDS.live_time':
            tem_par.live_time,
            'Acquisition_instrument.TEM.Detector.EDS.azimuth_angle':
            tem_par.azimuth_angle,
            'Acquisition_instrument.TEM.Detector.EDS.elevation_angle':
            tem_par.elevation_angle,
            'Acquisition_instrument.TEM.Detector.EDS.energy_resolution_MnKa':
            tem_par.energy_resolution_MnKa, }

        for key, value in mapping.iteritems():
            if value != t.Undefined:
                self.metadata.set_item(key, value)
        self._are_microscope_parameters_missing()

    def _are_microscope_parameters_missing(self):
        """Check if the EDS parameters necessary for quantification
        are defined in metadata. Raise in interactive mode
         an UI item to fill or cahnge the values"""
        must_exist = (
            'Acquisition_instrument.TEM.beam_energy',
            'Acquisition_instrument.TEM.Detector.EDS.live_time',)

        missing_parameters = []
        for item in must_exist:
            exists = self.metadata.has_item(item)
            if exists is False:
                missing_parameters.append(item)
        if missing_parameters:
            if preferences.General.interactive is True:
                par_str = "The following parameters are missing:\n"
                for par in missing_parameters:
                    par_str += '%s\n' % par
                par_str += 'Please set them in the following wizard'
                is_ok = messagesui.information(par_str)
                if is_ok:
                    self._set_microscope_parameters()
                else:
                    return True
            else:
                return True
        else:
            return False

    def get_calibration_from(self, ref, nb_pix=1):
        """Copy the calibration and all metadata of a reference.

        Primary use: To add a calibration to ripple file from INCA
        software

        Parameters
        ----------
        ref : signal
            The reference contains the calibration in its
            metadata
        nb_pix : int
            The live time (real time corrected from the "dead time")
            is divided by the number of pixel (spectrums), giving an
            average live time.

        Examples
        --------
<<<<<<< HEAD
        >>> ref = hs.datasets.example_signals.EDS_TEM_Spectrum()
        >>> s = hs.signals.EDSTEMSpectrum(
        >>>     hs.datasets.example_signals.EDS_TEM_Spectrum().data)
=======
        >>> ref = hs.utils.example_signals.EDS_TEM_Spectrum()
        >>> s = hs.signals.EDSTEMSpectrum(
        >>>     hs.utils.example_signals.EDS_TEM_Spectrum().data)
>>>>>>> 891ae85e
        >>> print s.axes_manager[0].scale
        >>> s.get_calibration_from(ref)
        >>> print s.axes_manager[0].scale
        1.0
        0.020028

        """

        self.original_metadata = ref.original_metadata.deepcopy()
        # Setup the axes_manager
        ax_m = self.axes_manager.signal_axes[0]
        ax_ref = ref.axes_manager.signal_axes[0]
        ax_m.scale = ax_ref.scale
        ax_m.units = ax_ref.units
        ax_m.offset = ax_ref.offset

        # Setup metadata
        if 'Acquisition_instrument.TEM' in ref.metadata:
            mp_ref = ref.metadata.Acquisition_instrument.TEM
        elif 'Acquisition_instrument.SEM' in ref.metadata:
            mp_ref = ref.metadata.Acquisition_instrument.SEM
        else:
            raise ValueError("The reference has no metadata." +
                             "Acquisition_instrument.TEM" +
                             "\n nor metadata.Acquisition_instrument.SEM ")

        mp = self.metadata
        mp.Acquisition_instrument.TEM = mp_ref.deepcopy()
        if mp_ref.has_item("Detector.EDS.live_time"):
            mp.Acquisition_instrument.TEM.Detector.EDS.live_time = \
                mp_ref.Detector.EDS.live_time / nb_pix

    def quantification(self,
                       intensities,
                       kfactors,
                       composition_units='weight',
                       navigation_mask=1.0,
                       closing=True,
                       plot_result=False,
                       **kwargs):
        """
        Quantification of intensities to return elemental composition

        Method: Cliff-Lorimer

        Parameters
        ----------
        intensities: list of signal
            the intensitiy for each X-ray lines.
        kfactors: list of float
            The list of kfactor in same order as intensities. Note that
            intensities provided by hyperspy are sorted by the aplhabetical
            order of the X-ray lines. eg. kfactors =[0.982, 1.32, 1.60] for
            ['Al_Ka','Cr_Ka', 'Ni_Ka'].
        composition_units: 'weight' or 'atomic'
            Quantification returns weight percent. By choosing 'atomic', the
            return composition is in atomic percent.
        navigation_mask : None or float or signal
            The navigation locations marked as True are not used in the
            quantification. If int is given the vacuum_mask method is used to
            generate a mask with the int value as threhsold.
            Else provides a signal with the navigation shape.
        closing: bool
            If true, applied a morphologic closing to the mask obtained by
            vacuum_mask.
        plot_result : bool
            If True, plot the calculated composition. If the current
            object is a single spectrum it prints the result instead.
        kwargs
            The extra keyword arguments are passed to plot.

        Return
        ------
        A list of quantified elemental maps (signal) giving the composition of
        the sample in weight or atomic percent.

        Examples
        --------
<<<<<<< HEAD
        >>> s = hs.datasets.example_signals.EDS_TEM_Spectrum()
=======
        >>> s = hs.utils.example_signals.EDS_TEM_Spectrum()
>>>>>>> 891ae85e
        >>> s.add_lines()
        >>> kfactors = [1.450226, 5.075602] #For Fe Ka and Pt La
        >>> bw = s.estimate_background_windows(line_width=[5.0, 2.0])
        >>> s.plot(background_windows=bw)
        >>> intensities = s.get_lines_intensity(background_windows=bw)
        >>> res = s.quantification(intensities, kfactors, plot_result=True,
        >>>                        composition_units='atomic')
        Fe (Fe_Ka): Composition = 15.41 atomic percent
        Pt (Pt_La): Composition = 84.59 atomic percent

        See also
        --------
        vacuum_mask
        """
        if isinstance(navigation_mask, float):
            navigation_mask = self.vacuum_mask(navigation_mask, closing).data
        elif navigation_mask is not None:
            navigation_mask = navigation_mask.data
        xray_lines = self.metadata.Sample.xray_lines
        composition = utils.stack(intensities)
        composition.data = utils_eds.quantification_cliff_lorimer(
            composition.data, kfactors=kfactors,
            mask=navigation_mask) * 100.
        composition = composition.split()
        if composition_units == 'atomic':
            composition = utils.material.weight_to_atomic(composition)
        for i, xray_line in enumerate(xray_lines):
            element, line = utils_eds._get_element_and_line(xray_line)
            composition[i].metadata.General.title = composition_units + \
                ' percent of ' + element
            composition[i].metadata.set_item("Sample.elements", ([element]))
            composition[i].metadata.set_item(
                "Sample.xray_lines", ([xray_line]))
            if plot_result and \
                    composition[i].axes_manager.signal_dimension == 0:
                print("%s (%s): Composition = %.2f %s percent"
                      % (element, xray_line, composition[i].data,
                         composition_units))
        if plot_result and composition[i].axes_manager.signal_dimension != 0:
            utils.plot.plot_signals(composition, **kwargs)
        return composition

    def vacuum_mask(self, threshold=1.0, closing=True, opening=False):
        """
        Generate mask of the vacuum region

        Parameters
        ----------
        threshold: float
            For a given pixel, maximum value in the energy axis below which the
            pixel is considered as vacuum.
        closing: bool
            If true, applied a morphologic closing to the mask
        opnening: bool
            If true, applied a morphologic opening to the mask

        Examples
        --------
        >>> # Simulate a spectrum image with vacuum region
<<<<<<< HEAD
        >>> s = hs.datasets.example_signals.EDS_TEM_Spectrum()
        >>> s_vac = hs.signals.Simulation(np.ones_like(s.data, dtype=float))*0.005
        >>> s_vac.add_poissonian_noise()
        >>> si = hs.stack([s]*3 + [s_vac])
=======
        >>> s = hs.utils.example_signals.EDS_TEM_Spectrum()
        >>> s_vac = hs.signals.Simulation(np.ones_like(s.data, dtype=float))*0.005
        >>> s_vac.add_poissonian_noise()
        >>> si = hs.utils.stack([s]*3 + [s_vac])
>>>>>>> 891ae85e
        >>> si.vacuum_mask().data
        array([False, False, False,  True], dtype=bool)

        Return
        ------
        mask: signal
            The mask of the region
        """
        from scipy.ndimage.morphology import binary_dilation, binary_erosion
        mask = (self.max(-1) <= threshold)
        if closing:
            mask.data = binary_dilation(mask.data, border_value=0)
            mask.data = binary_erosion(mask.data, border_value=1)
        if opening:
            mask.data = binary_erosion(mask.data, border_value=1)
            mask.data = binary_dilation(mask.data, border_value=0)
        return mask

    def decomposition(self,
                      normalize_poissonian_noise=True,
                      navigation_mask=1.0,
                      closing=True,
                      *args,
                      **kwargs):
        """
        Decomposition with a choice of algorithms

        The results are stored in self.learning_results

        Parameters
        ----------
        normalize_poissonian_noise : bool
            If True, scale the SI to normalize Poissonian noise
        navigation_mask : None or float or boolean numpy array
            The navigation locations marked as True are not used in the
            decompostion. If float is given the vacuum_mask method is used to
            generate a mask with the float value as threshold.
        closing: bool
            If true, applied a morphologic closing to the maks obtained by
            vacuum_mask.
        algorithm : 'svd' | 'fast_svd' | 'mlpca' | 'fast_mlpca' | 'nmf' |
            'sparse_pca' | 'mini_batch_sparse_pca'
        output_dimension : None or int
            number of components to keep/calculate
        centre : None | 'variables' | 'trials'
            If None no centring is applied. If 'variable' the centring will be
            performed in the variable axis. If 'trials', the centring will be
            performed in the 'trials' axis. It only has effect when using the
            svd or fast_svd algorithms
        auto_transpose : bool
            If True, automatically transposes the data to boost performance.
            Only has effect when using the svd of fast_svd algorithms.
        signal_mask : boolean numpy array
            The signal locations marked as True are not used in the
            decomposition.
        var_array : numpy array
            Array of variance for the maximum likelihood PCA algorithm
        var_func : function or numpy array
            If function, it will apply it to the dataset to obtain the
            var_array. Alternatively, it can a an array with the coefficients
            of a polynomial.
        polyfit :
        reproject : None | signal | navigation | both
            If not None, the results of the decomposition will be projected in
            the selected masked area.

        Examples
        --------
<<<<<<< HEAD
        >>> s = hs.datasets.example_signals.EDS_TEM_Spectrum()
        >>> si = hs.stack([s]*3)
=======
        >>> s = hs.utils.example_signals.EDS_TEM_Spectrum()
        >>> si = hs.utils.stack([s]*3)
>>>>>>> 891ae85e
        >>> si.change_dtype(float)
        >>> si.decomposition()

        See also
        --------
        vacuum_mask
        """
        if isinstance(navigation_mask, float):
            navigation_mask = self.vacuum_mask(navigation_mask, closing).data
        super(EDSSpectrum, self).decomposition(
            normalize_poissonian_noise=normalize_poissonian_noise,
            navigation_mask=navigation_mask, *args, **kwargs)
        self.learning_results.loadings = np.nan_to_num(
            self.learning_results.loadings)<|MERGE_RESOLUTION|>--- conflicted
+++ resolved
@@ -98,11 +98,7 @@
 
         Examples
         --------
-<<<<<<< HEAD
         >>> s = hs.datasets.example_signals.EDS_TEM_Spectrum()
-=======
-        >>> s = hs.utils.example_signals.EDS_TEM_Spectrum()
->>>>>>> 891ae85e
         >>> print(s.metadata.Acquisition_instrument.
         >>>       TEM.Detector.EDS.energy_resolution_MnKa)
         >>> s.set_microscope_parameters(energy_resolution_MnKa=135.)
@@ -227,15 +223,9 @@
 
         Examples
         --------
-<<<<<<< HEAD
         >>> ref = hs.datasets.example_signals.EDS_TEM_Spectrum()
         >>> s = hs.signals.EDSTEMSpectrum(
         >>>     hs.datasets.example_signals.EDS_TEM_Spectrum().data)
-=======
-        >>> ref = hs.utils.example_signals.EDS_TEM_Spectrum()
-        >>> s = hs.signals.EDSTEMSpectrum(
-        >>>     hs.utils.example_signals.EDS_TEM_Spectrum().data)
->>>>>>> 891ae85e
         >>> print s.axes_manager[0].scale
         >>> s.get_calibration_from(ref)
         >>> print s.axes_manager[0].scale
@@ -314,11 +304,7 @@
 
         Examples
         --------
-<<<<<<< HEAD
         >>> s = hs.datasets.example_signals.EDS_TEM_Spectrum()
-=======
-        >>> s = hs.utils.example_signals.EDS_TEM_Spectrum()
->>>>>>> 891ae85e
         >>> s.add_lines()
         >>> kfactors = [1.450226, 5.075602] #For Fe Ka and Pt La
         >>> bw = s.estimate_background_windows(line_width=[5.0, 2.0])
@@ -378,17 +364,10 @@
         Examples
         --------
         >>> # Simulate a spectrum image with vacuum region
-<<<<<<< HEAD
         >>> s = hs.datasets.example_signals.EDS_TEM_Spectrum()
         >>> s_vac = hs.signals.Simulation(np.ones_like(s.data, dtype=float))*0.005
         >>> s_vac.add_poissonian_noise()
         >>> si = hs.stack([s]*3 + [s_vac])
-=======
-        >>> s = hs.utils.example_signals.EDS_TEM_Spectrum()
-        >>> s_vac = hs.signals.Simulation(np.ones_like(s.data, dtype=float))*0.005
-        >>> s_vac.add_poissonian_noise()
-        >>> si = hs.utils.stack([s]*3 + [s_vac])
->>>>>>> 891ae85e
         >>> si.vacuum_mask().data
         array([False, False, False,  True], dtype=bool)
 
@@ -457,13 +436,8 @@
 
         Examples
         --------
-<<<<<<< HEAD
         >>> s = hs.datasets.example_signals.EDS_TEM_Spectrum()
         >>> si = hs.stack([s]*3)
-=======
-        >>> s = hs.utils.example_signals.EDS_TEM_Spectrum()
-        >>> si = hs.utils.stack([s]*3)
->>>>>>> 891ae85e
         >>> si.change_dtype(float)
         >>> si.decomposition()
 
