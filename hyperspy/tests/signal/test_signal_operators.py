# Copyright 2007-2016 The HyperSpy developers
#
# This file is part of  HyperSpy.
#
#  HyperSpy is free software: you can redistribute it and/or modify
# it under the terms of the GNU General Public License as published by
# the Free Software Foundation, either version 3 of the License, or
# (at your option) any later version.
#
#  HyperSpy is distributed in the hope that it will be useful,
# but WITHOUT ANY WARRANTY; without even the implied warranty of
# MERCHANTABILITY or FITNESS FOR A PARTICULAR PURPOSE.  See the
# GNU General Public License for more details.
#
# You should have received a copy of the GNU General Public License
# along with  HyperSpy.  If not, see <http://www.gnu.org/licenses/>.


import numpy as np
from numpy.testing import assert_array_equal
<<<<<<< HEAD
import nose.tools as nt
from nose.plugins.skip import SkipTest
=======

import pytest
>>>>>>> 6420de52

from hyperspy import signals
from hyperspy.decorators import lazifyTestClass


@lazifyTestClass
class TestBinaryOperators:

    def setup_method(self, method):
        self.s1 = signals.Signal1D(np.ones((2, 3)))
        self.s2 = signals.Signal1D(np.ones((2, 3)))
        self.s2.data *= 2

    def test_sum_same_shape_signals(self):
        s = self.s1 + self.s2
        assert_array_equal(s.data, self.s1.data * 3)

    def test_sum_in_place_same_shape_signals(self):
        if self.s1._lazy:
            raise SkipTest
        s1 = self.s1
        self.s1 += self.s2
        assert_array_equal(self.s1.data, np.ones((2, 3)) * 3)
        assert s1 is self.s1

    def test_sum_same_shape_signals_not_aligned(self):
        s1 = self.s1
        s2 = signals.Signal1D(2 * np.ones((3, 2)))
        if s1._lazy:
            s2 = s2.as_lazy()
        s1.axes_manager._axes[0].navigate = False
        s1.axes_manager._axes[1].navigate = True
        s2.axes_manager._axes[1].navigate = False
        s2.axes_manager._axes[0].navigate = True
        s12 = s1 + s2
        s21 = s2 + s1
        assert_array_equal(s12.data, np.ones((3, 2)) * 3)
        assert_array_equal(s21.data, s12.data)

    def test_sum_in_place_same_shape_signals_not_aligned(self):
        if self.s1._lazy:
            raise SkipTest
        s1 = self.s1
        s2 = signals.Signal1D(2 * np.ones((3, 2)))
        s1c = s1
        s2c = s2
        s1.axes_manager._axes[0].navigate = False
        s1.axes_manager._axes[1].navigate = True
        s2.axes_manager._axes[1].navigate = False
        s2.axes_manager._axes[0].navigate = True
        s1 += s2
        assert_array_equal(s1.data, np.ones((3, 2)) * 3)
        s2 += s2
        assert_array_equal(s2.data, np.ones((3, 2)) * 4)
        assert s1 is s1c
        assert s2 is s2c

    def test_sum_wrong_shape(self):
        s1 = self.s1
        s2 = signals.Signal1D(np.ones((3, 3)))
        with pytest.raises(ValueError):
            s1 + s2

    def test_broadcast_missing_sig_and_nav(self):
        s1 = self.s1
        s2 = self.s2.as_signal2D((1, 0))  # (|3, 2)
        s1 = s1.transpose(signal_axes=0)
        s = s1 + s2
        assert_array_equal(s.data, 3 * np.ones((2, 3, 2, 3)))
        assert s.axes_manager.signal_dimension == 2

    def test_broadcast_missing_sig(self):
        s1 = self.s1
        s2 = self.s2
        s1 = s1.transpose(signal_axes=0)
        s2.axes_manager._axes[1].navigate = True
        s2.axes_manager._axes[0].navigate = False  # (3| 2)
        s12 = s1 + s2  # (3, 2| 2)
        s21 = s2 + s1
        assert_array_equal(s12.data, 3 * np.ones((2, 3, 2)))
        assert_array_equal(s21.data, 3 * np.ones((2, 3, 2)))

    def test_broadcast_in_place_missing_sig_wrong(self):
        if self.s1._lazy:
            raise SkipTest
        s1 = self.s1
        s2 = self.s2
        s1 = s1.transpose(signal_axes=0)
        s2.axes_manager._axes[1].navigate = True
        s2.axes_manager._axes[0].navigate = False  # (3| 2)
        with pytest.raises(ValueError):
            s1 += s2

    def test_broadcast_in_place(self):
        if self.s1._lazy:
            raise SkipTest
        s1 = self.s1
        s1 = s1.transpose(signal_axes=1)
        s2 = signals.BaseSignal(np.ones((4, 2, 4, 3)))
        s2 = s2.transpose(signal_axes=2)
        s2c = s2
        print(s2)
        print(s1)
        s2 += s1
        assert_array_equal(s2.data, 2 * np.ones((4, 2, 4, 3)))
        assert s2 is s2c

    def test_equal_naxes_diff_shape(self):
        s32 = self.s1  # (3| 2)
        s31 = signals.Signal1D(np.ones((1, 3)))
        s12 = signals.Signal1D(np.ones((2, 1)))
        if s32._lazy:
            s31 = s31.as_lazy()
            s12 = s12.as_lazy()
        assert_array_equal((s32 + s31).data, s32.data + 1)
        assert_array_equal((s32 + s12).data, s32.data + 1)


@lazifyTestClass
class TestUnaryOperators:

    def setup_method(self, method):
        self.s1 = signals.Signal1D(np.array((1, -1, 4, -3)))

    def test_minus(self):
        assert_array_equal((-self.s1).data, -self.s1.data)

    def test_plus(self):
        assert_array_equal((+self.s1).data, +self.s1.data)

    def test_invert(self):
        assert_array_equal((~self.s1).data, ~self.s1.data)

    def test_abs(self):
        assert_array_equal(abs(self.s1).data, abs(self.s1.data))<|MERGE_RESOLUTION|>--- conflicted
+++ resolved
@@ -18,13 +18,8 @@
 
 import numpy as np
 from numpy.testing import assert_array_equal
-<<<<<<< HEAD
-import nose.tools as nt
-from nose.plugins.skip import SkipTest
-=======
 
 import pytest
->>>>>>> 6420de52
 
 from hyperspy import signals
 from hyperspy.decorators import lazifyTestClass
@@ -44,7 +39,7 @@
 
     def test_sum_in_place_same_shape_signals(self):
         if self.s1._lazy:
-            raise SkipTest
+            pytest.skip("Inplace not supported by LazySignals")
         s1 = self.s1
         self.s1 += self.s2
         assert_array_equal(self.s1.data, np.ones((2, 3)) * 3)
@@ -66,7 +61,7 @@
 
     def test_sum_in_place_same_shape_signals_not_aligned(self):
         if self.s1._lazy:
-            raise SkipTest
+            pytest.skip("Inplace not supported by LazySignals")
         s1 = self.s1
         s2 = signals.Signal1D(2 * np.ones((3, 2)))
         s1c = s1
@@ -109,7 +104,7 @@
 
     def test_broadcast_in_place_missing_sig_wrong(self):
         if self.s1._lazy:
-            raise SkipTest
+            pytest.skip("Inplace not supported by LazySignals")
         s1 = self.s1
         s2 = self.s2
         s1 = s1.transpose(signal_axes=0)
@@ -120,7 +115,7 @@
 
     def test_broadcast_in_place(self):
         if self.s1._lazy:
-            raise SkipTest
+            pytest.skip("Inplace not supported by LazySignals")
         s1 = self.s1
         s1 = s1.transpose(signal_axes=1)
         s2 = signals.BaseSignal(np.ones((4, 2, 4, 3)))
