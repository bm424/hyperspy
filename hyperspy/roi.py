import traits.api as t
from hyperspy.events import Events, Event
import hyperspy.interactive
from hyperspy.axes import DataAxis
from hyperspy.drawing.widgets import ResizableDraggableRectangle, \
                                     DraggableResizableRange
<<<<<<< HEAD

import numpy as np
=======
>>>>>>> d3a139a0


class BaseROI(t.HasTraits):
    def __init__(self):
        super(BaseROI, self).__init__()
        self.events = Events()
        self.events.roi_changed = Event()
        self.widgets = set()
        self.signal_map = dict()
       
    def _get_coords(self):
        raise NotImplementedError()
    
    def _set_coords(self, value):
        raise NotImplementedError()
    
    coords = property(lambda s: s._get_coords(), lambda s,v: s._set_coords(v))

    def update(self):
        if t.Undefined not in self.coords:
            if not self.events.roi_changed.suppress:
                self._update_widgets()
            self.events.roi_changed.trigger(self)

    def _update_widgets(self, exclude=set()):
        if not isinstance(exclude, set):
            exclude = set(exclude)
        for w in self.widgets - exclude:
            with w.events.suppress:
                self._apply_roi2widget(w)
            
    def _apply_roi2widget(self, widget):
        raise NotImplementedError()
<<<<<<< HEAD

    def navigate(self, signal):
        """
        Make a widget for this ROI and use it as a navigator for signal.
        """
        # Check vald plot and navdim >= roi dim
        ndim = len(self.coords)//2
        if signal._plot is None or \
                            signal.axes_manager.navigation_dimension < ndim:
            raise ValueError("Cannot navigate this signal with %s" % \
                             self.__class__.__name__, signal)

        nav_axes = signal.axes_manager.navigation_axes[0:ndim+1]

        def nav_signal_function(axes_manager=None):
            if axes_manager is None:
                axes_manager = signal.axes_manager
            nav_idx = list()
            for ax in nav_axes:
                nav_idx.append(axes_manager._axes.index(ax)) 
            nav_idx = tuple(nav_idx)
            slices = self._make_slices(axes_manager._axes, nav_axes)
            data = np.mean(signal.data.__getitem__(slices), nav_idx)
            return np.atleast_1d(data)
        
        signal.signal_callback = nav_signal_function
        sp = signal._plot.signal_plot
        sp.update()
        w = self.add_widget(signal, axes=nav_axes, color='red')
        w.events.resized.connect(lambda x=None: sp.update())
        w.connect_navigate()
        if signal._plot.pointer is not None:
            signal._plot.pointer.close()
        signal._plot.pointer = w
        signal._plot.navigator_plot.update()
        return w
=======
>>>>>>> d3a139a0

    def interactive(self, signal, navigation_signal="same", out=None):
        if navigation_signal == "same":
            navigation_signal = signal
        if navigation_signal is not None:
            self.add_widget(navigation_signal)
        if out is None:
            return hyperspy.interactive.interactive(self.__call__, 
                                         event=self.events.roi_changed,
                                         signal=signal)
        else:
            return hyperspy.interactive.interactive(self.__call__, 
                                         event=self.events.roi_changed,
                                         signal=signal, out=out)

    def _make_slices(self, axes_collecion, axes, ranges=None):
        """
        Utility function to make a slice container that will slice the axes
        in axes_manager. The axis in 'axes[i]' argument will be sliced with 
        'ranges[i]', all other axes with 'slice(None)'.
        """
        if ranges is None:
            ranges= []
            ndim = len(self.coords)//2
            for i in xrange(ndim):
                ranges.append((self.coords[i], self.coords[ndim+i]))
        slices = []
        for ax in axes_collecion:
            if ax in axes:
                i = axes.index(ax)
                ilow = ax.value2index(ranges[i][0])
                ihigh = 1 + ax.value2index(ranges[i][1], rounding=lambda x: round(x-1))
                slices.append(slice(ilow, ihigh))
            else:
                slices.append(slice(None))
        return tuple(slices)

    def __call__(self, signal, out=None, axes=None):
        if axes is None and self.signal_map.has_key(signal):
            axes = self.signal_map[signal][1]
        else:
            axes = self._parse_axes(axes, signal.axes_manager, signal._plot)
        
        natax = signal.axes_manager._get_axes_in_natural_order()
        slices = self._make_slices(natax, axes)
        if out is None:
            roi = signal[slices]
            return roi
        else:
            signal.__getitem__(slices, out=out)

    def _on_widget_change(self, widget):
        with self.events.suppress:
            self._bounds_check = False
            try:
                ndim = len(self.coords)//2
                for i in xrange(ndim):
                    c = widget.get_coordinates()
                    s = widget._get_size_in_axes() + c   # np addition
                    self.coords = tuple(c) + tuple(s) # Tuple concatination
            finally:
                self._bounds_check = True
        self._update_widgets(exclude=(widget,))
        self.events.roi_changed.trigger(self)
        
    def _get_widget_type(self):
        raise NotImplementedError()

    def add_widget(self, signal, axes=None, widget=None, color='green'):
        if widget is None:
            widget = self._get_widget_type()(signal.axes_manager)
            widget.color = color
        axes, ax = self._parse_axes(axes, widget.axes_manager, signal._plot)
        
        # Remove existing ROI, if it exsists and axes match
        if self.signal_map.has_key(signal) and \
                self.signal_map[signal][1] == axes:
            self.remove_widget(signal)
        
        if axes is not None:
            # Set DataAxes
            widget.axes = axes
        with widget.events.suppress:
            self._apply_roi2widget(widget)
        if widget.ax is None:
<<<<<<< HEAD
            widget.set_axis(ax)
=======
            widget.add_axes(ax)
>>>>>>> d3a139a0
            
        # Connect widget changes to on_widget_change
        widget.events.changed.connect(self._on_widget_change)
        # When widget closes, remove from internal list
        widget.events.closed.connect(self._remove_widget)
        self.widgets.add(widget)
        self.signal_map[signal] = (widget, axes)
        return widget
        
    def _remove_widget(self, widget):
        widget.events.closed.disconnect(self._remove_widget)
        widget.events.changed.disconnect(self._on_widget_change)
        widget.close()
        for signal, w in self.signal_map.iteritems():
            if w == widget:
                self.signal_map.pop(signal)
                break
        
    def remove_widget(self, signal):
        if self.signal_map.has_key(signal):
            w = self.signal_map.pop(signal)[0]
            self._remove_widget(w)

class SpanROI(BaseROI):
    left, right = (t.CFloat(t.Undefined),) * 2
    
    def __init__(self, left, right):
        super(SpanROI, self).__init__()
        self._bounds_check = True   # Use reponsibly!
        self.left, self.right = left, right
        
    def _get_coords(self):
        return self.left, self.right
        
    def _set_coords(self, value):
        if self.coords != value:
            self.left, self.right = value

    def _right_changed(self, old, new):
        if self._bounds_check and \
                self.left is not t.Undefined and new <= self.left:
            self.right = old
        else:
            self.update()

    def _left_changed(self, old, new):
        if self._bounds_check and \
                self.right is not t.Undefined and new >= self.right:
            self.left = old
        else:
            self.update()

    def _apply_roi2widget(self, widget):
        widget.set_bounds(left=self.left, right=self.right)
        
    def _get_widget_type(self):
        return DraggableResizableRange

    def _parse_axes(self, axes, axes_manager, plot):
        if isinstance(axes, basestring):
            # Specifies space
            if axes.startswith("nav"):
                ax = plot.navigator_plot.ax
                x = axes_manager.navigation_axes[0]
            elif axes.startswith("sig"):
                ax = plot.signal_plot.ax
                x = axes_manager.signal_axes[0]
        elif isinstance(axes, tuple):
            if isinstance(axes[0], DataAxis):
                x = axes[0]
            else:
                x = axes_manager[axes[0]]
            if x.navigate:
                ax = plot.navigator_plot.ax
            else:
                ax = plot.signal_plot.ax
        else:
            if axes_manager.navigation_dimension > 0:
                ax = plot.navigator_plot.ax
                x = axes_manager.navigation_axes[0]
            elif axes_manager.signal_dimension > 0:
                ax = plot.signal_plot.ax
                x = axes_manager.signal_axes[0]
            else:
                raise ValueError("Neither space has one dimensions")
        return (x,), ax

    def __repr__(self):
        return "%s(left=%f, right=%f)" % (
            self.__class__.__name__,
            self.left,
            self.right)


class RectangularROI(BaseROI):
    top, bottom, left, right = (t.CFloat(t.Undefined),) * 4

    def __init__(self, left, top, right, bottom):
        super(RectangularROI, self).__init__()
        self._bounds_check = True   # Use reponsibly!
        self.top, self.bottom, self.left, self.right = top, bottom, left, right
        
    def _get_coords(self):
        return self.left, self.top, self.right, self.bottom
        
    def _set_coords(self, value):
        if self.coords != value:
            self.left, self.top, self.right, self.bottom = value

    def _top_changed(self, old, new):
        if self._bounds_check and \
                self.bottom is not t.Undefined and new >= self.bottom:
            self.top = old
        else:
            self.update()

    def _bottom_changed(self, old, new):
        if self._bounds_check and \
                self.top is not t.Undefined and new <= self.top:
            self.bottom = old
        else:
            self.update()

    def _right_changed(self, old, new):
        if self._bounds_check and \
                self.left is not t.Undefined and new <= self.left:
            self.right = old
        else:
            self.update()

    def _left_changed(self, old, new):
        if self._bounds_check and \
                self.right is not t.Undefined and new >= self.right:
            self.left = old
        else:
            self.update()

    def _apply_roi2widget(self, widget):
        widget.set_bounds(left=self.left, bottom=self.bottom, 
                          right=self.right, top=self.top)
        
    def _get_widget_type(self):
        return ResizableDraggableRectangle

    def _parse_axes(self, axes, axes_manager, plot):
        if isinstance(axes, basestring):
            # Specifies space
            if axes.startswith("nav"):
                ax = plot.navigator_plot.ax
                x = axes_manager.navigation_axes[0]
                y = axes_manager.navigation_axes[1]
            elif axes.startswith("sig"):
                ax = plot.signal_plot.ax
                x = axes_manager.signal_axes[0]
                y = axes_manager.signal_axes[1]
        elif isinstance(axes, tuple):
            if isinstance(axes[0], DataAxis):
                x = axes[0]
            else:
                x = axes_manager[axes[0]]
            if isinstance(axes[1], DataAxis):
                y = axes[1]
            else:
                y = axes_manager[axes[1]]
            if x.navigate != y.navigate:
                raise ValueError("Axes need to be in same space")
            if x.navigate:
                ax = plot.navigator_plot.ax
            else:
                ax = plot.signal_plot.ax
        else:
            if axes_manager.navigation_dimension > 1:
                ax = plot.navigator_plot.ax
                x = axes_manager.navigation_axes[0]
                y = axes_manager.navigation_axes[1]
            elif axes_manager.signal_dimension > 1:
                ax = plot.signal_plot.ax
                x = axes_manager.signal_axes[0]
                y = axes_manager.signal_axes[1]
            else:
                raise ValueError("Neither space has two dimensions")
        return (x,y), ax

    def __repr__(self):
        return "%s(left=%f, top=%f, right=%f, bottom=%f)" % (
            self.__class__.__name__,
            self.left,
            self.top,
            self.right,
            self.bottom)<|MERGE_RESOLUTION|>--- conflicted
+++ resolved
@@ -4,11 +4,7 @@
 from hyperspy.axes import DataAxis
 from hyperspy.drawing.widgets import ResizableDraggableRectangle, \
                                      DraggableResizableRange
-<<<<<<< HEAD
-
 import numpy as np
-=======
->>>>>>> d3a139a0
 
 
 class BaseROI(t.HasTraits):
@@ -42,7 +38,6 @@
             
     def _apply_roi2widget(self, widget):
         raise NotImplementedError()
-<<<<<<< HEAD
 
     def navigate(self, signal):
         """
@@ -79,8 +74,6 @@
         signal._plot.pointer = w
         signal._plot.navigator_plot.update()
         return w
-=======
->>>>>>> d3a139a0
 
     def interactive(self, signal, navigation_signal="same", out=None):
         if navigation_signal == "same":
@@ -166,11 +159,7 @@
         with widget.events.suppress:
             self._apply_roi2widget(widget)
         if widget.ax is None:
-<<<<<<< HEAD
-            widget.set_axis(ax)
-=======
-            widget.add_axes(ax)
->>>>>>> d3a139a0
+            widget.set_mpl_ax(ax)
             
         # Connect widget changes to on_widget_change
         widget.events.changed.connect(self._on_widget_change)
