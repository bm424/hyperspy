# -*- coding: utf-8 -*-
# Copyright 2007-2011 The Hyperspy developers
#
# This file is part of  Hyperspy.
#
#  Hyperspy is free software: you can redistribute it and/or modify
# it under the terms of the GNU General Public License as published by
# the Free Software Foundation, either version 3 of the License, or
# (at your option) any later version.
#
#  Hyperspy is distributed in the hope that it will be useful,
# but WITHOUT ANY WARRANTY; without even the implied warranty of
# MERCHANTABILITY or FITNESS FOR A PARTICULAR PURPOSE.  See the
# GNU General Public License for more details.
#
# You should have received a copy of the GNU General Public License
# along with  Hyperspy.  If not, see <http://www.gnu.org/licenses/>.

import copy
import os.path
import warnings
import math
import inspect

import numpy as np
import numpy.ma as ma
import scipy.interpolate
import scipy as sp
from matplotlib import pyplot as plt

from hyperspy import messages
from hyperspy.axes import AxesManager
from hyperspy import io
from hyperspy.drawing import mpl_hie, mpl_hse, mpl_he
from hyperspy.learn.mva import MVA, LearningResults
import hyperspy.misc.utils
from hyperspy.misc.utils import DictionaryBrowser
from hyperspy.drawing import signal as sigdraw
from hyperspy.decorators import auto_replot
from hyperspy.defaults_parser import preferences
from hyperspy.misc.io.tools import ensure_directory
from hyperspy.misc.progressbar import progressbar
from hyperspy.gui.tools import (
    SpectrumCalibration,
    SmoothingSavitzkyGolay,
    SmoothingLowess,
    SmoothingTV,
    ButterworthFilter)
from hyperspy.gui.egerton_quantification import BackgroundRemoval
from hyperspy.decorators import only_interactive
from hyperspy.decorators import interactive_range_selector
from scipy.ndimage.filters import gaussian_filter1d
from hyperspy.misc.spectrum_tools import find_peaks_ohaver
from hyperspy.misc.image_tools import (shift_image, estimate_image_shift)
from hyperspy.misc.math_tools import symmetrize, antisymmetrize
from hyperspy.exceptions import SignalDimensionError, DataDimensionError
from hyperspy.misc import array_tools
from hyperspy.misc import spectrum_tools
from hyperspy.gui.tools import IntegrateArea
from hyperspy import components
from hyperspy.misc.utils import underline
from hyperspy.misc.borrowed.astroML.histtools import histogram


class Signal2DTools(object):

    def estimate_shift2D(self,
                         reference='current',
                         correlation_threshold=None,
                         chunk_size=30,
                         roi=None,
                         normalize_corr=False,
                         sobel=True,
                         medfilter=True,
                         hanning=True,
                         plot=False,
                         dtype='float',):
        """Estimate the shifts in a image using phase correlation

        This method can only estimate the shift by comparing
        bidimensional features that should not change position
        between frames. To decrease the memory usage, the time of
        computation and the accuracy of the results it is convenient
        to select a region of interest by setting the roi keyword.

        Parameters
        ----------

        reference : {'current', 'cascade' ,'stat'}
            If 'current' (default) the image at the current
            coordinates is taken as reference. If 'cascade' each image
            is aligned with the previous one. If 'stat' the translation
            of every image with all the rest is estimated and by
            performing statistical analysis on the result the
            translation is estimated.
        correlation_threshold : {None, 'auto', float}
            This parameter is only relevant when `reference` is 'stat'.
            If float, the shift estimations with a maximum correlation
            value lower than the given value are not used to compute
            the estimated shifts. If 'auto' the threshold is calculated
            automatically as the minimum maximum correlation value
            of the automatically selected reference image.
        chunk_size: {None, int}
            If int and `reference`=='stat' the number of images used
            as reference are limited to the given value.
        roi : tuple of ints or floats (left, right, top bottom)
             Define the region of interest. If int(float) the position
             is given axis index(value).
        sobel : bool
            apply a sobel filter for edge enhancement
        medfilter :  bool
            apply a median filter for noise reduction
        hanning : bool
            Apply a 2d hanning filter
        plot : bool
            If True plots the images after applying the filters and
            the phase correlation
        dtype : str or dtype
            Typecode or data-type in which the calculations must be
            performed.

        Returns
        -------

        list of applied shifts

        Notes
        -----

        The statistical analysis approach to the translation estimation
        when using `reference`='stat' roughly follows [1]_ . If you use
        it please cite their article.

        References
        ----------

        .. [1] Schaffer, Bernhard, Werner Grogger, and Gerald
        Kothleitner. “Automated Spatial Drift Correction for EFTEM
        Image Series.”
        Ultramicroscopy 102, no. 1 (December 2004): 27–36.

        """
        self._check_signal_dimension_equals_two()
        if roi is not None:
            # Get the indices of the roi
            yaxis = self.axes_manager.signal_axes[1]
            xaxis = self.axes_manager.signal_axes[0]
            roi = tuple([xaxis._get_index(i) for i in roi[2:]] +
                        [yaxis._get_index(i) for i in roi[:2]])

        ref = None if reference == 'cascade' else \
            self.__call__().copy()
        shifts = []
        nrows = None
        images_number = self.axes_manager._max_index + 1
        if reference == 'stat':
            nrows = images_number if chunk_size is None else \
                min(images_number, chunk_size)
            pcarray = ma.zeros((nrows, self.axes_manager._max_index + 1,
                                ),
                               dtype=np.dtype([('max_value', np.float),
                                               ('shift', np.int32,
                                                (2,))]))
            nshift, max_value = estimate_image_shift(
                self(),
                self(),
                roi=roi,
                sobel=sobel,
                medfilter=medfilter,
                hanning=hanning,
                normalize_corr=normalize_corr,
                plot=plot,
                dtype=dtype)
            np.fill_diagonal(pcarray['max_value'], max_value)
            pbar = progressbar(maxval=nrows * images_number).start()
        else:
            pbar = progressbar(maxval=images_number).start()

        # Main iteration loop. Fills the rows of pcarray when reference
        # is stat
        for i1, im in enumerate(self._iterate_signal()):
            if reference in ['current', 'cascade']:
                if ref is None:
                    ref = im.copy()
                    shift = np.array([0, 0])
                nshift, max_val = estimate_image_shift(ref,
                                                       im,
                                                       roi=roi,
                                                       sobel=sobel,
                                                       medfilter=medfilter,
                                                       hanning=hanning,
                                                       plot=plot,
                                                       normalize_corr=normalize_corr,
                                                       dtype=dtype)
                if reference == 'cascade':
                    shift += nshift
                    ref = im.copy()
                else:
                    shift = nshift
                shifts.append(shift.copy())
                pbar.update(i1 + 1)
            elif reference == 'stat':
                if i1 == nrows:
                    break
                # Iterate to fill the columns of pcarray
                for i2, im2 in enumerate(
                        self._iterate_signal()):
                    if i2 > i1:
                        nshift, max_value = estimate_image_shift(
                            im,
                            im2,
                            roi=roi,
                            sobel=sobel,
                            medfilter=medfilter,
                            hanning=hanning,
                            normalize_corr=normalize_corr,
                            plot=plot,
                            dtype=dtype)

                        pcarray[i1, i2] = max_value, nshift
                    del im2
                    pbar.update(i2 + images_number * i1 + 1)
                del im
        if reference == 'stat':
            # Select the reference image as the one that has the
            # higher max_value in the row
            sqpcarr = pcarray[:, :nrows]
            sqpcarr['max_value'][:] = symmetrize(sqpcarr['max_value'])
            sqpcarr['shift'][:] = antisymmetrize(sqpcarr['shift'])
            ref_index = np.argmax(pcarray['max_value'].min(1))
            self.ref_index = ref_index
            shifts = (pcarray['shift'] +
                      pcarray['shift'][ref_index, :nrows][:, np.newaxis])
            if correlation_threshold is not None:
                if correlation_threshold == 'auto':
                    correlation_threshold = \
                        (pcarray['max_value'].min(0)).max()
                    print("Correlation threshold = %1.2f" %
                          correlation_threshold)
                shifts[pcarray['max_value'] <
                       correlation_threshold] = ma.masked
                shifts.mask[ref_index, :] = False

            shifts = shifts.mean(0)
        else:
            shifts = np.array(shifts)
            del ref
        return shifts

    def align2D(self, crop=True, fill_value=np.nan, shifts=None,
                roi=None,
                sobel=True,
                medfilter=True,
                hanning=True,
                plot=False,
                normalize_corr=False,
                reference='current',
                dtype='float',
                correlation_threshold=None,
                chunk_size=30):
        """Align the images in place using user provided shifts or by
        estimating the shifts.

        Please, see `estimate_shift2D` docstring for details
        on the rest of the parameters not documented in the following
        section

        Parameters
        ----------
        crop : bool
            If True, the data will be cropped not to include regions
            with missing data
        fill_value : int, float, nan
            The areas with missing data are filled with the given value.
            Default is nan.
        shifts : None or list of tuples
            If None the shifts are estimated using
            `estimate_shift2D`.

        Returns
        -------
        shifts : np.array
            The shifts are returned only if `shifts` is None

        Notes
        -----

        The statistical analysis approach to the translation estimation
        when using `reference`='stat' roughly follows [1]_ . If you use
        it please cite their article.

        References
        ----------

        .. [1] Schaffer, Bernhard, Werner Grogger, and Gerald
        Kothleitner. “Automated Spatial Drift Correction for EFTEM
        Image Series.”
        Ultramicroscopy 102, no. 1 (December 2004): 27–36.

        """
        self._check_signal_dimension_equals_two()
        if shifts is None:
            shifts = self.estimate_shift2D(
                roi=roi,
                sobel=sobel,
                medfilter=medfilter,
                hanning=hanning,
                plot=plot,
                reference=reference,
                dtype=dtype,
                correlation_threshold=correlation_threshold,
                normalize_corr=normalize_corr,
                chunk_size=chunk_size)
            return_shifts = True
        else:
            return_shifts = False
        # Translate with sub-pixel precision if necesary
        for im, shift in zip(self._iterate_signal(),
                             shifts):
            if np.any(shift):
                shift_image(im, -shift,
                            fill_value=fill_value)
                del im

        # Crop the image to the valid size
        if crop is True:
            shifts = -shifts
            bottom, top = (int(np.floor(shifts[:, 0].min())) if
                           shifts[:, 0].min() < 0 else None,
                           int(np.ceil(shifts[:, 0].max())) if
                           shifts[:, 0].max() > 0 else 0)
            right, left = (int(np.floor(shifts[:, 1].min())) if
                           shifts[:, 1].min() < 0 else None,
                           int(np.ceil(shifts[:, 1].max())) if
                           shifts[:, 1].max() > 0 else 0)
            self.crop_image(top, bottom, left, right)
            shifts = -shifts
        if return_shifts:
            return shifts

    def crop_image(self, top=None, bottom=None,
                   left=None, right=None):
        """Crops an image in place.

        top, bottom, left, right : int or float

            If int the values are taken as indices. If float the values are
            converted to indices.

        See also:
        ---------
        crop

        """
        self._check_signal_dimension_equals_two()
        self.crop(self.axes_manager.signal_axes[1].index_in_axes_manager,
                  top,
                  bottom)
        self.crop(self.axes_manager.signal_axes[0].index_in_axes_manager,
                  left,
                  right)


class Signal1DTools(object):

    def shift1D(self,
                shift_array,
                interpolation_method='linear',
                crop=True,
                fill_value=np.nan):
        """Shift the data in place over the signal axis by the amount specified
        by an array.

        Parameters
        ----------
        shift_array : numpy array
            An array containing the shifting amount. It must have
            `axes_manager._navigation_shape_in_array` shape.
        interpolation_method : str or int
            Specifies the kind of interpolation as a string ('linear',
            'nearest', 'zero', 'slinear', 'quadratic, 'cubic') or as an
            integer specifying the order of the spline interpolator to
            use.
        crop : bool
            If True automatically crop the signal axis at both ends if
            needed.
        fill_value : float
            If crop is False fill the data outside of the original
            interval with the given value where needed.

        Raises
        ------
        SignalDimensionError if the signal dimension is not 1.

        """

        self._check_signal_dimension_equals_one()
        axis = self.axes_manager.signal_axes[0]
        offset = axis.offset
        original_axis = axis.axis.copy()
        pbar = progressbar(
            maxval=self.axes_manager.navigation_size)
        for i, (dat, shift) in enumerate(zip(
                self._iterate_signal(),
                shift_array.ravel(()))):
            if np.isnan(shift):
                continue
            si = sp.interpolate.interp1d(original_axis,
                                         dat,
                                         bounds_error=False,
                                         fill_value=fill_value,
                                         kind=interpolation_method)
            axis.offset = float(offset - shift)
            dat[:] = si(axis.axis)
            pbar.update(i + 1)

        axis.offset = offset

        if crop is True:
            minimum, maximum = np.nanmin(shift_array), np.nanmax(shift_array)
            if minimum < 0:
                iminimum = 1 + axis.value2index(
                    axis.high_value + minimum,
                    rounding=math.floor)
                print iminimum
                self.crop(axis.index_in_axes_manager,
                          None,
                          iminimum)
            if maximum > 0:
                imaximum = axis.value2index(offset + maximum,
                                            rounding=math.ceil)
                self.crop(axis.index_in_axes_manager,
                          imaximum)

    def interpolate_in_between(self, start, end, delta=3, **kwargs):
        """Replace the data in a given range by interpolation.

        The operation is performed in place.

        Parameters
        ----------
        start, end : {int | float}
            The limits of the interval. If int they are taken as the
            axis index. If float they are taken as the axis value.

        All extra keyword arguments are passed to
        scipy.interpolate.interp1d. See the function documentation
        for details.

        Raises
        ------
        SignalDimensionError if the signal dimension is not 1.

        """
        self._check_signal_dimension_equals_one()
        axis = self.axes_manager.signal_axes[0]
        i1 = axis._get_index(start)
        i2 = axis._get_index(end)
        i0 = int(np.clip(i1 - delta, 0, np.inf))
        i3 = int(np.clip(i2 + delta, 0, axis.size))
        pbar = progressbar(
            maxval=self.axes_manager.navigation_size)
        for i, dat in enumerate(self._iterate_signal()):
            dat_int = sp.interpolate.interp1d(
                range(i0, i1) + range(i2, i3),
                dat[i0:i1].tolist() + dat[i2:i3].tolist(),
                **kwargs)
            dat[i1:i2] = dat_int(range(i1, i2))
            pbar.update(i + 1)

    def _check_navigation_mask(self, mask):
        if mask is not None:
            if not isinstance(mask, Signal):
                raise ValueError("mask must be a Signal instance.")
            elif mask.axes_manager.signal_dimension not in (0, 1):
                raise ValueError("mask must be a Signal with signal_dimension "
                                 "equal to 1")
            elif (mask.axes_manager.navigation_dimension !=
                  self.axes_manager.navigation_dimension):
                raise ValueError("mask must be a Signal with the same "
                                 "navigation_dimension as the current signal.")

    def estimate_shift1D(self,
                         start=None,
                         end=None,
                         reference_indices=None,
                         max_shift=None,
                         interpolate=True,
                         number_of_interpolation_points=5,
                         mask=None):
        """Estimate the shifts in the current signal axis using
         cross-correlation.

        This method can only estimate the shift by comparing
        unidimensional features that should not change the position in
        the signal axis. To decrease the memory usage, the time of
        computation and the accuracy of the results it is convenient to
        select the feature of interest providing sensible values for
        `start` and `end`. By default interpolation is used to obtain
        subpixel precision.

        Parameters
        ----------
        start, end : {int | float | None}
            The limits of the interval. If int they are taken as the
            axis index. If float they are taken as the axis value.
        reference_indices : tuple of ints or None
            Defines the coordinates of the spectrum that will be used
            as eference. If None the spectrum at the current
            coordinates is used for this purpose.
        max_shift : int
            "Saturation limit" for the shift.
        interpolate : bool
            If True, interpolation is used to provide sub-pixel
            accuracy.
        number_of_interpolation_points : int
            Number of interpolation points. Warning: making this number
            too big can saturate the memory
        mask : Signal of bool data type.
            It must have signal_dimension = 0 and navigation_shape equal to the
            current signal. Where mask is True the shift is not computed
            and set to nan.

        Returns
        -------
        An array with the result of the estimation in the axis units.

        Raises
        ------
        SignalDimensionError if the signal dimension is not 1.

        """
        self._check_signal_dimension_equals_one()
        ip = number_of_interpolation_points + 1
        axis = self.axes_manager.signal_axes[0]
        self._check_navigation_mask(mask)
        if reference_indices is None:
            reference_indices = self.axes_manager.indices

        i1, i2 = axis._get_index(start), axis._get_index(end)
        shift_array = np.zeros(self.axes_manager._navigation_shape_in_array,
                               dtype=float)
        ref = self.inav[reference_indices].data[i1:i2]
        if interpolate is True:
            ref = spectrum_tools.interpolate1D(ip, ref)
        pbar = progressbar(
            maxval=self.axes_manager.navigation_size)
        for i, (dat, indices) in enumerate(zip(
                self._iterate_signal(),
                self.axes_manager._array_indices_generator())):
            if mask is not None and bool(mask.data[indices]) is True:
                shift_array[indices] = np.nan
            else:
                dat = dat[i1:i2]
                if interpolate is True:
                    dat = spectrum_tools.interpolate1D(ip, dat)
                shift_array[indices] = np.argmax(
                    np.correlate(ref, dat, 'full')) - len(ref) + 1
            pbar.update(i + 1)
        pbar.finish()

        if max_shift is not None:
            if interpolate is True:
                max_shift *= ip
            shift_array.clip(a_min=-max_shift, a_max=max_shift)
        if interpolate is True:
            shift_array /= ip
        shift_array *= axis.scale
        return shift_array

    def align1D(self,
                start=None,
                end=None,
                reference_indices=None,
                max_shift=None,
                interpolate=True,
                number_of_interpolation_points=5,
                interpolation_method='linear',
                crop=True,
                fill_value=np.nan,
                also_align=[],
                mask=None):
        """Estimate the shifts in the signal axis using
        cross-correlation and use the estimation to align the data in place.

        This method can only estimate the shift by comparing
        unidimensional
        features that should not change the position.
        To decrease memory usage, time of computation and improve
        accuracy it is convenient to select the feature of interest
        setting the `start` and `end` keywords. By default interpolation is
        used to obtain subpixel precision.

        Parameters
        ----------
        start, end : {int | float | None}
            The limits of the interval. If int they are taken as the
            axis index. If float they are taken as the axis value.
        reference_indices : tuple of ints or None
            Defines the coordinates of the spectrum that will be used
            as eference. If None the spectrum at the current
            coordinates is used for this purpose.
        max_shift : int
            "Saturation limit" for the shift.
        interpolate : bool
            If True, interpolation is used to provide sub-pixel
            accuracy.
        number_of_interpolation_points : int
            Number of interpolation points. Warning: making this number
            too big can saturate the memory
        interpolation_method : str or int
            Specifies the kind of interpolation as a string ('linear',
            'nearest', 'zero', 'slinear', 'quadratic, 'cubic') or as an
            integer specifying the order of the spline interpolator to
            use.
        crop : bool
            If True automatically crop the signal axis at both ends if
            needed.
        fill_value : float
            If crop is False fill the data outside of the original
            interval with the given value where needed.
        also_align : list of signals
            A list of Signal instances that has exactly the same
            dimensions
            as this one and that will be aligned using the shift map
            estimated using the this signal.
        mask : Signal of bool data type.
            It must have signal_dimension = 0 and navigation_shape equal to the
            current signal. Where mask is True the shift is not computed
            and set to nan.

        Returns
        -------
        An array with the result of the estimation. The shift will be

        Raises
        ------
        SignalDimensionError if the signal dimension is not 1.

        See also
        --------
        estimate_shift1D

        """
        self._check_signal_dimension_equals_one()
        shift_array = self.estimate_shift1D(
            start=start,
            end=end,
            reference_indices=reference_indices,
            max_shift=max_shift,
            interpolate=interpolate,
            number_of_interpolation_points=
            number_of_interpolation_points,
            mask=mask)
        for signal in also_align + [self]:
            signal.shift1D(shift_array=shift_array,
                           interpolation_method=interpolation_method,
                           crop=crop,
                           fill_value=fill_value)

    def integrate_in_range(self, signal_range='interactive'):
        """ Sums the spectrum over an energy range, giving the integrated
        area.

        The energy range can either be selected through a GUI or the command
        line.  When `signal_range` is "interactive" the operation is performed
        in-place, i.e. the original spectrum is replaced. Otherwise the
        operation is performed not-in-place, i.e. a new object is returned with
        the result of the integration.

        Parameters
        ----------
        signal_range : {a tuple of this form (l, r), "interactive"}
            l and r are the left and right limits of the range. They can be numbers or None,
            where None indicates the extremes of the interval. If l and r are floats the
            `signal_range` will be in axis units (for example eV). If l and r are integers
            the `signal_range` will be in index units.
            When `signal_range` is "interactive" (default) the range is selected using a GUI.

        Returns
        -------
        integrated_spectrum : {Signal subclass, None}

        See Also
        --------
        integrate_simpson

        Examples
        --------

        Using the GUI (in-place operation).

        >>> s.integrate_in_range()

        Using the CLI (not-in-place operation).

        >>> s_int = s.integrate_in_range(signal_range=(560,None))

        Selecting a range in the axis units, by specifying the
        signal range with floats.

        >>> s_int = s.integrate_in_range(signal_range=(560.,590.))

        Selecting a range using the index, by specifying the
        signal range with integers.

        >>> s_int = s.integrate_in_range(signal_range=(100,120))

        """

        if signal_range == 'interactive':
            ia = IntegrateArea(self, signal_range)
            ia.edit_traits()
            integrated_spectrum = None
        else:
            integrated_spectrum = self._integrate_in_range_commandline(
                signal_range)
        return(integrated_spectrum)

    def _integrate_in_range_commandline(self, signal_range):
        e1 = signal_range[0]
        e2 = signal_range[1]
        integrated_spectrum = self[..., e1:e2].integrate_simpson(-1)
        return(integrated_spectrum)

    @only_interactive
    def calibrate(self):
        """Calibrate the spectral dimension using a gui.

        It displays a window where the new calibration can be set by:
        * Setting the offset, units and scale directly
        * Selection a range by dragging the mouse on the spectrum figure
         and
        setting the new values for the given range limits

        Notes
        -----
        For this method to work the output_dimension must be 1. Set the
        view
        accordingly

        Raises
        ------
        SignalDimensionError if the signal dimension is not 1.

        """
        self._check_signal_dimension_equals_one()
        calibration = SpectrumCalibration(self)
        calibration.edit_traits()

    def smooth_savitzky_golay(self, polynomial_order=None,
                              number_of_points=None, differential_order=0):
        """Savitzky-Golay data smoothing in place.

        """
        self._check_signal_dimension_equals_one()
        if (polynomial_order is not None and
                number_of_points is not None):
            for spectrum in self:
                spectrum.data[:] = spectrum_tools.sg(self(),
                                                     number_of_points,
                                                     polynomial_order,
                                                     differential_order)
        else:
            smoother = SmoothingSavitzkyGolay(self)
            smoother.differential_order = differential_order
            if polynomial_order is not None:
                smoother.polynomial_order = polynomial_order
            if number_of_points is not None:
                smoother.number_of_points = number_of_points

            smoother.edit_traits()

    def smooth_lowess(self, smoothing_parameter=None,
                      number_of_iterations=None, differential_order=0):
        """Lowess data smoothing in place.

        Raises
        ------
        SignalDimensionError if the signal dimension is not 1.

        """
        self._check_signal_dimension_equals_one()
        smoother = SmoothingLowess(self)
        smoother.differential_order = differential_order
        if smoothing_parameter is not None:
            smoother.smoothing_parameter = smoothing_parameter
        if number_of_iterations is not None:
            smoother.number_of_iterations = number_of_iterations
        if smoothing_parameter is None or smoothing_parameter is None:
            smoother.edit_traits()
        else:
            smoother.apply()

    def smooth_tv(self, smoothing_parameter=None, differential_order=0):
        """Total variation data smoothing in place.

        Raises
        ------
        SignalDimensionError if the signal dimension is not 1.

        """
        self._check_signal_dimension_equals_one()
        smoother = SmoothingTV(self)
        smoother.differential_order = differential_order
        if smoothing_parameter is not None:
            smoother.smoothing_parameter = smoothing_parameter
        if smoothing_parameter is None:
            smoother.edit_traits()
        else:
            smoother.apply()

    def filter_butterworth(self,
                           cutoff_frequency_ratio=None,
                           type='low',
                           order=2):
        """Butterworth filter in place.

        Raises
        ------
        SignalDimensionError if the signal dimension is not 1.

        """
        self._check_signal_dimension_equals_one()
        smoother = ButterworthFilter(self)
        if cutoff_frequency_ratio is not None:
            smoother.cutoff_frequency_ratio = cutoff_frequency_ratio
            smoother.apply()
        else:
            smoother.edit_traits()

    def _remove_background_cli(self, signal_range, background_estimator):
        spectra = self.deepcopy()
        maxval = self.axes_manager.navigation_size
        pbar = progressbar(maxval=maxval)
        for index, spectrum in enumerate(spectra):
            background_estimator.estimate_parameters(
                spectrum,
                signal_range[0],
                signal_range[1],
                only_current=True)
            spectrum.data -= background_estimator.function(
                spectrum.axes_manager.signal_axes[0].axis).astype(spectra.data.dtype)
            pbar.update(index)
        pbar.finish()
        return(spectra)

    def remove_background(
            self,
            signal_range='interactive',
            background_type='PowerLaw',
            polynomial_order=2):
        """Remove the background, either in place using a gui or returned as a new
        spectrum using the command line.

        Parameters
        ----------
        signal_range : tuple, optional
            If this argument is not specified, the signal range has to be selected
            using a GUI. And the original spectrum will be replaced.
            If tuple is given, the a spectrum will be returned.
        background_type : string
            The type of component which should be used to fit the background.
            Possible components: PowerLaw, Gaussian, Offset, Polynomial
            If Polynomial is used, the polynomial order can be specified
        polynomial_order : int, default 2
            Specify the polynomial order if a Polynomial background is used.

        Examples
        --------
        >>>> s.remove_background() # Using gui, replaces spectrum s
        >>>> s2 = s.remove_background(signal_range=(400,450), background_type='PowerLaw') #Using cli, returns a spectrum

        Raises
        ------
        SignalDimensionError if the signal dimension is not 1.

        """
        self._check_signal_dimension_equals_one()
        if signal_range == 'interactive':
            br = BackgroundRemoval(self)
            br.edit_traits()
        else:
            if background_type == 'PowerLaw':
                background_estimator = components.PowerLaw()
            elif background_type == 'Gaussian':
                background_estimator = components.Gaussian()
            elif background_type == 'Offset':
                background_estimator = components.Offset()
            elif background_type == 'Polynomial':
                background_estimator = components.Polynomial(polynomial_order)
            else:
                raise ValueError(
                    "Background type: " +
                    background_type +
                    " not recognized")

            spectra = self._remove_background_cli(
                signal_range, background_estimator)
            return(spectra)

    @interactive_range_selector
    def crop_spectrum(self, left_value=None, right_value=None,):
        """Crop in place the spectral dimension.

        Parameters
        ----------
        left_value, righ_value: {int | float | None}
            If int the values are taken as indices. If float they are
            converted to indices using the spectral axis calibration.
            If left_value is None crops from the beginning of the axis.
            If right_value is None crops up to the end of the axis. If
            both are
            None the interactive cropping interface is activated
            enabling
            cropping the spectrum using a span selector in the signal
            plot.

        Raises
        ------
        SignalDimensionError if the signal dimension is not 1.

        """
        self._check_signal_dimension_equals_one()
        self.crop(
            axis=self.axes_manager.signal_axes[0].index_in_axes_manager,
            start=left_value, end=right_value)

    @auto_replot
    def gaussian_filter(self, FWHM):
        """Applies a Gaussian filter in the spectral dimension in place.

        Parameters
        ----------
        FWHM : float
            The Full Width at Half Maximum of the gaussian in the
            spectral axis units

        Raises
        ------
        ValueError if FWHM is equal or less than zero.

        SignalDimensionError if the signal dimension is not 1.

        """
        self._check_signal_dimension_equals_one()
        if FWHM <= 0:
            raise ValueError(
                "FWHM must be greater than zero")
        axis = self.axes_manager.signal_axes[0]
        FWHM *= 1 / axis.scale
        self.data = gaussian_filter1d(
            self.data,
            axis=axis.index_in_array,
            sigma=FWHM / 2.35482)

    @auto_replot
    def hanning_taper(self, side='both', channels=None, offset=0):
        """Apply a hanning taper to the data in place.

        Parameters
        ----------
        side : {'left', 'right', 'both'}
        channels : {None, int}
            The number of channels to taper. If None 5% of the total
            number of channels are tapered.
        offset : int

        Returns
        -------
        channels

        Raises
        ------
        SignalDimensionError if the signal dimension is not 1.

        """
        # TODO: generalize it
        self._check_signal_dimension_equals_one()
        if channels is None:
            channels = int(round(len(self()) * 0.02))
            if channels < 20:
                channels = 20
        dc = self.data
        if side == 'left' or side == 'both':
            dc[..., offset:channels + offset] *= (
                np.hanning(2 * channels)[:channels])
            dc[..., :offset] *= 0.
        if side == 'right' or side == 'both':
            if offset == 0:
                rl = None
            else:
                rl = -offset
            dc[..., -channels - offset:rl] *= (
                np.hanning(2 * channels)[-channels:])
            if offset != 0:
                dc[..., -offset:] *= 0.
        return channels

    def find_peaks1D_ohaver(self, xdim=None, slope_thresh=0, amp_thresh=None,
                            subchannel=True, medfilt_radius=5, maxpeakn=30000,
                            peakgroup=10):
        """Find peaks along a 1D line (peaks in spectrum/spectra).

        Function to locate the positive peaks in a noisy x-y data set.

        Detects peaks by looking for downward zero-crossings in the
        first
        derivative that exceed 'slope_thresh'.

        Returns an array containing position, height, and width of each
        peak.

        'slope_thresh' and 'amp_thresh', control sensitivity: higher
        values will
        neglect smaller features.


        peakgroup is the number of points around the top peak to search
        around

        Parameters
        ---------


        slope_thresh : float (optional)
                       1st derivative threshold to count the peak
                       default is set to 0.5
                       higher values will neglect smaller features.

        amp_thresh : float (optional)
                     intensity threshold above which
                     default is set to 10% of max(y)
                     higher values will neglect smaller features.

        medfilt_radius : int (optional)
                     median filter window to apply to smooth the data
                     (see scipy.signal.medfilt)
                     if 0, no filter will be applied.
                     default is set to 5

        peakgroup : int (optional)
                    number of points around the "top part" of the peak
                    default is set to 10

        maxpeakn : int (optional)
                   number of maximum detectable peaks
                   default is set to 5000

        subpix : bool (optional)
                 default is set to True

        Returns
        -------
        peaks : structured array of shape _navigation_shape_in_array in which
        each cell contains an array that contains as many structured arrays as
        peaks where found at that location and which fields: position, width,
        height contains position, height, and width of each peak.

        Raises
        ------
        SignalDimensionError if the signal dimension is not 1.

        """
        # TODO: add scipy.signal.find_peaks_cwt
        self._check_signal_dimension_equals_one()
        axis = self.axes_manager.signal_axes[0].axis
        arr_shape = (self.axes_manager._navigation_shape_in_array
                     if self.axes_manager.navigation_size > 0
                     else [1, ])
        peaks = np.zeros(arr_shape, dtype=object)
        for y, indices in zip(self._iterate_signal(),
                              self.axes_manager._array_indices_generator()):
            peaks[indices] = find_peaks_ohaver(
                y,
                axis,
                slope_thresh=slope_thresh,
                amp_thresh=amp_thresh,
                medfilt_radius=medfilt_radius,
                maxpeakn=maxpeakn,
                peakgroup=peakgroup,
                subchannel=subchannel)
        return peaks

    def estimate_peak_width(self,
                            factor=0.5,
                            window=None,
                            return_interval=False):
        """Estimate the width of the highest intensity of peak
        of the spectra at a given fraction of its maximum.

        It can be used with asymmetric peaks. For accurate results any
        background must be previously substracted.
        The estimation is performed by interpolation using cubic splines.

        Parameters
        ----------
        factor : 0 < float < 1
            The default, 0.5, estimates the FWHM.
        window : None, float
            The size of the window centred at the peak maximum
            used to perform the estimation.
            The window size must be chosen with care: if it is narrower
            than the width of the peak at some positions or if it is
            so wide that it includes other more intense peaks this
            method cannot compute the width and a NaN is stored instead.
        return_interval: bool
            If True, returns 2 extra signals with the positions of the
            desired height fraction at the left and right of the
            peak.

        Returns
        -------
        width or [width, left, right], depending on the value of
        `return_interval`.

        """
        self._check_signal_dimension_equals_one()
        if not 0 < factor < 1:
            raise ValueError("factor must be between 0 and 1.")

        left, right = (self._get_navigation_signal(),
                       self._get_navigation_signal())
        # The signals must be of dtype float to contain np.nan
        left.change_dtype('float')
        right.change_dtype('float')
        axis = self.axes_manager.signal_axes[0]
        x = axis.axis
        maxval = self.axes_manager.navigation_size
        if maxval > 0:
            pbar = progressbar(maxval=maxval)
        for i, spectrum in enumerate(self):
            if window is not None:
                vmax = axis.index2value(spectrum.data.argmax())
                spectrum = spectrum[vmax - window / 2.:vmax + window / 2.]
                x = spectrum.axes_manager[0].axis
            spline = scipy.interpolate.UnivariateSpline(
                x,
                spectrum.data - factor * spectrum.data.max(),
                s=0)
            roots = spline.roots()
            if len(roots) == 2:
                left[self.axes_manager.indices] = roots[0]
                right[self.axes_manager.indices] = roots[1]
            else:
                left[self.axes_manager.indices] = np.nan
                right[self.axes_manager.indices] = np.nan
            if maxval > 0:
                pbar.update(i)
        if maxval > 0:
            pbar.finish()
        width = right - left
        if factor == 0.5:
            width.mapped_parameters.title = (
                self.mapped_parameters.title + " FWHM")
            left.mapped_parameters.title = (
                self.mapped_parameters.title + " FWHM left position")

            right.mapped_parameters.title = (
                self.mapped_parameters.title + " FWHM right position")
        else:
            width.mapped_parameters.title = (
                self.mapped_parameters.title +
                " full-width at %.1f maximum" % factor)
            left.mapped_parameters.title = (
                self.mapped_parameters.title +
                " full-width at %.1f maximum left position" % factor)
            right.mapped_parameters.title = (
                self.mapped_parameters.title +
                " full-width at %.1f maximum right position" % factor)
        if return_interval is True:
            return [width, left, right]
        else:
            return width


class MVATools(object):
    # TODO: All of the plotting methods here should move to drawing

    def _plot_factors_or_pchars(self, factors, comp_ids=None,
                                calibrate=True, avg_char=False,
                                same_window=None, comp_label='PC',
                                img_data=None,
                                plot_shifts=True, plot_char=4,
                                cmap=plt.cm.gray, quiver_color='white',
                                vector_scale=1,
                                per_row=3, ax=None):
        """Plot components from PCA or ICA, or peak characteristics

        Parameters
        ----------

        comp_ids : None, int, or list of ints
            if None, returns maps of all components.
            if int, returns maps of components with ids from 0 to given
            int.
            if list of ints, returns maps of components with ids in
            given list.
        calibrate : bool
            if True, plots are calibrated according to the data in the
            axes
            manager.
        same_window : bool
            if True, plots each factor to the same window.  They are
            not scaled.
        comp_label : string, the label that is either the plot title
        (if plotting in
            separate windows) or the label in the legend (if plotting
            in the
            same window)
        cmap : a matplotlib colormap
            The colormap used for factor images or
            any peak characteristic scatter map
            overlay.

        Parameters only valid for peak characteristics (or pk char factors):
        --------------------------------------------------------------------

        img_data - 2D numpy array,
            The array to overlay peak characteristics onto.  If None,
            defaults to the average image of your stack.

        plot_shifts - bool, default is True
            If true, plots a quiver (arrow) plot showing the shifts for
            each
            peak present in the component being plotted.

        plot_char - None or int
            If int, the id of the characteristic to plot as the colored
            scatter plot.
            Possible components are:
               4: peak height
               5: peak orientation
               6: peak eccentricity

       quiver_color : any color recognized by matplotlib
           Determines the color of vectors drawn for
           plotting peak shifts.

       vector_scale : integer or None
           Scales the quiver plot arrows.  The vector
           is defined as one data unit along the X axis.
           If shifts are small, set vector_scale so
           that when they are multiplied by vector_scale,
           they are on the scale of the image plot.
           If None, uses matplotlib's autoscaling.

        """
        if same_window is None:
            same_window = preferences.MachineLearning.same_window
        if comp_ids is None:
            comp_ids = xrange(factors.shape[1])

        elif not hasattr(comp_ids, '__iter__'):
            comp_ids = xrange(comp_ids)

        n = len(comp_ids)
        if same_window:
            rows = int(np.ceil(n / float(per_row)))

        fig_list = []

        if n < per_row:
            per_row = n

        if same_window and self.axes_manager.signal_dimension == 2:
            f = plt.figure(figsize=(4 * per_row, 3 * rows))
        else:
            f = plt.figure()
        for i in xrange(len(comp_ids)):
            if self.axes_manager.signal_dimension == 1:
                if same_window:
                    ax = plt.gca()
                else:
                    if i > 0:
                        f = plt.figure()
                    ax = f.add_subplot(111)
                ax = sigdraw._plot_1D_component(factors=factors,
                                                idx=comp_ids[
                                                    i], axes_manager=self.axes_manager,
                                                ax=ax, calibrate=calibrate,
                                                comp_label=comp_label,
                                                same_window=same_window)
                if same_window:
                    plt.legend(ncol=factors.shape[1] // 2, loc='best')
            elif self.axes_manager.signal_dimension == 2:
                if same_window:
                    ax = f.add_subplot(rows, per_row, i + 1)
                else:
                    if i > 0:
                        f = plt.figure()
                    ax = f.add_subplot(111)

                sigdraw._plot_2D_component(factors=factors,
                                           idx=comp_ids[i],
                                           axes_manager=self.axes_manager,
                                           calibrate=calibrate, ax=ax,
                                           cmap=cmap, comp_label=comp_label)
            if not same_window:
                fig_list.append(f)
        try:
            plt.tight_layout()
        except:
            pass
        if not same_window:
            return fig_list
        else:
            return f

    def _plot_loadings(self, loadings, comp_ids=None, calibrate=True,
                       same_window=None, comp_label=None,
                       with_factors=False, factors=None,
                       cmap=plt.cm.gray, no_nans=False, per_row=3):
        if same_window is None:
            same_window = preferences.MachineLearning.same_window
        if comp_ids is None:
            comp_ids = xrange(loadings.shape[0])

        elif not hasattr(comp_ids, '__iter__'):
            comp_ids = xrange(comp_ids)

        n = len(comp_ids)
        if same_window:
            rows = int(np.ceil(n / float(per_row)))

        fig_list = []

        if n < per_row:
            per_row = n

        if same_window and self.axes_manager.signal_dimension == 2:
            f = plt.figure(figsize=(4 * per_row, 3 * rows))
        else:
            f = plt.figure()

        for i in xrange(n):
            if self.axes_manager.navigation_dimension == 1:
                if same_window:
                    ax = plt.gca()
                else:
                    if i > 0:
                        f = plt.figure()
                    ax = f.add_subplot(111)
            elif self.axes_manager.navigation_dimension == 2:
                if same_window:
                    ax = f.add_subplot(rows, per_row, i + 1)
                else:
                    if i > 0:
                        f = plt.figure()
                    ax = f.add_subplot(111)
            sigdraw._plot_loading(loadings, idx=comp_ids[i],
                                  axes_manager=self.axes_manager,
                                  no_nans=no_nans, calibrate=calibrate,
                                  cmap=cmap, comp_label=comp_label, ax=ax,
                                  same_window=same_window)
            if not same_window:
                fig_list.append(f)
        try:
            plt.tight_layout()
        except:
            pass
        if not same_window:
            if with_factors:
                return fig_list, self._plot_factors_or_pchars(factors,
                                                              comp_ids=comp_ids,
                                                              calibrate=calibrate,
                                                              same_window=same_window,
                                                              comp_label=comp_label,
                                                              per_row=per_row)
            else:
                return fig_list
        else:
            if self.axes_manager.navigation_dimension == 1:
                plt.legend(ncol=loadings.shape[0] // 2, loc='best')
            if with_factors:
                return f, self._plot_factors_or_pchars(factors,
                                                       comp_ids=comp_ids,
                                                       calibrate=calibrate,
                                                       same_window=same_window,
                                                       comp_label=comp_label,
                                                       per_row=per_row)
            else:
                return f

    def _export_factors(self,
                        factors,
                        folder=None,
                        comp_ids=None,
                        multiple_files=None,
                        save_figures=False,
                        save_figures_format='png',
                        factor_prefix=None,
                        factor_format=None,
                        comp_label=None,
                        cmap=plt.cm.gray,
                        plot_shifts=True,
                        plot_char=4,
                        img_data=None,
                        same_window=False,
                        calibrate=True,
                        quiver_color='white',
                        vector_scale=1,
                        no_nans=True, per_row=3):

        from hyperspy._signals.image import Image
        from hyperspy._signals.spectrum import Spectrum

        if multiple_files is None:
            multiple_files = preferences.MachineLearning.multiple_files

        if factor_format is None:
            factor_format = preferences.MachineLearning.\
                export_factors_default_file_format

        # Select the desired factors
        if comp_ids is None:
            comp_ids = xrange(factors.shape[1])
        elif not hasattr(comp_ids, '__iter__'):
            comp_ids = range(comp_ids)
        mask = np.zeros(factors.shape[1], dtype=np.bool)
        for idx in comp_ids:
            mask[idx] = 1
        factors = factors[:, mask]

        if save_figures is True:
            plt.ioff()
            fac_plots = self._plot_factors_or_pchars(factors,
                                                     comp_ids=comp_ids,
                                                     same_window=same_window,
                                                     comp_label=comp_label,
                                                     img_data=img_data,
                                                     plot_shifts=plot_shifts,
                                                     plot_char=plot_char,
                                                     cmap=cmap,
                                                     per_row=per_row,
                                                     quiver_color=quiver_color,
                                                     vector_scale=vector_scale)
            for idx in xrange(len(comp_ids)):
                filename = '%s_%02i.%s' % (factor_prefix, comp_ids[idx],
                                           save_figures_format)
                if folder is not None:
                    filename = os.path.join(folder, filename)
                ensure_directory(filename)
                fac_plots[idx].savefig(filename, save_figures_format,
                                       dpi=600)
            plt.ion()

        elif multiple_files is False:
            if self.axes_manager.signal_dimension == 2:
                # factor images
                axes_dicts = []
                axes = self.axes_manager.signal_axes[::-1]
                shape = (axes[1].size, axes[0].size)
                factor_data = np.rollaxis(
                    factors.reshape((shape[0], shape[1], -1)), 2)
                axes_dicts.append(axes[0].get_axis_dictionary())
                axes_dicts.append(axes[1].get_axis_dictionary())
                axes_dicts.append({'name': 'factor_index',
                                   'scale': 1.,
                                   'offset': 0.,
                                   'size': int(factors.shape[1]),
                                   'units': 'factor',
                                   'index_in_array': 0, })
                s = Image(factor_data,
                          axes=axes_dicts,
                          mapped_parameters={
                              'title': '%s from %s' % (
                                  factor_prefix,
                                  self.mapped_parameters.title),
                          })
            elif self.axes_manager.signal_dimension == 1:
                axes = []
                axes.append(
                    self.axes_manager.signal_axes[0].get_axis_dictionary())
                axes[0]['index_in_array'] = 1

                axes.append({
                    'name': 'factor_index',
                    'scale': 1.,
                    'offset': 0.,
                    'size': int(factors.shape[1]),
                    'units': 'factor',
                    'index_in_array': 0,
                })
                s = Spectrum(factors.T,
                             axes=axes,
                             mapped_parameters={
                                 'title': '%s from %s' % (
                                     factor_prefix, self.mapped_parameters.title),
                             })
            filename = '%ss.%s' % (factor_prefix, factor_format)
            if folder is not None:
                filename = os.path.join(folder, filename)
            s.save(filename)
        else:  # Separate files
            if self.axes_manager.signal_dimension == 1:

                axis_dict = self.axes_manager.signal_axes[0].\
                    get_axis_dictionary()
                axis_dict['index_in_array'] = 0
                for dim, index in zip(comp_ids, range(len(comp_ids))):
                    s = Spectrum(factors[:, index],
                                 axes=[axis_dict, ],
                                 mapped_parameters={
                                     'title': '%s from %s' % (
                                         factor_prefix,
                                         self.mapped_parameters.title),
                                 })
                    filename = '%s-%i.%s' % (factor_prefix,
                                             dim,
                                             factor_format)
                    if folder is not None:
                        filename = os.path.join(folder, filename)
                    s.save(filename)

            if self.axes_manager.signal_dimension == 2:
                axes = self.axes_manager.signal_axes
                axes_dicts = []
                axes_dicts.append(axes[0].get_axis_dictionary())
                axes_dicts.append(axes[1].get_axis_dictionary())
                axes_dicts[0]['index_in_array'] = 0
                axes_dicts[1]['index_in_array'] = 1

                factor_data = factors.reshape(
                    self.axes_manager._signal_shape_in_array + [-1, ])

                for dim, index in zip(comp_ids, range(len(comp_ids))):
                    im = Image(factor_data[..., index],
                               axes=axes_dicts,
                               mapped_parameters={
                                   'title': '%s from %s' % (
                                       factor_prefix,
                                       self.mapped_parameters.title),
                               })
                    filename = '%s-%i.%s' % (factor_prefix,
                                             dim,
                                             factor_format)
                    if folder is not None:
                        filename = os.path.join(folder, filename)
                    im.save(filename)

    def _export_loadings(self,
                         loadings,
                         folder=None,
                         comp_ids=None,
                         multiple_files=None,
                         loading_prefix=None,
                         loading_format=None,
                         save_figures_format='png',
                         comp_label=None,
                         cmap=plt.cm.gray,
                         save_figures=False,
                         same_window=False,
                         calibrate=True,
                         no_nans=True,
                         per_row=3):

        from hyperspy._signals.image import Image
        from hyperspy._signals.spectrum import Spectrum

        if multiple_files is None:
            multiple_files = preferences.MachineLearning.multiple_files

        if loading_format is None:
            loading_format = preferences.MachineLearning.\
                export_loadings_default_file_format

        if comp_ids is None:
            comp_ids = range(loadings.shape[0])
        elif not hasattr(comp_ids, '__iter__'):
            comp_ids = range(comp_ids)
        mask = np.zeros(loadings.shape[0], dtype=np.bool)
        for idx in comp_ids:
            mask[idx] = 1
        loadings = loadings[mask]

        if save_figures is True:
            plt.ioff()
            sc_plots = self._plot_loadings(loadings, comp_ids=comp_ids,
                                           calibrate=calibrate,
                                           same_window=same_window,
                                           comp_label=comp_label,
                                           cmap=cmap, no_nans=no_nans,
                                           per_row=per_row)
            for idx in xrange(len(comp_ids)):
                filename = '%s_%02i.%s' % (loading_prefix, comp_ids[idx],
                                           save_figures_format)
                if folder is not None:
                    filename = os.path.join(folder, filename)
                ensure_directory(filename)
                sc_plots[idx].savefig(filename, dpi=600)
            plt.ion()
        elif multiple_files is False:
            if self.axes_manager.navigation_dimension == 2:
                axes_dicts = []
                axes = self.axes_manager.navigation_axes[::-1]
                shape = (axes[1].size, axes[0].size)
                loading_data = loadings.reshape((-1, shape[0], shape[1]))
                axes_dicts.append(axes[0].get_axis_dictionary())
                axes_dicts[0]['index_in_array'] = 1
                axes_dicts.append(axes[1].get_axis_dictionary())
                axes_dicts[1]['index_in_array'] = 2
                axes_dicts.append({'name': 'loading_index',
                                   'scale': 1.,
                                   'offset': 0.,
                                   'size': int(loadings.shape[0]),
                                   'units': 'factor',
                                   'index_in_array': 0, })
                s = Image(loading_data,
                          axes=axes_dicts,
                          mapped_parameters={
                              'title': '%s from %s' % (
                                  loading_prefix,
                                  self.mapped_parameters.title),
                          })
            elif self.axes_manager.navigation_dimension == 1:
                cal_axis = self.axes_manager.navigation_axes[0].\
                    get_axis_dictionary()
                cal_axis['index_in_array'] = 1
                axes = []
                axes.append({'name': 'loading_index',
                             'scale': 1.,
                             'offset': 0.,
                             'size': int(loadings.shape[0]),
                             'units': 'comp_id',
                             'index_in_array': 0, })
                axes.append(cal_axis)
                s = Image(loadings,
                          axes=axes,
                          mapped_parameters={
                              'title': '%s from %s' % (
                                  loading_prefix,
                                  self.mapped_parameters.title),
                          })
            filename = '%ss.%s' % (loading_prefix, loading_format)
            if folder is not None:
                filename = os.path.join(folder, filename)
            s.save(filename)
        else:  # Separate files
            if self.axes_manager.navigation_dimension == 1:
                axis_dict = self.axes_manager.navigation_axes[0].\
                    get_axis_dictionary()
                axis_dict['index_in_array'] = 0
                for dim, index in zip(comp_ids, range(len(comp_ids))):
                    s = Spectrum(loadings[index],
                                 axes=[axis_dict, ])
                    filename = '%s-%i.%s' % (loading_prefix,
                                             dim,
                                             loading_format)
                    if folder is not None:
                        filename = os.path.join(folder, filename)
                    s.save(filename)
            elif self.axes_manager.navigation_dimension == 2:
                axes_dicts = []
                axes = self.axes_manager.navigation_axes[::-1]
                shape = (axes[0].size, axes[1].size)
                loading_data = loadings.reshape((-1, shape[0], shape[1]))
                axes_dicts.append(axes[0].get_axis_dictionary())
                axes_dicts[0]['index_in_array'] = 0
                axes_dicts.append(axes[1].get_axis_dictionary())
                axes_dicts[1]['index_in_array'] = 1
                for dim, index in zip(comp_ids, range(len(comp_ids))):
                    s = Image(loading_data[index, ...],
                              axes=axes_dicts,
                              mapped_parameters={
                                  'title': '%s from %s' % (
                                      loading_prefix,
                                      self.mapped_parameters.title),
                              })
                    filename = '%s-%i.%s' % (loading_prefix,
                                             dim,
                                             loading_format)
                    if folder is not None:
                        filename = os.path.join(folder, filename)
                    s.save(filename)

    def plot_decomposition_factors(self,
                                   comp_ids=None,
                                   calibrate=True,
                                   same_window=None,
                                   comp_label='Decomposition factor',
                                   per_row=3):
        """Plot factors from a decomposition.

        Parameters
        ----------

        comp_ids : None, int, or list of ints
            if None, returns maps of all components.
            if int, returns maps of components with ids from 0 to given
            int.
            if list of ints, returns maps of components with ids in
            given list.

        calibrate : bool
            if True, calibrates plots where calibration is available
            from
            the axes_manager.  If False, plots are in pixels/channels.

        same_window : bool
            if True, plots each factor to the same window.  They are
            not scaled.

        comp_label : string, the label that is either the plot title
        (if plotting in
            separate windows) or the label in the legend (if plotting
            in the
            same window)

        cmap : The colormap used for the factor image, or for peak
            characteristics, the colormap used for the scatter plot of
            some peak characteristic.

        per_row : int, the number of plots in each row, when the
        same_window
            parameter is True.

        See Also
        --------
        plot_decomposition_loadings, plot_decomposition_results.

        """
        if self.axes_manager.signal_dimension > 2:
            raise NotImplementedError("This method cannot plot factors of "
                                      "signals of dimension higher than 2."
                                      "You can use "
                                      "`plot_decomposition_results` instead.")
        if same_window is None:
            same_window = preferences.MachineLearning.same_window
        factors = self.learning_results.factors
        if comp_ids is None:
            comp_ids = self.learning_results.output_dimension

        return self._plot_factors_or_pchars(factors,
                                            comp_ids=comp_ids,
                                            calibrate=calibrate,
                                            same_window=same_window,
                                            comp_label=comp_label,
                                            per_row=per_row)

    def plot_bss_factors(self, comp_ids=None, calibrate=True,
                         same_window=None, comp_label='BSS factor',
                         per_row=3):
        """Plot factors from blind source separation results.

        Parameters
        ----------

        comp_ids : None, int, or list of ints
            if None, returns maps of all components.
            if int, returns maps of components with ids from 0 to
            given int.
            if list of ints, returns maps of components with ids in
            given list.

        calibrate : bool
            if True, calibrates plots where calibration is available
            from
            the axes_manager.  If False, plots are in pixels/channels.

        same_window : bool
            if True, plots each factor to the same window.  They are
            not scaled.

        comp_label : string, the label that is either the plot title
        (if plotting in
            separate windows) or the label in the legend (if plotting
            in the
            same window)

        cmap : The colormap used for the factor image, or for peak
            characteristics, the colormap used for the scatter plot of
            some peak characteristic.

        per_row : int, the number of plots in each row, when the
        same_window
            parameter is True.

        See Also
        --------
        plot_bss_loadings, plot_bss_results.

        """
        if self.axes_manager.signal_dimension > 2:
            raise NotImplementedError("This method cannot plot factors of "
                                      "signals of dimension higher than 2."
                                      "You can use "
                                      "`plot_decomposition_results` instead.")

        if same_window is None:
            same_window = preferences.MachineLearning.same_window
        factors = self.learning_results.bss_factors
        return self._plot_factors_or_pchars(factors,
                                            comp_ids=comp_ids,
                                            calibrate=calibrate,
                                            same_window=same_window,
                                            comp_label=comp_label,
                                            per_row=per_row)

    def plot_decomposition_loadings(self,
                                    comp_ids=None,
                                    calibrate=True,
                                    same_window=None,
                                    comp_label='Decomposition loading',
                                    with_factors=False,
                                    cmap=plt.cm.gray,
                                    no_nans=False,
                                    per_row=3):
        """Plot loadings from PCA.

        Parameters
        ----------

        comp_ids : None, int, or list of ints
            if None, returns maps of all components.
            if int, returns maps of components with ids from 0 to
            given int.
            if list of ints, returns maps of components with ids in
            given list.

        calibrate : bool
            if True, calibrates plots where calibration is available
            from
            the axes_manager.  If False, plots are in pixels/channels.

        same_window : bool
            if True, plots each factor to the same window.  They are
            not scaled.

        comp_label : string,
            The label that is either the plot title (if plotting in
            separate windows) or the label in the legend (if plotting
            in the
            same window)

        with_factors : bool
            If True, also returns figure(s) with the factors for the
            given comp_ids.

        cmap : matplotlib colormap
            The colormap used for the factor image, or for peak
            characteristics, the colormap used for the scatter plot of
            some peak characteristic.

        no_nans : bool
            If True, removes NaN's from the loading plots.

        per_row : int
            the number of plots in each row, when the same_window
            parameter is True.

        See Also
        --------
        plot_decomposition_factors, plot_decomposition_results.

        """
        if self.axes_manager.navigation_dimension > 2:
            raise NotImplementedError("This method cannot plot loadings of "
                                      "dimension higher than 2."
                                      "You can use "
                                      "`plot_decomposition_results` instead.")
        if same_window is None:
            same_window = preferences.MachineLearning.same_window
        loadings = self.learning_results.loadings.T
        if with_factors:
            factors = self.learning_results.factors
        else:
            factors = None

        if comp_ids is None:
            comp_ids = self.learning_results.output_dimension
        return self._plot_loadings(
            loadings,
            comp_ids=comp_ids,
            with_factors=with_factors,
            factors=factors,
            same_window=same_window,
            comp_label=comp_label,
            cmap=cmap,
            no_nans=no_nans,
            per_row=per_row)

    def plot_bss_loadings(self, comp_ids=None, calibrate=True,
                          same_window=None, comp_label='BSS loading',
                          with_factors=False, cmap=plt.cm.gray,
                          no_nans=False, per_row=3):
        """Plot loadings from ICA

        Parameters
        ----------

        comp_ids : None, int, or list of ints
            if None, returns maps of all components.
            if int, returns maps of components with ids from 0 to
            given int.
            if list of ints, returns maps of components with ids in
            given list.

        calibrate : bool
            if True, calibrates plots where calibration is available
            from
            the axes_manager.  If False, plots are in pixels/channels.

        same_window : bool
            if True, plots each factor to the same window.  They are
            not scaled.

        comp_label : string,
            The label that is either the plot title (if plotting in
            separate windows) or the label in the legend (if plotting
            in the
            same window)

        with_factors : bool
            If True, also returns figure(s) with the factors for the
            given comp_ids.

        cmap : matplotlib colormap
            The colormap used for the factor image, or for peak
            characteristics, the colormap used for the scatter plot of
            some peak characteristic.

        no_nans : bool
            If True, removes NaN's from the loading plots.

        per_row : int
            the number of plots in each row, when the same_window
            parameter is True.

        See Also
        --------
        plot_bss_factors, plot_bss_results.

        """
        if self.axes_manager.navigation_dimension > 2:
            raise NotImplementedError("This method cannot plot loadings of "
                                      "dimension higher than 2."
                                      "You can use "
                                      "`plot_bss_results` instead.")
        if same_window is None:
            same_window = preferences.MachineLearning.same_window
        loadings = self.learning_results.bss_loadings.T
        if with_factors:
            factors = self.learning_results.bss_factors
        else:
            factors = None
        return self._plot_loadings(
            loadings,
            comp_ids=comp_ids,
            with_factors=with_factors,
            factors=factors,
            same_window=same_window,
            comp_label=comp_label,
            cmap=cmap,
            no_nans=no_nans,
            per_row=per_row)

    def export_decomposition_results(sezalf, comp_ids=None,
                                     folder=None,
                                     calibrate=True,
                                     factor_prefix='factor',
                                     factor_format=None,
                                     loading_prefix='loading',
                                     loading_format=None,
                                     comp_label=None,
                                     cmap=plt.cm.gray,
                                     same_window=False,
                                     multiple_files=None,
                                     no_nans=True,
                                     per_row=3,
                                     save_figures=False,
                                     save_figures_format='png'):
        """Export results from a decomposition to any of the supported
        formats.

        Parameters
        ----------
        comp_ids : None, int, or list of ints
            if None, returns all components/loadings.
            if int, returns components/loadings with ids from 0 to
            given int.
            if list of ints, returns components/loadings with ids in
            given list.
        folder : str or None
            The path to the folder where the file will be saved.
            If `None` the
            current folder is used by default.
        factor_prefix : string
            The prefix that any exported filenames for
            factors/components
            begin with
        factor_format : string
            The extension of the format that you wish to save to.
        loading_prefix : string
            The prefix that any exported filenames for
            factors/components
            begin with
        loading_format : string
            The extension of the format that you wish to save to.
            Determines
            the kind of output.
                - For image formats (tif, png, jpg, etc.), plots are
                created
                  using the plotting flags as below, and saved at
                  600 dpi.
                  One plot per loading is saved.
                - For multidimensional formats (rpl, hdf5), arrays are
                saved
                  in single files.  All loadings are contained in the
                  one
                  file.
                - For spectral formats (msa), each loading is saved to a
                  separate file.
        multiple_files : Bool
            If True, on exporting a file per factor and per loading will
             be
            created. Otherwise only two files will be created, one for
            the
            factors and another for the loadings. The default value can
            be
            chosen in the preferences.
        save_figures : Bool
            If True the same figures that are obtained when using the
            plot
            methods will be saved with 600 dpi resolution

        Plotting options (for save_figures = True ONLY)
        ----------------------------------------------

        calibrate : bool
            if True, calibrates plots where calibration is available
            from
            the axes_manager.  If False, plots are in pixels/channels.
        same_window : bool
            if True, plots each factor to the same window.
        comp_label : string, the label that is either the plot title
            (if plotting in separate windows) or the label in the legend
            (if plotting in the same window)
        cmap : The colormap used for the factor image, or for peak
            characteristics, the colormap used for the scatter plot of
            some peak characteristic.
        per_row : int, the number of plots in each row, when the
        same_window
            parameter is True.
        save_figures_format : str
            The image format extension.

        See Also
        --------
        get_decomposition_factors_as_signal,
        get_decomposition_loadings_as_signal.

        """

        factors = self.learning_results.factors
        loadings = self.learning_results.loadings.T
        self._export_factors(
            factors,
            folder=folder,
            comp_ids=comp_ids,
            calibrate=calibrate,
            multiple_files=multiple_files,
            factor_prefix=factor_prefix,
            factor_format=factor_format,
            comp_label=comp_label,
            save_figures=save_figures,
            cmap=cmap,
            no_nans=no_nans,
            same_window=same_window,
            per_row=per_row,
            save_figures_format=save_figures_format)
        self._export_loadings(
            loadings,
            comp_ids=comp_ids, folder=folder,
            calibrate=calibrate,
            multiple_files=multiple_files,
            loading_prefix=loading_prefix,
            loading_format=loading_format,
            comp_label=comp_label,
            cmap=cmap,
            save_figures=save_figures,
            same_window=same_window,
            no_nans=no_nans,
            per_row=per_row)

    def export_bss_results(self,
                           comp_ids=None,
                           folder=None,
                           calibrate=True,
                           multiple_files=None,
                           save_figures=False,
                           factor_prefix='bss_factor',
                           factor_format=None,
                           loading_prefix='bss_loading',
                           loading_format=None,
                           comp_label=None, cmap=plt.cm.gray,
                           same_window=False,
                           no_nans=True,
                           per_row=3,
                           save_figures_format='png'):
        """Export results from ICA to any of the supported formats.

        Parameters
        ----------
        comp_ids : None, int, or list of ints
            if None, returns all components/loadings.
            if int, returns components/loadings with ids from 0 to given
             int.
            if list of ints, returns components/loadings with ids in
            iven list.
        folder : str or None
            The path to the folder where the file will be saved. If
            `None` the
            current folder is used by default.
        factor_prefix : string
            The prefix that any exported filenames for
            factors/components
            begin with
        factor_format : string
            The extension of the format that you wish to save to.
            Determines
            the kind of output.
                - For image formats (tif, png, jpg, etc.), plots are
                created
                  using the plotting flags as below, and saved at
                  600 dpi.
                  One plot per factor is saved.
                - For multidimensional formats (rpl, hdf5), arrays are
                saved
                  in single files.  All factors are contained in the one
                  file.
                - For spectral formats (msa), each factor is saved to a
                  separate file.

        loading_prefix : string
            The prefix that any exported filenames for
            factors/components
            begin with
        loading_format : string
            The extension of the format that you wish to save to.
        multiple_files : Bool
            If True, on exporting a file per factor and per loading
            will be
            created. Otherwise only two files will be created, one
            for the
            factors and another for the loadings. The default value
            can be
            chosen in the preferences.
        save_figures : Bool
            If True the same figures that are obtained when using the
            plot
            methods will be saved with 600 dpi resolution

        Plotting options (for save_figures = True ONLY)
        ----------------------------------------------
        calibrate : bool
            if True, calibrates plots where calibration is available
            from
            the axes_manager.  If False, plots are in pixels/channels.
        same_window : bool
            if True, plots each factor to the same window.
        comp_label : string
            the label that is either the plot title (if plotting in
            separate windows) or the label in the legend (if plotting
            in the
            same window)
        cmap : The colormap used for the factor image, or for peak
            characteristics, the colormap used for the scatter plot of
            some peak characteristic.
        per_row : int, the number of plots in each row, when the
        same_window
            parameter is True.
        save_figures_format : str
            The image format extension.

        See Also
        --------
        get_bss_factors_as_signal,
        get_bss_loadings_as_signal.

        """

        factors = self.learning_results.bss_factors
        loadings = self.learning_results.bss_loadings.T
        self._export_factors(factors,
                             folder=folder,
                             comp_ids=comp_ids,
                             calibrate=calibrate,
                             multiple_files=multiple_files,
                             factor_prefix=factor_prefix,
                             factor_format=factor_format,
                             comp_label=comp_label,
                             save_figures=save_figures,
                             cmap=cmap,
                             no_nans=no_nans,
                             same_window=same_window,
                             per_row=per_row,
                             save_figures_format=save_figures_format)

        self._export_loadings(loadings,
                              comp_ids=comp_ids,
                              folder=folder,
                              calibrate=calibrate,
                              multiple_files=multiple_files,
                              loading_prefix=loading_prefix,
                              loading_format=loading_format,
                              comp_label=comp_label,
                              cmap=cmap,
                              save_figures=save_figures,
                              same_window=same_window,
                              no_nans=no_nans,
                              per_row=per_row,
                              save_figures_format=save_figures_format)

    def _get_loadings_as_signal(self, loadings):
        from hyperspy.hspy import signals
        data = loadings.T.reshape(
            (-1,) + self.axes_manager.navigation_shape[::-1])
        signal = signals.Signal(data,
                                axes=([{"size": data.shape[0],
                                        "navigate": True}] +
                                      self.axes_manager._get_navigation_axes_dicts()))
        signal.set_signal_origin(self.mapped_parameters.signal_origin)
        for axis in signal.axes_manager._axes[1:]:
            axis.navigate = False
        return signal

    def _get_factors_as_signal(self, factors):
        signal = self.__class__(factors.T.reshape((-1,) +
                                self.axes_manager.signal_shape[::-1]),
                                axes=[{"size": factors.shape[-1],
                                       "navigate": True}] +
                                self.axes_manager._get_signal_axes_dicts())
        signal.set_signal_origin(self.mapped_parameters.signal_origin)
        signal.set_signal_type(self.mapped_parameters.signal_type)
        for axis in signal.axes_manager._axes[1:]:
            axis.navigate = False
        return signal

    def get_decomposition_loadings_as_signal(self):
        """Return the decomposition loadings as a Signal.

        See Also
        -------
        get_decomposition_factors_as_signal, export_decomposition_results.

        """
        signal = self._get_loadings_as_signal(self.learning_results.loadings)
        signal.axes_manager._axes[0].name = "Decomposition component index"
        signal.mapped_parameters.title = "Decomposition loadings of " + \
            self.mapped_parameters.title
        return signal

    def get_decomposition_factors_as_signal(self):
        """Return the decomposition factors as a Signal.

        See Also
        -------
        get_decompoisition_loadings_as_signal, export_decomposition_results.

        """
        signal = self._get_factors_as_signal(self.learning_results.factors)
        signal.axes_manager._axes[0].name = "Decomposition component index"
        signal.mapped_parameters.title = ("Decomposition factors of " +
                                          self.mapped_parameters.title)
        return signal

    def get_bss_loadings_as_signal(self):
        """Return the blind source separtion loadings as a Signal.

        See Also
        -------
        get_bss_factors_as_signal, export_bss_results.

        """
        signal = self._get_loadings_as_signal(
            self.learning_results.bss_loadings)
        signal.axes_manager[0].name = "BSS component index"
        signal.mapped_parameters.title = ("BSS loadings of " +
                                          self.mapped_parameters.title)
        return signal

    def get_bss_factors_as_signal(self):
        """Return the blind source separtion factors as a Signal.

        See Also
        -------
        get_bss_loadings_as_signal, export_bss_results.

        """
        signal = self._get_factors_as_signal(self.learning_results.bss_factors)
        signal.axes_manager[0].name = "BSS component index"
        signal.mapped_parameters.title = ("BSS factors of " +
                                          self.mapped_parameters.title)
        return signal

    def plot_bss_results(self,
                         factors_navigator="auto",
                         loadings_navigator="auto",
                         factors_dim=2,
                         loadings_dim=2,):
        """Plot the blind source separation factors and loadings.

        Unlike `plot_bss_factors` and `plot_bss_loadings`, this method displays
        one component at a time. Therefore it provides a more compact
        visualization than then other two methods.  The loadings and factors
        are displayed in different windows and each has its own
        navigator/sliders to navigate them if they are multidimensional. The
        component index axis is syncronize between the two.

        Parameters
        ----------
        factor_navigator, loadings_navigator : {"auto", None, "spectrum",
        Signal}
            See `plot` documentation for details.
        factors_dim, loadings_dim: int
            Currently Hyperspy cannot plot signals of dimension higher than
            two. Therefore, to visualize the BSS results when the
            factors or the loadings have signal dimension greater than 2
            we can view the data as spectra(images) by setting this parameter
            to 1(2). (Default 2)

        See Also
        --------
        plot_bss_factors, plot_bss_loadings, plot_decomposition_results.

        """
        factors = self.get_bss_factors_as_signal()
        loadings = self.get_bss_loadings_as_signal()
        factors.axes_manager._axes[0] = loadings.axes_manager._axes[0]
        if loadings.axes_manager.signal_dimension > 2:
            loadings.axes_manager.set_signal_dimension(loadings_dim)
        if factors.axes_manager.signal_dimension > 2:
            factors.axes_manager.set_signal_dimension(factors_dim)
        loadings.plot(navigator=loadings_navigator)
        factors.plot(navigator=factors_navigator)

    def plot_decomposition_results(self,
                                   factors_navigator="auto",
                                   loadings_navigator="auto",
                                   factors_dim=2,
                                   loadings_dim=2):
        """Plot the decompostion factors and loadings.

        Unlike `plot_factors` and `plot_loadings`, this method displays
        one component at a time. Therefore it provides a more compact
        visualization than then other two methods.  The loadings and factors
        are displayed in different windows and each has its own
        navigator/sliders to navigate them if they are multidimensional. The
        component index axis is syncronize between the two.

        Parameters
        ----------
        factor_navigator, loadings_navigator : {"auto", None, "spectrum",
        Signal}
            See `plot` documentation for details.
        factors_dim, loadings_dim : int
            Currently Hyperspy cannot plot signals of dimension higher than
            two. Therefore, to visualize the BSS results when the
            factors or the loadings have signal dimension greater than 2
            we can view the data as spectra(images) by setting this parameter
            to 1(2). (Default 2)

        See Also
        --------
        plot_factors, plot_loadings, plot_bss_results.

        """
        factors = self.get_decomposition_factors_as_signal()
        loadings = self.get_decomposition_loadings_as_signal()
        factors.axes_manager._axes[0] = loadings.axes_manager._axes[0]
        if loadings.axes_manager.signal_dimension > 2:
            loadings.axes_manager.set_signal_dimension(loadings_dim)
        if factors.axes_manager.signal_dimension > 2:
            factors.axes_manager.set_signal_dimension(factors_dim)
        loadings.plot(navigator=loadings_navigator)
        factors.plot(navigator=factors_navigator)


class Signal(MVA,
             MVATools,
             Signal1DTools,
             Signal2DTools,):

    _record_by = ""
    _signal_type = ""
    _signal_origin = ""

    def __init__(self, data, **kwds):
        """Create a Signal from a numpy array.

        Parameters
        ----------
        data : numpy array
           The signal data. It can be an array of any dimensions.
        axes : dictionary (optional)
            Dictionary to define the axes (see the
            documentation of the AxesManager class for more details).
        attributes : dictionary (optional)
            A dictionary whose items are stored as attributes.
        mapped_parameters : dictionary (optional)
            A dictionary containing a set of parameters
            that will to stores in the `mapped_parameters` attribute.
            Some parameters might be mandatory in some cases.
        original_parameters : dictionary (optional)
            A dictionary containing a set of parameters
            that will to stores in the `original_parameters` attribute. It
            typically contains all the parameters that has been
            imported from the original data file.

        """

        self._create_mapped_parameters()
        self.learning_results = LearningResults()
        self.peak_learning_results = LearningResults()
        kwds['data'] = data
        self._load_dictionary(kwds)
        self._plot = None
        self.auto_replot = True
        self.variance = None
        self.inav = SpecialSlicers(self, True)
        self.isig = SpecialSlicers(self, False)

    @property
    def navigation_indexer(self):
        warnings.warn(
            "`navigation_indexer` has been renamed to `inav` and"
            " it will be removed in the next version. ",
            DeprecationWarning)
        return self.inav

    @property
    def signal_indexer(self):
        warnings.warn(
            "`navigation_indexer` has been renamed to `isig` and"
            " it will be removed in the next version. ",
            DeprecationWarning)
        return self.isig

    def _create_mapped_parameters(self):
        self.mapped_parameters = DictionaryBrowser()
        mp = self.mapped_parameters
        mp.add_node("_internal_parameters")
        mp._internal_parameters.add_node("folding")
        folding = mp._internal_parameters.folding
        folding.unfolded = False
        folding.original_shape = None
        folding.original_axes_manager = None
        self.original_parameters = DictionaryBrowser()
        self.tmp_parameters = DictionaryBrowser()

    def __repr__(self):
        string = '<'
        string += self.__class__.__name__
        string += ", title: %s" % self.mapped_parameters.title
        string += ", dimensions: %s" % (
            self.axes_manager._get_dimension_str())
        string += '>'

        return string

    def __getitem__(self, slices, isNavigation=None):
        try:
            len(slices)
        except TypeError:
            slices = (slices,)
        _orig_slices = slices

        has_nav = True if isNavigation is None else isNavigation
        has_signal = True if isNavigation is None else not isNavigation

        # Create a deepcopy of self that contains a view of self.data
        _signal = self._deepcopy_with_new_data(self.data)

        nav_idx = [el.index_in_array for el in
                   _signal.axes_manager.navigation_axes]
        signal_idx = [el.index_in_array for el in
                      _signal.axes_manager.signal_axes]

        if not has_signal:
            idx = nav_idx
        elif not has_nav:
            idx = signal_idx
        else:
            idx = nav_idx + signal_idx

        # Add support for Ellipsis
        if Ellipsis in _orig_slices:
            _orig_slices = list(_orig_slices)
            # Expand the first Ellipsis
            ellipsis_index = _orig_slices.index(Ellipsis)
            _orig_slices.remove(Ellipsis)
            _orig_slices = (_orig_slices[:ellipsis_index] +
                            [slice(None), ] * max(0, len(idx) - len(_orig_slices)) +
                            _orig_slices[ellipsis_index:])
            # Replace all the following Ellipses by :
            while Ellipsis in _orig_slices:
                _orig_slices[_orig_slices.index(Ellipsis)] = slice(None)
            _orig_slices = tuple(_orig_slices)

        if len(_orig_slices) > len(idx):
            raise IndexError("too many indices")

        slices = np.array([slice(None,)] *
                          len(_signal.axes_manager._axes))

        slices[idx] = _orig_slices + (slice(None),) * max(
            0, len(idx) - len(_orig_slices))

        array_slices = []
        for slice_, axis in zip(slices, _signal.axes_manager._axes):
            if (isinstance(slice_, slice) or
                    len(_signal.axes_manager._axes) < 2):
                array_slices.append(axis._slice_me(slice_))
            else:
                if isinstance(slice_, float):
                    slice_ = axis.value2index(slice_)
                array_slices.append(slice_)
                _signal._remove_axis(axis.index_in_axes_manager)

        _signal.data = _signal.data[array_slices]
        _signal.get_dimensions_from_data()

        return _signal

    def __setitem__(self, i, j):
        """x.__setitem__(i, y) <==> x[i]=y

        """
        if isinstance(j, Signal):
            j = j.data
        self.__getitem__(i).data[:] = j

    def _binary_operator_ruler(self, other, op_name):
        exception_message = (
            "Invalid dimensions for this operation")
        if isinstance(other, Signal):
            if other.data.shape != self.data.shape:
                # Are they aligned?
                are_aligned = array_tools.are_aligned(self.data.shape,
                                                      other.data.shape)
                if are_aligned is True:
                    sdata, odata = array_tools.homogenize_ndim(self.data,
                                                               other.data)
                else:
                    # Let's align them if possible
                    sig_and_nav = [s for s in [self, other] if
                                   s.axes_manager.signal_size > 1 and
                                   s.axes_manager.navigation_size > 1]

                    sig = [s for s in [self, other] if
                           s.axes_manager.signal_size > 1 and
                           s.axes_manager.navigation_size == 0]

                    if sig_and_nav and sig:
                        self = sig_and_nav[0]
                        other = sig[0]
                        if (self.axes_manager.signal_shape ==
                                other.axes_manager.signal_shape):
                            sdata = self.data
                            other_new_shape = [
                                axis.size if axis.navigate is False
                                else 1
                                for axis in self.axes_manager._axes]
                            odata = other.data.reshape(
                                other_new_shape)
                        elif (self.axes_manager.navigation_shape ==
                                other.axes_manager.signal_shape):
                            sdata = self.data
                            other_new_shape = [
                                axis.size if axis.navigate is True
                                else 1
                                for axis in self.axes_manager._axes]
                            odata = other.data.reshape(
                                other_new_shape)
                        else:
                            raise ValueError(exception_message)
                    elif len(sig) == 2:
                        sdata = self.data.reshape(
                            (1,) * other.axes_manager.signal_dimension
                            + self.data.shape)
                        odata = other.data.reshape(
                            other.data.shape +
                            (1,) * self.axes_manager.signal_dimension)
                    else:
                        raise ValueError(exception_message)

                # The data are now aligned but the shapes are not the
                # same and therefore we have to calculate the resulting
                # axes
                ref_axes = self if (
                    len(self.axes_manager._axes) >
                    len(other.axes_manager._axes)) else other

                new_axes = []
                for i, (ssize, osize) in enumerate(
                        zip(sdata.shape, odata.shape)):
                    if ssize > osize:
                        if are_aligned or len(sig) != 2:
                            new_axes.append(
                                self.axes_manager._axes[i].copy())
                        else:
                            new_axes.append(self.axes_manager._axes[
                                i - other.axes_manager.signal_dimension
                            ].copy())

                    elif ssize < osize:
                        new_axes.append(
                            other.axes_manager._axes[i].copy())

                    else:
                        new_axes.append(
                            ref_axes.axes_manager._axes[i].copy())

            else:
                sdata = self.data
                odata = other.data
                new_axes = [axis.copy()
                            for axis in self.axes_manager._axes]
            exec("result = sdata.%s(odata)" % op_name)
            new_signal = self._deepcopy_with_new_data(result)
            new_signal.axes_manager._axes = new_axes
            new_signal.axes_manager.set_signal_dimension(
                self.axes_manager.signal_dimension)
            return new_signal
        else:
            exec("result = self.data.%s(other)" % op_name)
            return self._deepcopy_with_new_data(result)

    def _unary_operator_ruler(self, op_name):
        exec("result = self.data.%s()" % op_name)
        return self._deepcopy_with_new_data(result)

    def _check_signal_dimension_equals_one(self):
        if self.axes_manager.signal_dimension != 1:
            raise SignalDimensionError(self.axes_manager.signal_dimension, 1)

    def _check_signal_dimension_equals_two(self):
        if self.axes_manager.signal_dimension != 2:
            raise SignalDimensionError(self.axes_manager.signal_dimension, 2)

    def _deepcopy_with_new_data(self, data=None):
        """Returns a deepcopy of itself replacing the data.

        This method has the advantage over deepcopy that it does not
        copy the data what can save precious memory

        Parameters
        ---------
        data : {None | np.array}

        Returns
        -------
        ns : Signal

        """
        try:
            old_data = self.data
            self.data = None
            old_plot = self._plot
            self._plot = None
            ns = self.deepcopy()
            ns.data = data
            return ns
        finally:
            self.data = old_data
            self._plot = old_plot

    def _print_summary(self):
        string = "\n\tTitle: "
        string += self.mapped_parameters.title.decode('utf8')
        if hasattr(self.mapped_parameters, 'signal_type'):
            string += "\n\tSignal type: "
            string += self.mapped_parameters.signal_type
        string += "\n\tData dimensions: "
        string += str(self.axes_manager.shape)
        if hasattr(self.mapped_parameters, 'record_by'):
            string += "\n\tData representation: "
            string += self.mapped_parameters.record_by
            string += "\n\tData type: "
            string += str(self.data.dtype)
        print string

    def _load_dictionary(self, file_data_dict):
        """Load data from dictionary.

        Parameters
        ----------
        file_data_dict : dictionary
            A dictionary containing at least a 'data' keyword with an array of
            arbitrary dimensions. Additionally the dictionary can contain the
            following items:
            data : numpy array
               The signal data. It can be an array of any dimensions.
            axes : dictionary (optional)
                Dictionary to define the axes (see the
                documentation of the AxesManager class for more details).
            attributes : dictionary (optional)
                A dictionary whose items are stored as attributes.
            mapped_parameters : dictionary (optional)
                A dictionary containing a set of parameters
                that will to stores in the `mapped_parameters` attribute.
                Some parameters might be mandatory in some cases.
            original_parameters : dictionary (optional)
                A dictionary containing a set of parameters
                that will to stores in the `original_parameters` attribute. It
                typically contains all the parameters that has been
                imported from the original data file.

        """

        self.data = np.asanyarray(file_data_dict['data'])
        if 'axes' not in file_data_dict:
            file_data_dict['axes'] = self._get_undefined_axes_list()
        self.axes_manager = AxesManager(
            file_data_dict['axes'])
        if not 'mapped_parameters' in file_data_dict:
            file_data_dict['mapped_parameters'] = {}
        if not 'original_parameters' in file_data_dict:
            file_data_dict['original_parameters'] = {}
        if 'attributes' in file_data_dict:
            for key, value in file_data_dict['attributes'].iteritems():
                if hasattr(self, key):
                    if isinstance(value, dict):
                        for k, v in value.iteritems():
                            eval('self.%s.__setattr__(k,v)' % key)
                    else:
                        self.__setattr__(key, value)
        self.original_parameters.add_dictionary(
            file_data_dict['original_parameters'])
        self.mapped_parameters.add_dictionary(
            file_data_dict['mapped_parameters'])
        if "title" not in self.mapped_parameters:
            self.mapped_parameters.title = ''
        if (self._record_by or
                "record_by" not in self.mapped_parameters):
            self.mapped_parameters.record_by = self._record_by
        if (self._signal_origin or
                "signal_origin" not in self.mapped_parameters):
            self.mapped_parameters.signal_origin = self._signal_origin
        if (self._signal_type or
                "signal_type" not in self.mapped_parameters):
            self.mapped_parameters.signal_type = self._signal_type

    def squeeze(self):
        """Remove single-dimensional entries from the shape of an array
        and the axes.

        """
        # We deepcopy everything but data
        self = self._deepcopy_with_new_data(self.data)
        for axis in self.axes_manager._axes:
            if axis.size == 1:
                self._remove_axis(axis.index_in_axes_manager)
        self.data = self.data.squeeze()
        return self

    def _to_dictionary(self, add_learning_results=True):
        """Returns a dictionary that can be used to recreate the signal.

        All items but `data` are copies.

        Parameters
        ----------
        add_learning_results : bool

        Returns
        -------
        dic : dictionary

        """
        dic = {}
        dic['data'] = self.data
        dic['axes'] = self.axes_manager._get_axes_dicts()
        dic['mapped_parameters'] = \
            self.mapped_parameters.deepcopy().as_dictionary()
        dic['original_parameters'] = \
            self.original_parameters.deepcopy().as_dictionary()
        dic['tmp_parameters'] = \
            self.tmp_parameters.deepcopy().as_dictionary()
        if add_learning_results and hasattr(self, 'learning_results'):
            dic['learning_results'] = copy.deepcopy(
                self.learning_results.__dict__)
        return dic

    def _get_undefined_axes_list(self):
        axes = []
        for i in xrange(len(self.data.shape)):
            axes.append({'size': int(self.data.shape[i]), })
        return axes

    def __call__(self, axes_manager=None):
        if axes_manager is None:
            axes_manager = self.axes_manager
        return np.atleast_1d(
            self.data.__getitem__(axes_manager._getitem_tuple))

    def plot(self, navigator="auto", axes_manager=None):
        """Plot the signal at the current coordinates.

        For multidimensional datasets an optional figure,
        the "navigator", with a cursor to navigate that data is
        raised. In any case it is possible to navigate the data using
        the sliders. Currently only signals with signal_dimension equal to
        0, 1 and 2 can be plotted.

        Parameters
        ----------
        navigator : {"auto", None, "slider", "spectrum", Signal}
            If "auto", if navigation_dimension > 0, a navigator is
            provided to explore the data.
            If navigation_dimension is 1 and the signal is an image
            the navigator is a spectrum obtained by integrating
            over the signal axes (the image).
            If navigation_dimension is 1 and the signal is a spectrum
            the navigator is an image obtained by stacking horizontally
            all the spectra in the dataset.
            If navigation_dimension is > 1, the navigator is an image
            obtained by integrating the data over the signal axes.
            Additionaly, if navigation_dimension > 2 a window
            with one slider per axis is raised to navigate the data.
            For example,
            if the dataset consists of 3 navigation axes X, Y, Z and one
            signal axis, E, the default navigator will be an image
            obtained by integrating the data over E at the current Z
            index and a window with sliders for the X, Y and Z axes
            will be raised. Notice that changing the Z-axis index
            changes the navigator in this case.
            If "slider" and the navigation dimension > 0 a window
            with one slider per axis is raised to navigate the data.
            If "spectrum" and navigation_dimension > 0 the navigator
            is always a spectrum obtained by integrating the data
            over all other axes.
            If None, no navigator will be provided.
            Alternatively a Signal instance can be provided. The signal
            dimension must be 1 (for a spectrum navigator) or 2 (for a
            image navigator) and navigation_shape must be 0 (for a static
            navigator) or navigation_shape + signal_shape must be equal
            to the navigator_shape of the current object (for a dynamic
            navigator).

        axes_manager : {None, axes_manager}
            If None `axes_manager` is used.

        """
        if self._plot is not None:
            try:
                self._plot.close()
            except:
                # If it was already closed it will raise an exception,
                # but we want to carry on...
                pass

        if axes_manager is None:
            axes_manager = self.axes_manager
        if axes_manager.signal_dimension == 0:
            self._plot = mpl_he.MPL_HyperExplorer()
        elif axes_manager.signal_dimension == 1:
            # Hyperspectrum
            self._plot = mpl_hse.MPL_HyperSpectrum_Explorer()
        elif axes_manager.signal_dimension == 2:
            self._plot = mpl_hie.MPL_HyperImage_Explorer()
        else:
            raise ValueError('Plotting is not supported for this view')

        self._plot.axes_manager = axes_manager
        self._plot.signal_data_function = self.__call__
        if self.mapped_parameters.title:
            self._plot.signal_title = self.mapped_parameters.title
        elif self.tmp_parameters.has_item('filename'):
            self._plot.signal_title = self.tmp_parameters.filename

        def get_static_explorer_wrapper(*args, **kwargs):
            return navigator()

        def get_1D_sum_explorer_wrapper(*args, **kwargs):
            navigator = self
            # Sum over all but the first navigation axis.
            while len(navigator.axes_manager.shape) > 1:
                navigator = navigator.sum(-1)
            return np.nan_to_num(navigator.data).squeeze()

        def get_dynamic_explorer_wrapper(*args, **kwargs):
            navigator.axes_manager.indices = self.axes_manager.indices[
                navigator.axes_manager.signal_dimension:]
            return navigator()

        if not isinstance(navigator, Signal) and navigator == "auto":
            if (self.axes_manager.navigation_dimension == 1 and
                    self.axes_manager.signal_dimension == 1):
                navigator = "data"
            elif self.axes_manager.navigation_dimension > 0:
                if self.axes_manager.signal_dimension == 0:
                    navigator = self.deepcopy()
                else:
                    navigator = self
                    while navigator.axes_manager.signal_dimension > 0:
                        navigator = navigator.sum(-1)
                if navigator.axes_manager.navigation_dimension == 1:
                    navigator = navigator.as_spectrum(0)
                else:
                    navigator = navigator.as_image((0, 1))
            else:
                navigator = None
        # Navigator properties
        if axes_manager.navigation_axes:
            if navigator is "slider":
                self._plot.navigator_data_function = "slider"
            elif navigator is None:
                self._plot.navigator_data_function = None
            elif isinstance(navigator, Signal):
                # Dynamic navigator
                if (axes_manager.navigation_shape ==
                        navigator.axes_manager.signal_shape +
                        navigator.axes_manager.navigation_shape):
                    self._plot.navigator_data_function = \
                        get_dynamic_explorer_wrapper

                elif (axes_manager.navigation_shape ==
                        navigator.axes_manager.signal_shape or
                        axes_manager.navigation_shape[:2] ==
                        navigator.axes_manager.signal_shape or
                        (axes_manager.navigation_shape[0],) ==
                        navigator.axes_manager.signal_shape):
                    self._plot.navigator_data_function = \
                        get_static_explorer_wrapper
                else:
                    raise ValueError(
                        "The navigator dimensions are not compatible with "
                        "those of self.")
            elif navigator == "data":
                self._plot.navigator_data_function = lambda: self.data
            elif navigator == "spectrum":
                self._plot.navigator_data_function = \
                    get_1D_sum_explorer_wrapper
            else:
                raise ValueError(
                    "navigator must be one of \"spectrum\",\"auto\","
                    " \"slider\", None, a Signal instance")

        self._plot.plot()

    def save(self, filename=None, overwrite=None, extension=None,
             **kwds):
        """Saves the signal in the specified format.

        The function gets the format from the extension.:
            - hdf5 for HDF5
            - rpl for Ripple (useful to export to Digital Micrograph)
            - msa for EMSA/MSA single spectrum saving.
            - Many image formats such as png, tiff, jpeg...

        If no extension is provided the default file format as defined
        in the `preferences` is used.
        Please note that not all the formats supports saving datasets of
        arbitrary dimensions, e.g. msa only suports 1D data.

        Each format accepts a different set of parameters. For details
        see the specific format documentation.

        Parameters
        ----------
        filename : str or None
            If None (default) and tmp_parameters.filename and
            `tmp_paramters.folder` are defined, the
            filename and path will be taken from there. A valid
            extension can be provided e.g. "my_file.rpl", see `extension`.
        overwrite : None, bool
            If None, if the file exists it will query the user. If
            True(False) it (does not) overwrites the file if it exists.
        extension : {None, 'hdf5', 'rpl', 'msa',common image extensions e.g. 'tiff', 'png'}
            The extension of the file that defines the file format.
            If None, the extesion is taken from the first not None in the follwoing list:
            i) the filename
            ii)  `tmp_parameters.extension`
            iii) `preferences.General.default_file_format` in this order.

        """
        if filename is None:
            if (self.tmp_parameters.has_item('filename') and
                    self.tmp_parameters.has_item('folder')):
                filename = os.path.join(
                    self.tmp_parameters.folder,
                    self.tmp_parameters.filename)
                extesion = (self.tmp_parameters.extension
                            if not extension
                            else extension)
            elif self.mapped_parameters.has_item('original_filename'):
                filename = self.mapped_parameters.original_filename
            else:
                raise ValueError('File name not defined')
        if extension is not None:
            basename, ext = os.path.splitext(filename)
            filename = basename + '.' + extension
        io.save(filename, self, overwrite=overwrite, **kwds)

    def _replot(self):
        if self._plot is not None:
            if self._plot.is_active() is True:
                self.plot()

    @auto_replot
    def get_dimensions_from_data(self):
        """Get the dimension parameters from the data_cube. Useful when
        the data_cube was externally modified, or when the SI was not
        loaded from a file

        """
        dc = self.data
        for axis in self.axes_manager._axes:
            axis.size = int(dc.shape[axis.index_in_array])

    def crop(self, axis, start=None, end=None):
        """Crops the data in a given axis. The range is given in pixels

        Parameters
        ----------
        axis : {int | string}
            Specify the data axis in which to perform the cropping
            operation. The axis can be specified using the index of the
            axis in `axes_manager` or the axis name.
        start, end : {int | float | None}
            The beginning and end of the cropping interval. If int
            the value is taken as the axis index. If float the index
            is calculated using the axis calibration. If start/end is
            None crop from/to the low/high end of the axis.

        """
        axis = self.axes_manager[axis]
        i1, i2 = axis._get_index(start), axis._get_index(end)
        if i1 is not None:
            new_offset = axis.axis[i1]
        # We take a copy to guarantee the continuity of the data
        self.data = self.data[
            (slice(None),) * axis.index_in_array + (slice(i1, i2),
                                                    Ellipsis)]

        if i1 is not None:
            axis.offset = new_offset
        self.get_dimensions_from_data()
        self.squeeze()

    @auto_replot
    def roll_xy(self, n_x, n_y=1):
        """Roll over the x axis n_x positions and n_y positions the
        former rows.

        This method has the purpose of "fixing" a bug in the acquisition
         of the Orsay's microscopes and probably it does not have
         general interest.

        Parameters
        ----------
        n_x : int
        n_y : int

        Notes
        -----
        Useful to correct the SI column storing bug in Marcel's
        acquisition routines.

        """
        self.data = np.roll(self.data, n_x, 0)
        self.data[:n_x, ...] = np.roll(self.data[:n_x, ...], n_y, 1)

    def swap_axes(self, axis1, axis2):
        """Swaps the axes.

        Parameters
        ----------
        axis1, axis2 : {int | str}
            Specify the data axes in which to perform the operation.
            The axis can be specified using the index of the
            axis in `axes_manager` or the axis name.

        Returns
        -------
        s : a copy of the object with the axes swapped.

        """
        axis1 = self.axes_manager[axis1].index_in_array
        axis2 = self.axes_manager[axis2].index_in_array
        s = self._deepcopy_with_new_data(self.data.swapaxes(axis1, axis2))
        c1 = s.axes_manager._axes[axis1]
        c2 = s.axes_manager._axes[axis2]
        s.axes_manager._axes[axis1] = c2
        s.axes_manager._axes[axis2] = c1
        s.axes_manager._update_attributes()
        s._make_sure_data_is_contiguous()
        return s

    def rollaxis(self, axis, to_axis):
        """Roll the specified axis backwards, until it lies in a given position.

        Parameters
        ----------
        axis : {int, str}
            The axis to roll backwards.  The positions of the other axes do not
            change relative to one another.
        to_axis : {int, str}
            The axis is rolled until it lies before this other axis.

        Returns
        -------
        s : Signal or subclass
            Output signal.

        See Also
        --------
        roll : swap_axes

        Examples
        --------
        >>> s = signals.Spectrum(np.ones((5,4,3,6)))
        >>> s
        <Spectrum, title: , dimensions: (3, 4, 5, 6)>
        >>> s.rollaxis(3, 1)
        <Spectrum, title: , dimensions: (3, 4, 5, 6)>
        >>> s.rollaxis(2,0)
        <Spectrum, title: , dimensions: (5, 3, 4, 6)>

        """
        axis = self.axes_manager[axis].index_in_array
        to_index = self.axes_manager[to_axis].index_in_array
        if axis == to_index:
            return self.deepcopy()
        new_axes_indices = hyperspy.misc.utils.rollelem(
            [axis_.index_in_array for axis_ in self.axes_manager._axes],
            index=axis,
            to_index=to_index)

        s = self._deepcopy_with_new_data(self.data.transpose(new_axes_indices))
        s.axes_manager._axes = hyperspy.misc.utils.rollelem(
            s.axes_manager._axes,
            index=axis,
            to_index=to_index)
        s.axes_manager._update_attributes()
        s._make_sure_data_is_contiguous()
        return s

    def rebin(self, new_shape):
        """Returns the object with the data rebinned.

        Parameters
        ----------
        new_shape: tuple of ints
            The new shape must be a divisor of the original shape

        Returns
        -------
        s : Signal subclass

        """
        if len(new_shape) != len(self.data.shape):
            raise ValueError("Wrong shape size")
        new_shape_in_array = []
        for axis in self.axes_manager._axes:
            new_shape_in_array.append(
                new_shape[axis.index_in_axes_manager])
        factors = (np.array(self.data.shape) /
                   np.array(new_shape_in_array))
        s = self._deepcopy_with_new_data(
            array_tools.rebin(self.data, new_shape_in_array))
        for axis in s.axes_manager._axes:
            axis.scale *= factors[axis.index_in_array]
        s.get_dimensions_from_data()
        return s

    def split(self,
        axis='auto', 
        number_of_parts='auto', 
        step_sizes='auto'):
        """Splits the data into several signals.

        The split can be defined by giving the number_of_parts, a homogeneous
        step size or a list of customized step sizes. By default ('auto'),
        the function is the reverse of utils.stack(). 

        Parameters
        ----------
        axis : {'auto' | int | string}
            Specify the data axis in which to perform the splitting
            operation.  The axis can be specified using the index of the
            axis in `axes_manager` or the axis name.
            - If 'auto' and if the object has been created with utils.stack,
            split will return the former list of signals
            (options stored in 'mapped_parameters.stacking_history'              
             else the last navigation axis will be used. 
        number_of_parts : {'auto' | int}
            Number of parts in which the SI will be splitted. The
            splitting is homegenous. When the axis size is not divisible
            by the number_of_parts the reminder data is lost without
            warning. If number_of_parts and step_sizes is 'auto',
            number_of_parts equals the lenght of the axis,
            step_sizes equals one  and the axis is supress from each sub_spectra. 
        step_sizes : {'auto' | list of ints | int}
            Size of the splitted parts. If 'auto', the step_sizes equals one.
            If int, the splitting is homogenous.            
            
        Examples
        --------        
        >>> s=signals.Spectrum(random.random([4,3,2]))
        >>> s
            <Spectrum, title: , dimensions: (3, 4|2)>
        >>> s.split()
            [<Spectrum, title: , dimensions: (3 |2)>,
            <Spectrum, title: , dimensions: (3 |2)>,
            <Spectrum, title: , dimensions: (3 |2)>,
            <Spectrum, title: , dimensions: (3 |2)>]
        >>> s.split(step_sizes=2)
            [<Spectrum, title: , dimensions: (3, 2|2)>,
            <Spectrum, title: , dimensions: (3, 2|2)>]
        >>> s.split(step_sizes=[1,2])
            [<Spectrum, title: , dimensions: (3, 1|2)>,
            <Spectrum, title: , dimensions: (3, 2|2)>]        

        Returns
        -------
        list of the splitted signals
        """

        shape = self.data.shape
        signal_dict = self._to_dictionary(add_learning_results=False)
        
        if axis == 'auto':
            if hasattr(self.mapped_parameters, 'stacking_history'):
                axis_in_manager = self.mapped_parameters.stacking_history.axis
                step_sizes = self.mapped_parameters.stacking_history.step_sizes
            else:
                axis_in_manager = self.axes_manager[-1+1j].index_in_axes_manager
        else:
<<<<<<< HEAD
            axis_in_manager = self.axes_manager[axis].index_in_axes_manager
        
        axis = self.axes_manager[axis_in_manager].index_in_array            
        len_axis = self.axes_manager[axis_in_manager].size
            
        if number_of_parts is 'auto' and step_sizes is 'auto':
            step_sizes = 1
            number_of_parts = len_axis
        elif number_of_parts is not 'auto' and step_sizes is not 'auto':
=======
            axis = self.axes_manager[axis].index_in_array

        if number_of_parts is None and step_sizes is None:
            if not self.mapped_parameters.has_item(
                    "splitting.step_sizes"):
                raise ValueError(
                    "Please provide either number_of_parts "
                    "or a step_sizes list.")
            else:
                step_sizes = self.mapped_parameters.splitting.step_sizes
                # Remove the splitting subsection of mapped_parameters
                # because it must not be inherited by the splitted
                # signals.
                del signal_dict['mapped_parameters']['splitting']
                messages.information(
                    "Automatically splitting in %s step sizes" %
                    step_sizes)
        elif number_of_parts is not None and step_sizes is not None:
>>>>>>> ccf816c5
            raise ValueError(
                "You can define step_sizes or number_of_parts "
                "but not both.")
        elif step_sizes is 'auto':
            if number_of_parts > shape[axis]:
                raise ValueError(
                    "The number of parts is greater than "
                    "the axis size.")
            else:
                step_sizes = ([shape[axis] // number_of_parts, ] *
                              number_of_parts)
                              
        if isinstance(step_sizes,int):
            step_sizes = [step_sizes]*int(len_axis/step_sizes)
                
        splitted = []
        cut_index = np.array([0] + step_sizes).cumsum()

        axes_dict = signal_dict['axes']
        for i in xrange(len(cut_index) - 1):
            axes_dict[axis]['offset'] = \
                self.axes_manager._axes[axis].index2value(cut_index[i])
            axes_dict[axis]['size'] = cut_index[i + 1] - cut_index[i]
            data = self.data[
                (slice(None), ) * axis +
                (slice(cut_index[i], cut_index[i + 1]), Ellipsis)]
            signal_dict['data'] = data
            splitted += self.__class__(**signal_dict),
            
            
        if number_of_parts == len_axis \
            or step_sizes == [1]*len_axis :
            for i, spectrum in enumerate(splitted):
                spectrum.data = spectrum.data[spectrum.axes_manager._get_data_slice([(axis,0)])]               
                spectrum._remove_axis(axis_in_manager)
            
        return splitted

    def unfold_if_multidim(self):
        """Unfold the datacube if it is >2D

        Returns
        -------

        Boolean. True if the data was unfolded by the function.
        """
        if len(self.axes_manager._axes) > 2:
            print "Automatically unfolding the data"
            self.unfold()
            return True
        else:
            return False

    @auto_replot
    def _unfold(self, steady_axes, unfolded_axis):
        """Modify the shape of the data by specifying the axes the axes which
        dimension do not change and the axis over which the remaining axes will
        be unfolded

        Parameters
        ----------
        steady_axes : list
            The indices of the axes which dimensions do not change
        unfolded_axis : int
            The index of the axis over which all the rest of the axes (except
            the steady axes) will be unfolded

        See also
        --------
        fold
        """

        # It doesn't make sense unfolding when dim < 3
        if len(self.data.squeeze().shape) < 3:
            return False

        # We need to store the original shape and coordinates to be used
        # by
        # the fold function only if it has not been already stored by a
        # previous unfold
        folding = self.mapped_parameters._internal_parameters.folding
        if folding.unfolded is False:
            folding.original_shape = self.data.shape
            folding.original_axes_manager = self.axes_manager
            folding.unfolded = True

        new_shape = [1] * len(self.data.shape)
        for index in steady_axes:
            new_shape[index] = self.data.shape[index]
        new_shape[unfolded_axis] = -1
        self.data = self.data.reshape(new_shape)
        self.axes_manager = self.axes_manager.deepcopy()
        uname = ''
        uunits = ''
        to_remove = []
        for axis, dim in zip(self.axes_manager._axes, new_shape):
            if dim == 1:
                uname += ',' + unicode(axis)
                uunits = ',' + unicode(axis.units)
                to_remove.append(axis)
        ua = self.axes_manager._axes[unfolded_axis]
        ua.name = unicode(ua) + uname
        ua.units = unicode(ua.units) + uunits
        ua.size = self.data.shape[unfolded_axis]
        for axis in to_remove:
            self.axes_manager.remove(axis.index_in_axes_manager)
        self.data = self.data.squeeze()

    def unfold(self):
        """Modifies the shape of the data by unfolding the signal and
        navigation dimensions separaterly

        """
        self.unfold_navigation_space()
        self.unfold_signal_space()

    def unfold_navigation_space(self):
        """Modify the shape of the data to obtain a navigation space of
        dimension 1
        """

        if self.axes_manager.navigation_dimension < 2:
            return False
        steady_axes = [
            axis.index_in_array for axis in
            self.axes_manager.signal_axes]
        unfolded_axis = (
            self.axes_manager.navigation_axes[0].index_in_array)
        self._unfold(steady_axes, unfolded_axis)

    def unfold_signal_space(self):
        """Modify the shape of the data to obtain a signal space of
        dimension 1
        """
        if self.axes_manager.signal_dimension < 2:
            return False
        steady_axes = [
            axis.index_in_array for axis in
            self.axes_manager.navigation_axes]
        unfolded_axis = self.axes_manager.signal_axes[0].index_in_array
        self._unfold(steady_axes, unfolded_axis)

    @auto_replot
    def fold(self):
        """If the signal was previously unfolded, folds it back"""
        folding = self.mapped_parameters._internal_parameters.folding
        # Note that == must be used instead of is True because
        # if the value was loaded from a file its type can be np.bool_
        if folding.unfolded == True:
            self.data = self.data.reshape(folding.original_shape)
            self.axes_manager = folding.original_axes_manager
            folding.original_shape = None
            folding.original_axes_manager = None
            folding.unfolded = False

    def _make_sure_data_is_contiguous(self):
        if self.data.flags['C_CONTIGUOUS'] is False:
            self.data = np.ascontiguousarray(self.data)

    def _iterate_signal(self):
        """Iterates over the signal data.

        It is faster than using the signal iterator.

        """
        if self.axes_manager.navigation_size < 2:
            yield self()
            return
        self._make_sure_data_is_contiguous()
        axes = [axis.index_in_array for
                axis in self.axes_manager.signal_axes]
        unfolded_axis = (
            self.axes_manager.navigation_axes[0].index_in_array)
        new_shape = [1] * len(self.data.shape)
        for axis in axes:
            new_shape[axis] = self.data.shape[axis]
        new_shape[unfolded_axis] = -1
        # Warning! if the data is not contigous it will make a copy!!
        data = self.data.reshape(new_shape)
        for i in xrange(data.shape[unfolded_axis]):
            getitem = [0] * len(data.shape)
            for axis in axes:
                getitem[axis] = slice(None)
            getitem[unfolded_axis] = i
            yield(data[getitem])

    def _remove_axis(self, axis):
        axis = self.axes_manager[axis]
        self.axes_manager.remove(axis.index_in_axes_manager)
        if axis.navigate is False:  # The removed axis is a signal axis
            if self.axes_manager.signal_dimension == 2:
                self._record_by = "image"
            elif self.axes_manager.signal_dimension == 1:
                self._record_by = "spectrum"
            elif self.axes_manager.signal_dimension == 0:
                self._record_by = ""
            else:
                return
            self.mapped_parameters.record_by = self._record_by
            self._assign_subclass()

    def _apply_function_on_data_and_remove_axis(self, function, axis):
        s = self._deepcopy_with_new_data(
            function(self.data,
                     axis=self.axes_manager[axis].index_in_array))
        s._remove_axis(axis)
        return s

    def sum(self, axis):
        """Sum the data over the given axis.

        Parameters
        ----------
        axis : {int, string}
           The axis can be specified using the index of the axis in
           `axes_manager` or the axis name.

        Returns
        -------
        s : Signal

        See also
        --------
        sum_in_mask, mean

        Examples
        --------
        >>> import numpy as np
        >>> s = Signal(np.random.random((64,64,1024)))
        >>> s.data.shape
        (64,64,1024)
        >>> s.sum(-1).data.shape
        (64,64)
        # If we just want to plot the result of the operation
        s.sum(-1, True).plot()

        """
        return self._apply_function_on_data_and_remove_axis(np.sum, axis)

    def max(self, axis, return_signal=False):
        """Returns a signal with the maximum of the signal along an axis.

        Parameters
        ----------
        axis : {int | string}
           The axis can be specified using the index of the axis in
           `axes_manager` or the axis name.

        Returns
        -------
        s : Signal

        See also
        --------
        sum, mean, min

        Examples
        --------
        >>> import numpy as np
        >>> s = Signal(np.random.random((64,64,1024)))
        >>> s.data.shape
        (64,64,1024)
        >>> s.max(-1).data.shape
        (64,64)

        """
        return self._apply_function_on_data_and_remove_axis(np.max, axis)

    def min(self, axis):
        """Returns a signal with the minimum of the signal along an axis.

        Parameters
        ----------
        axis : {int | string}
           The axis can be specified using the index of the axis in
           `axes_manager` or the axis name.

        Returns
        -------
        s : Signal

        See also
        --------
        sum, mean, max, std, var

        Examples
        --------
        >>> import numpy as np
        >>> s = Signal(np.random.random((64,64,1024)))
        >>> s.data.shape
        (64,64,1024)
        >>> s.min(-1).data.shape
        (64,64)

        """

        return self._apply_function_on_data_and_remove_axis(np.min, axis)

    def mean(self, axis):
        """Returns a signal with the average of the signal along an axis.

        Parameters
        ----------
        axis : {int | string}
           The axis can be specified using the index of the axis in
           `axes_manager` or the axis name.

        Returns
        -------
        s : Signal

        See also
        --------
        sum_in_mask, mean

        Examples
        --------
        >>> import numpy as np
        >>> s = Signal(np.random.random((64,64,1024)))
        >>> s.data.shape
        (64,64,1024)
        >>> s.mean(-1).data.shape
        (64,64)

        """
        return self._apply_function_on_data_and_remove_axis(np.mean,
                                                            axis)

    def std(self, axis):
        """Returns a signal with the standard deviation of the signal along
        an axis.

        Parameters
        ----------
        axis : {int | string}
           The axis can be specified using the index of the axis in
           `axes_manager` or the axis name.

        Returns
        -------
        s : Signal

        See also
        --------
        sum_in_mask, mean

        Examples
        --------
        >>> import numpy as np
        >>> s = Signal(np.random.random((64,64,1024)))
        >>> s.data.shape
        (64,64,1024)
        >>> s.std(-1).data.shape
        (64,64)

        """
        return self._apply_function_on_data_and_remove_axis(np.std, axis)

    def var(self, axis):
        """Returns a signal with the variances of the signal along an axis.

        Parameters
        ----------
        axis : {int | string}
           The axis can be specified using the index of the axis in
           `axes_manager` or the axis name.

        Returns
        -------
        s : Signal

        See also
        --------
        sum_in_mask, mean

        Examples
        --------
        >>> import numpy as np
        >>> s = Signal(np.random.random((64,64,1024)))
        >>> s.data.shape
        (64,64,1024)
        >>> s.var(-1).data.shape
        (64,64)

        """
        return self._apply_function_on_data_and_remove_axis(np.var, axis)

    def diff(self, axis, order=1):
        """Returns a signal with the n-th order discrete difference along
        given axis.

        Parameters
        ----------
        axis : {int | string}
           The axis can be specified using the index of the axis in
           `axes_manager` or the axis name.
        order: the order of the derivative

        See also
        --------
        mean, sum

        Examples
        --------
        >>> import numpy as np
        >>> s = Signal(np.random.random((64,64,1024)))
        >>> s.data.shape
        (64,64,1024)
        >>> s.diff(-1).data.shape
        (64,64,1023)

        """

        s = self._deepcopy_with_new_data(
            np.diff(self.data, order, axis))
        axis = s.axes_manager._axes[axis]
        axis.offset += (axis.scale / 2)
        s.get_dimensions_from_data()
        return s

    def integrate_simpson(self, axis):
        """Returns a signal with the result of calculating the integral
        of the signal along an axis using Simpson's rule.

        Parameters
        ----------
        axis : {int | string}
           The axis can be specified using the index of the axis in
           `axes_manager` or the axis name.

        Returns
        -------
        s : Signal

        See also
        --------
        sum_in_mask, mean

        Examples
        --------
        >>> import numpy as np
        >>> s = Signal(np.random.random((64,64,1024)))
        >>> s.data.shape
        (64,64,1024)
        >>> s.var(-1).data.shape
        (64,64)

        """
        axis = self.axes_manager[axis]
        s = self._deepcopy_with_new_data(
            sp.integrate.simps(y=self.data,
                               x=axis.axis,
                               axis=axis.index_in_array))
        s._remove_axis(axis.index_in_axes_manager)
        return s

    def indexmax(self, axis):
        """Returns a signal with the index of the maximum along an axis.

        Parameters
        ----------
        axis : {int | string}
           The axis can be specified using the index of the axis in
           `axes_manager` or the axis name.

        Returns
        -------
        s : Signal
            The data dtype is always int.

        See also
        --------
        sum, mean, min

        Usage
        -----
        >>> import numpy as np
        >>> s = Signal(np.random.random((64,64,1024)))
        >>> s.data.shape
        (64,64,1024)
        >>> s.indexmax(-1).data.shape
        (64,64)

        """
        return self._apply_function_on_data_and_remove_axis(np.argmax, axis)

    def valuemax(self, axis):
        """Returns a signal with the value of the maximum along an axis.

        Parameters
        ----------
        axis : {int | string}
           The axis can be specified using the index of the axis in
           `axes_manager` or the axis name.

        Returns
        -------
        s : Signal
            The data dtype is always int.

        See also
        --------
        sum, mean, min

        Usage
        -----
        >>> import numpy as np
        >>> s = Signal(np.random.random((64,64,1024)))
        >>> s.data.shape
        (64,64,1024)
        >>> s.valuemax(-1).data.shape
        (64,64)

        """
        s = self.indexmax(axis)
        s.data = self.axes_manager[axis].index2value(s.data)
        return s

    def get_histogram(img, bins='freedman', range_bins=None, **kwargs):
        """Return a histogram of the signal data.

        More sophisticated algorithms for determining bins can be used.
        Aside from the `bins` argument allowing a string specified how bins
        are computed, the parameters are the same as numpy.histogram().

        Parameters
        ----------
        bins : int or list or str, optional
            If bins is a string, then it must be one of:
            'knuth' : use Knuth's rule to determine bins
            'scotts' : use Scott's rule to determine bins
            'freedman' : use the Freedman-diaconis rule to determine bins
            'blocks' : use bayesian blocks for dynamic bin widths
        range_bins : tuple or None, optional
            the minimum and maximum range for the histogram. If not specified,
            it will be (x.min(), x.max())
        **kwargs
            other keyword arguments (weight and density) are described in
            np.histogram().

        Returns
        -------
        hist_spec : An 1D spectrum instance containing the histogram.

        See Also
        --------
        print_summary_statistics
        astroML.density_estimation.histogram, numpy.histogram : these are the
            functions that hyperspy uses to compute the histogram.

        Notes
        -----
        The number of bins estimators are taken from AstroML. Read
        their documentation for more info.

        Examples
        --------
        >>> s = signals.Spectrum(np.random.normal(size=(10, 100)))
        Plot the data histogram
        >>> s.get_histogram().plot()
        Plot the histogram of the signal at the current coordinates
        >>> s.get_current_signal().get_histogram().plot()

        """
        from hyperspy import signals

        hist, bin_edges = histogram(img.data.flatten(),
                                    bins=bins,
                                    range=range_bins,
                                    **kwargs)
        hist_spec = signals.Spectrum(hist)
        if bins == 'blocks':
            hist_spec.axes_manager.signal_axes[0].axis = bin_edges[:-1]
            warnings.warn(
                "The options `bins = 'blocks'` is not fully supported in this "
                "versions of hyperspy. It should be used for plotting purpose"
                "only.")
        else:
            hist_spec.axes_manager[0].scale = bin_edges[1] - bin_edges[0]
            hist_spec.axes_manager[0].offset = bin_edges[0]

        hist_spec.axes_manager[0].name = 'value'
        hist_spec.mapped_parameters.title = (img.mapped_parameters.title +
                                             " histogram")
        return hist_spec

    def apply_function(self, function, **kwargs):
        """Apply a function to the signal data at all the coordinates.

        The function must operate on numpy arrays and the output *must have the
        same dimensions as the input*. The function is applied to the data at
        each coordinate and the result is stored in the current signal i.e.
        this method operates *in-place*.  Any extra keyword argument is passed
        to the function. The keywords can take different values at different
        coordinates. If the function takes an `axis` or `axes` argument, the
        function is assumed to be vectorial and the signal axes are assigned to
        `axis` or `axes`.  Otherwise, the signal is iterated over the
        navigation axes and a progress bar is displayed to monitor the
        progress.

        Parameters
        ----------

        function : function
            A function that can be applied to the signal.
        keyword arguments : any valid keyword argument
            All extra keyword arguments are passed to the

        Examples
        --------
        Apply a gaussian filter to all the images in the dataset. The sigma
        parameter is constant.

        >>> import scipy.ndimage
        >>> im = signals.Image(np.random.random((10, 64, 64)))
        >>> im.apply_function(scipy.ndimage.gaussian_filter, sigma=2.5)

        Apply a gaussian filter to all the images in the dataset. The sigmal
        parameter is variable.

        >>> im = signals.Image(np.random.random((10, 64, 64)))
        >>> sigmas = signals.Signal(np.linspace(2,5,10))
        >>> sigmas.axes_manager.set_signal_dimension(0)
        >>> im.apply_function(scipy.ndimage.gaussian_filter, sigma=sigmas)

        """
        # Sepate ndkwargs
        ndkwargs = ()
        for key, value in kwargs.iteritems():
            if isinstance(value, Signal):
                ndkwargs += ((key, value),)

        # Check if the signal axes have inhomogenous scales and/or units and
        # display in warning if yes.
        scale = set()
        units = set()
        for i in range(len(self.axes_manager.signal_axes)):
            scale.add(self.axes_manager[i].scale)
            units.add(self.axes_manager[i].units)
        if len(units) != 1 or len(scale) != 1:
            warnings.warn("The function you applied does not take into "
                          "account the difference of units and of scales in-between"
                          " axes.")
        # If the function has an axis argument and the signal dimension is 1,
        # we suppose that it can operate on the full array and we don't
        # interate over the coordinates.
        fargs = inspect.getargspec(function).args
        if not ndkwargs and (self.axes_manager.signal_dimension == 1 and
                             "axis" in fargs):
            kwargs['axis'] = \
                self.axes_manager.signal_axes[-1].index_in_array

            self.data = function(self.data, **kwargs)
        # If the function has an axes argument
        # we suppose that it can operate on the full array and we don't
        # interate over the coordinates.
        elif not ndkwargs and "axes" in fargs:
            kwargs['axes'] = tuple([axis.index_in_array for axis in
                                    self.axes_manager.signal_axes])
            self.data = function(self.data, **kwargs)
        else:
            # Iteration over coordinates.
            pbar = progressbar(
                maxval=self.axes_manager.navigation_size)
            iterators = [signal[1]._iterate_signal() for signal in ndkwargs]
            iterators = tuple([self._iterate_signal()] + iterators)
            for data in zip(*iterators):
                for (key, value), datum in zip(ndkwargs, data[1:]):
                    kwargs[key] = datum[0]
                data[0][:] = function(data[0], **kwargs)
                pbar.next()
            pbar.finish()

    def copy(self):
        try:
            backup_plot = self._plot
            self._plot = None
            return copy.copy(self)
        finally:
            self._plot = backup_plot

    def __deepcopy__(self, memo):
        dc = type(self)(**self._to_dictionary())
        if dc.data is not None:
            dc.data = dc.data.copy()
        # The Signal subclasses might change the view on init
        # The following code just copies the original view
        for oaxis, caxis in zip(self.axes_manager._axes,
                                dc.axes_manager._axes):
            caxis.navigate = oaxis.navigate
        return dc

    def deepcopy(self):
        return copy.deepcopy(self)

    def change_dtype(self, dtype):
        """Change the data type

        Parameters
        ----------

        dtype : str or dtype
            Typecode or data-type to which the array is cast.

        Examples
        --------
        >>> import numpy as np
        >>> from hyperspy.signals import Spectrum
        >>> s = signals.Spectrum(np.array([1,2,3,4,5]))
        >>> s.data
        array([1, 2, 3, 4, 5])
        >>> s.change_dtype('float')
        >>> s.data
        array([ 1.,  2.,  3.,  4.,  5.])

        """

        self.data = self.data.astype(dtype)

    def estimate_poissonian_noise_variance(self,
                                           dc=None, gaussian_noise_var=None):
        """Variance estimation supposing Poissonian noise.

        Parameters
        ----------
        dc : None or numpy array
            If None the SI is used to estimate its variance.
            Otherwise, the
            provided array will be used.
        Note
        ----
        The gain_factor and gain_offset from the aquisition parameters
        are used

        """
        gain_factor = 1
        gain_offset = 0
        correlation_factor = 1
        if not self.mapped_parameters.has_item("Variance_estimation"):
            print("No Variance estimation parameters found in mapped "
                  "parameters. The variance will be estimated supposing"
                  " perfect poissonian noise")
        if self.mapped_parameters.has_item(
                'Variance_estimation.gain_factor'):
            gain_factor = self.mapped_parameters.\
                Variance_estimation.gain_factor
        if self.mapped_parameters.has_item(
                'Variance_estimation.gain_offset'):
            gain_offset = self.mapped_parameters.Variance_estimation.\
                gain_offset
        if self.mapped_parameters.has_item(
                'Variance_estimation.correlation_factor'):
            correlation_factor = \
                self.mapped_parameters.Variance_estimation.\
                correlation_factor
        print "Gain factor = ", gain_factor
        print "Gain offset = ", gain_offset
        print "Correlation factor = ", correlation_factor
        if dc is None:
            dc = self.data
        self.variance = dc * gain_factor + gain_offset
        if self.variance.min() < 0:
            if gain_offset == 0 and gaussian_noise_var is None:
                raise ValueError("The variance estimation results"
                                 "in negative values"
                                 "Maybe the gain_offset is wrong?")
                self.variance = None
                return
            elif gaussian_noise_var is None:
                print "Clipping the variance to the gain_offset value"
                minimum = 0 if gain_offset < 0 else gain_offset
                self.variance = np.clip(self.variance, minimum,
                                        np.Inf)
            else:
                print "Clipping the variance to the gaussian_noise_var"
                self.variance = np.clip(self.variance,
                                        gaussian_noise_var,
                                        np.Inf)

    def get_current_signal(self, auto_title=True, auto_filename=True):
        """Returns the data at the current coordinates as a Signal subclass.

        The signal subclass is the same as that of the current object. All the
        axes navigation attribute are set to False.

        Parameters
        ----------
        auto_title : bool
            If True an space followed by the current indices in parenthesis
            are appended to the title.
        auto_filename : bool
            If True and `tmp_parameters.filename` is defined
            (what is always the case when the Signal has been read from a file),
            the filename is modified by appending an underscore and a parenthesis
            containing the current indices.

        Returns
        -------
        cs : Signal subclass instance.

        Examples
        --------
        >>> im = signals.Image(np.zeros((2,3, 32,32)))
        >>> im
        <Image, title: , dimensions: (3, 2, 32, 32)>
        >>> im.axes_manager.indices = 2,1
        >>> im.get_current_signal()
        <Image, title:  (2, 1), dimensions: (32, 32)>

        """
        cs = self.__class__(
            self(),
            axes=self.axes_manager._get_signal_axes_dicts(),
            mapped_parameters=self.mapped_parameters.as_dictionary(),)

        if auto_filename is True and self.tmp_parameters.has_item('filename'):
            cs.tmp_parameters.filename = (self.tmp_parameters.filename +
                                          '_' +
                                          str(self.axes_manager.indices))
            cs.tmp_parameters.extension = self.tmp_parameters.extension
            cs.tmp_parameters.folder = self.tmp_parameters.folder
        if auto_title is True:
            cs.mapped_parameters.title = (cs.mapped_parameters.title +
                                          ' ' + str(self.axes_manager.indices))
        cs.axes_manager._set_axis_attribute_values("navigate", False)
        return cs

    def _get_navigation_signal(self):
        if self.axes_manager.navigation_dimension == 0:
            return self.__class__(np.array([0, ]).astype(self.data.dtype))
        elif self.axes_manager.navigation_dimension == 1:
            from hyperspy._signals.spectrum import Spectrum
            s = Spectrum(
                np.zeros(self.axes_manager._navigation_shape_in_array,
                         dtype=self.data.dtype),
                axes=self.axes_manager._get_navigation_axes_dicts())
        elif self.axes_manager.navigation_dimension == 2:
            from hyperspy._signals.image import Image
            s = Image(np.zeros(self.axes_manager._navigation_shape_in_array,
                               dtype=self.data.dtype),
                      axes=self.axes_manager._get_navigation_axes_dicts())
        else:
            s = Signal(np.zeros(self.axes_manager._navigation_shape_in_array,
                                dtype=self.data.dtype),
                       axes=self.axes_manager._get_navigation_axes_dicts())
        return s

    def __iter__(self):
        # Reset AxesManager iteration index
        self.axes_manager.__iter__()
        return self

    def next(self):
        self.axes_manager.next()
        return self.get_current_signal()

    def __len__(self):
        nitem = int(self.axes_manager.navigation_size)
        nitem = nitem if nitem > 0 else 1
        return nitem

    def as_spectrum(self, spectral_axis):
        """Return the Signal as a spectrum.

        The chosen spectral axis is moved to the last index in the
        array and the data is made contiguous for effecient
        iteration over spectra.


        Parameters
        ----------
        spectral_axis : {int, complex, str}
            Select the spectral axis to-be using its index or name.

        Examples
        --------
        >>> img = signals.Image(np.ones((3,4,5,6)))
        >>> img
        <Image, title: , dimensions: (4, 3, 6, 5)>
        >>> img.to_spectrum(-1+1j)
        <Spectrum, title: , dimensions: (6, 5, 4, 3)>
        >>> img.to_spectrum(0)
        <Spectrum, title: , dimensions: (6, 5, 3, 4)>

        """
        # Roll the spectral axis to-be to the latex index in the array
        sp = self.rollaxis(spectral_axis, -1 + 3j)
        sp.mapped_parameters.record_by = "spectrum"
        sp._assign_subclass()
        return sp

    def as_image(self, image_axes):
        """Convert signal to image.

        The chosen image axes are moved to the last indices in the
        array and the data is made contiguous for effecient
        iteration over images.

        Parameters
        ----------
        image_axes : tuple of {int, complex, str}
            Select the image axes. Note that the order of the axes matters
            and it is given in the "natural" i.e. X, Y, Z... order.

        Examples
        --------
        >>> s = signals.Spectrum(np.ones((2,3,4,5)))
        >>> s
        <Spectrum, title: , dimensions: (4, 3, 2, 5)>
        >>> s.as_image((0,1))
        <Image, title: , dimensions: (5, 2, 4, 3)>

        >>> s.to_image((1,2))
        <Image, title: , dimensions: (4, 5, 3, 2)>

        Raises
        ------
        DataDimensionError : when data.ndim < 2

        """
        if self.data.ndim < 2:
            raise DataDimensionError(
                "A Signal dimension must be >= 2 to be converted to an Image")
        axes = (self.axes_manager[image_axes[0]],
                self.axes_manager[image_axes[1]])
        iaxes = [axis.index_in_array for axis in axes]
        im = self.rollaxis(iaxes[0] + 3j, -1 + 3j).rollaxis(
            iaxes[1] - np.argmax(iaxes) + 3j, -2 + 3j)
        im.mapped_parameters.record_by = "image"
        im._assign_subclass()
        return im

    def _assign_subclass(self):
        mp = self.mapped_parameters
        current_class = self.__class__
        self.__class__ = hyperspy.io.assign_signal_subclass(
            record_by=mp.record_by if "record_by" in mp
            else self._record_by,
            signal_type=mp.signal_type if "signal_type" in mp
            else self._signal_type,
            signal_origin=mp.signal_origin if "signal_origin" in mp
            else self._signal_origin)
        self.__init__(**self._to_dictionary())

    def set_signal_type(self, signal_type):
        """Set the signal type and change the current class
        accordingly if pertinent.

        The signal_type attribute specifies the kind of data that the signal
        containts e.g. "EELS" for electron energy-loss spectroscopy,
        "PES" for photoemission spectroscopy. There are some methods that are
        only available for certain kind of signals, so setting this
        parameter can enable/disable features.

        Parameters
        ----------
        signal_type : {"EELS", "EDS_TEM", "EDS_SEM", str}
            Currently there are special features for "EELS" (electron
            energy-loss spectroscopy), "EDS_TEM" (energy dispersive X-rays of
            thin samples, normally obtained in a transmission electron
            microscope) and "EDS_SEM" (energy dispersive X-rays of
            thick samples, normally obtained in a scanning electron
            microscope) so setting the signal_type to the correct acronym
            is highly advisable when analyzing any signal for which Hyperspy
            provides extra features. Even if Hyperspy does not provide extra
            features for the signal that you are analyzing, it is good practice
            to set signal_type to a value that best describes the data signal
            type.

        """
        self.mapped_parameters.signal_type = signal_type
        self._assign_subclass()

    def set_signal_origin(self, origin):
        """Set the origin of the signal and change the current class
        accordingly if pertinent.

        The signal_origin attribute specifies if the data was obtained
        through experiment or simulation. There are some methods that are
        only available for experimental or simulated data, so setting this
        parameter can enable/disable features.


        Parameters
        ----------
        origin : {'experiment', 'simulation', None, ""}
            None an the empty string mean that the signal origin is uknown.

        Raises
        ------
        ValueError if origin is not 'experiment' or 'simulation'

        """
        if origin not in ['experiment', 'simulation', "", None]:
            raise ValueError("`origin` must be one of: experiment, simulation")
        if origin is None:
            origin = ""
        self.mapped_parameters.signal_origin = origin
        self._assign_subclass()

    def print_summary_statistics(self, formatter="%.3f"):
        """Prints the five-number summary statistics of the data, the mean and
        the standard deviation.

        Prints the mean, standandard deviation (std), maximum (max), minimum
        (min), first quartile (Q1), median and third quartile. nans are
        removed from the calculations.

        Parameters
        ----------
        formatter : bool
           Number formatter.

        See Also
        --------
        get_histogram

        """
        data = self.data
        # To make it work with nans
        data = data[~np.isnan(data)]
        print(underline("Summary statistics"))
        print("mean:\t" + formatter % data.mean())
        print("std:\t" + formatter % data.std())
        print
        print("min:\t" + formatter % data.min())
        print("Q1:\t" + formatter % np.percentile(data,
                                                  25))
        print("median:\t" + formatter % np.median(data))
        print("Q3:\t" + formatter % np.percentile(data,
                                                  75))
        print("max:\t" + formatter % data.max())

# Implement binary operators
for name in (
    # Arithmetic operators
    "__add__",
    "__sub__",
    "__mul__",
    "__floordiv__",
    "__mod__",
    "__divmod__",
    "__pow__",
    "__lshift__",
    "__rshift__",
    "__and__",
    "__xor__",
    "__or__",
    "__div__",
    "__truediv__",
    # Comparison operators
    "__lt__",
    "__le__",
    "__eq__",
    "__ne__",
    "__ge__",
    "__gt__",
):
    exec(
        ("def %s(self, other):\n" % name) +
        ("   return self._binary_operator_ruler(other, \'%s\')\n" %
         name))
    exec("%s.__doc__ = int.%s.__doc__" % (name, name))
    exec("setattr(Signal, \'%s\', %s)" % (name, name))
    # The following commented line enables the operators with swapped
    # operands. They should be defined only for commutative operators
    # but for simplicity we don't support this at all atm.
    #~exec("setattr(Signal, \'%s\', %s)" % (name[:2] + "r" + name[2:],
                                          #~name))

# Implement unary arithmetic operations
for name in (
        "__neg__",
        "__pos__",
        "__abs__",
        "__invert__",):
    exec(
        ("def %s(self):" % name) +
        ("   return self._unary_operator_ruler(\'%s\')" % name))
    exec("%s.__doc__ = int.%s.__doc__" % (name, name))
    exec("setattr(Signal, \'%s\', %s)" % (name, name))


class SpecialSlicers:

    def __init__(self, signal, isNavigation):
        self.isNavigation = isNavigation
        self.signal = signal

    def __getitem__(self, slices):
        return self.signal.__getitem__(slices, self.isNavigation)

    def __setitem__(self, i, j):
        """x.__setitem__(i, y) <==> x[i]=y
        """
        if isinstance(j, Signal):
            j = j.data
        self.signal.__getitem__(i, self.isNavigation).data[:] = j

    def __len__(self):
        return self.signal.axes_manager.signal_shape[0]<|MERGE_RESOLUTION|>--- conflicted
+++ resolved
@@ -3229,7 +3229,6 @@
             else:
                 axis_in_manager = self.axes_manager[-1+1j].index_in_axes_manager
         else:
-<<<<<<< HEAD
             axis_in_manager = self.axes_manager[axis].index_in_axes_manager
         
         axis = self.axes_manager[axis_in_manager].index_in_array            
@@ -3239,26 +3238,6 @@
             step_sizes = 1
             number_of_parts = len_axis
         elif number_of_parts is not 'auto' and step_sizes is not 'auto':
-=======
-            axis = self.axes_manager[axis].index_in_array
-
-        if number_of_parts is None and step_sizes is None:
-            if not self.mapped_parameters.has_item(
-                    "splitting.step_sizes"):
-                raise ValueError(
-                    "Please provide either number_of_parts "
-                    "or a step_sizes list.")
-            else:
-                step_sizes = self.mapped_parameters.splitting.step_sizes
-                # Remove the splitting subsection of mapped_parameters
-                # because it must not be inherited by the splitted
-                # signals.
-                del signal_dict['mapped_parameters']['splitting']
-                messages.information(
-                    "Automatically splitting in %s step sizes" %
-                    step_sizes)
-        elif number_of_parts is not None and step_sizes is not None:
->>>>>>> ccf816c5
             raise ValueError(
                 "You can define step_sizes or number_of_parts "
                 "but not both.")
