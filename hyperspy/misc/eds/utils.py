--- conflicted
+++ resolved
@@ -18,9 +18,6 @@
         line]['energy (keV)']
 
 
-<<<<<<< HEAD
-def get_xray_lines_near_energy(energy, spread=0.1):
-=======
 def _parse_only_lines(only_lines):
     if hasattr(only_lines, '__iter__'):
         if any(isinstance(line, basestring) is False for line in only_lines):
@@ -37,7 +34,6 @@
 
 
 def get_xray_lines_near_energy(energy, spread=0.1, only_lines=None):
->>>>>>> 0ec3e5d7
     """Find xray lines near a specific energy, more specifically search in
     range 'energy' +/- 'spread'
 
@@ -52,10 +48,7 @@
     -------
     List of xray-lines sorted by energy difference to given energy.
     """
-<<<<<<< HEAD
-=======
     only_lines = _parse_only_lines(only_lines)
->>>>>>> 0ec3e5d7
     valid_lines = []
     E_min, E_max = energy - spread, energy + spread
     for element, el_props in elements_db.iteritems():
@@ -65,11 +58,8 @@
         except KeyError:
             continue
         for line, l_props in lines.iteritems():
-<<<<<<< HEAD
-=======
             if only_lines and line not in only_lines:
                 continue
->>>>>>> 0ec3e5d7
             line_energy = l_props['energy (keV)']
             if E_min <= line_energy <= E_max:
                 # Store line in Element_Line format, and energy difference
