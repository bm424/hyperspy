--- conflicted
+++ resolved
@@ -20,13 +20,8 @@
 import numpy as np
 import numpy.ma as ma
 import scipy as sp
-<<<<<<< HEAD
-from scipy.fftpack import fftn, ifftn
-import matplotlib.pyplot as plt
 import scipy.ndimage as ndi
 from IPython.display import display
-=======
->>>>>>> 3be63bea
 import warnings
 from scipy.fftpack import fftn, ifftn
 
@@ -34,13 +29,10 @@
 from hyperspy.external.progressbar import progressbar
 from hyperspy.misc.math_tools import symmetrize, antisymmetrize
 from hyperspy.signal import BaseSignal
-<<<<<<< HEAD
-from hyperspy.clustering.clusters import ClusterTools
-=======
 from hyperspy._signals.common_signal2d import CommonSignal2D
 from hyperspy.docstrings.plot import BASE_PLOT_DOCSTRING, PLOT2D_DOCSTRING, KWARGS_DOCSTRING
 
->>>>>>> 3be63bea
+from hyperspy.clustering.clusters import ClusterTools
 
 def shift_image(im, shift, interpolation_order=1, fill_value=np.nan):
     fractional, integral = np.modf(shift)
@@ -206,11 +198,7 @@
     return -np.array((shift0, shift1)), max_val
 
 
-<<<<<<< HEAD
-class Signal2D(BaseSignal, ClusterTools):
-=======
-class Signal2D(BaseSignal, CommonSignal2D):
->>>>>>> 3be63bea
+class Signal2D(BaseSignal, ClusterTools, CommonSignal2D):
 
     """
     """
@@ -596,7 +584,30 @@
                   left,
                   right)
 
-<<<<<<< HEAD
+    def add_ramp(self, ramp_x, ramp_y, offset=0):
+        """Add a linear ramp to the signal.
+
+        Parameters
+        ----------
+        ramp_x: float
+            Slope of the ramp in x-direction.
+        ramp_y: float
+            Slope of the ramp in y-direction.
+        offset: float, optional
+            Offset of the ramp at the signal fulcrum.
+        Notes
+        -----
+            The fulcrum of the linear ramp is at the origin and the slopes are given in units of
+            the axis with the according scale taken into account. Both are available via the
+            `axes_manager` of the signal.
+
+        """
+        yy, xx = np.indices(self.axes_manager._signal_shape_in_array)
+        ramp = offset * np.ones(self.data.shape, dtype=self.data.dtype)
+        ramp += ramp_x * xx
+        ramp += ramp_y * yy
+        self.data += ramp
+
     def find_peaks2D(self, method='skimage', *args, **kwargs):
         """Find peaks in a 2D signal/image.
         Function to locate the positive peaks in an image using various, user
@@ -1378,28 +1389,3 @@
         except IndexError:
             return self.nopeaks
         return centers
-=======
-    def add_ramp(self, ramp_x, ramp_y, offset=0):
-        """Add a linear ramp to the signal.
-
-        Parameters
-        ----------
-        ramp_x: float
-            Slope of the ramp in x-direction.
-        ramp_y: float
-            Slope of the ramp in y-direction.
-        offset: float, optional
-            Offset of the ramp at the signal fulcrum.
-        Notes
-        -----
-            The fulcrum of the linear ramp is at the origin and the slopes are given in units of
-            the axis with the according scale taken into account. Both are available via the
-            `axes_manager` of the signal.
-
-        """
-        yy, xx = np.indices(self.axes_manager._signal_shape_in_array)
-        ramp = offset * np.ones(self.data.shape, dtype=self.data.dtype)
-        ramp += ramp_x * xx
-        ramp += ramp_y * yy
-        self.data += ramp
->>>>>>> 3be63bea
