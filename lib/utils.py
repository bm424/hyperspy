--- conflicted
+++ resolved
@@ -1021,47 +1021,6 @@
     print "Ratio %s/%s %1.3f +- %1.3f " % (edge_A.name, edge_B.name, a/b, 
     1.96*ratio_std )
     return ratio, ratio_std
-<<<<<<< HEAD
-
-def sum_dc(dc, *axes):
-    """Return the sum of datacube 'dc' along the specified axes.
-    Uses the numpy 'sum' function recursively.
-
-    Parameters
-    ---------
-    dc : array
-         data cube
-    *axes : int
-            axes along which one want to sum
-            
-    Returns
-    -------
-    output : array
-             sum along the specified axes
-
-    Examples:
-    ---------
-    >>> a = array([[0,1,2],[3,4,5],[6,7,8]])
-    >>> a.shape
-        (3, 3)
-    >>> sum_dc(a, 0)
-        array([ 9, 12, 15])
-    >>> sum_dc(a, 1)
-        array([ 3, 12, 21])
-    >>> sum_dc(a, 0, 1)
-        36
-    >>> sum_dc(a, 1, 0)
-        36
-    """
-    axes = list(axes)
-    axes.sort()
-    if len(axes) == 1:
-        return np.sum(dc, axes[0])
-    else:
-        dc = np.sum(dc, axes[-1])        
-        axes = axes[:-1]
-        return sum_dc(dc, *axes) # recursion
-=======
     
 def iterate_axis(data, axis = -1):
         # We make a copy to guarantee that the data in contiguous, otherwise
@@ -1086,5 +1045,4 @@
     old_ax = np.linspace(0, 100, ch)
     new_ax = np.linspace(0, 100, ch * ip - (ip-1))
     interpolator = sp.interpolate.interp1d(old_ax,data)
-    return interpolator(new_ax)
->>>>>>> c59ed0d5
+    return interpolator(new_ax)