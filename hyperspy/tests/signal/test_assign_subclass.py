--- conflicted
+++ resolved
@@ -6,62 +6,34 @@
 from hyperspy.io import assign_signal_subclass
 
 
-<<<<<<< HEAD
 class TestSignalAssignSubclass:
-=======
-def test_signal():
-    assert_true(assign_signal_subclass(
-        record_by="",
-        signal_type="",) is hs.signals.BaseSignal)
->>>>>>> e0fdf665
 
     def test_signal(self):
         assert_is(assign_signal_subclass(
             dtype=np.dtype('float'),
             record_by="",
-            signal_type="",
-            signal_origin=""), hs.signals.BaseSignal)
+            signal_type="") is hs.signals.BaseSignal)
 
 
     def test_signal1d(self):
         assert_is(assign_signal_subclass(
             dtype=np.dtype('float'),
             record_by="spectrum",
-            signal_type="",
-            signal_origin=""), hs.signals.Signal1D)
+            signal_type="") is hs.signals.Signal1D)
 
 
     def test_signal2d(self):
         assert_is(assign_signal_subclass(
             dtype=np.dtype('float'),
             record_by="image",
-            signal_type="",
-            signal_origin=""), hs.signals.Signal2D)
-
-
-    def test_image_simulation(self):
-        assert_is(assign_signal_subclass(
-            dtype=np.dtype('float'),
-            record_by="image",
-            signal_type="",
-            signal_origin="simulation"), hs.signals.ImageSimulation)
+            signal_type="") is hs.signals.Signal2D)
 
 
     def test_eels_spectrum(self):
         assert_is(assign_signal_subclass(
             dtype=np.dtype('float'),
             record_by="spectrum",
-            signal_type="EELS",
-            signal_origin=""), hs.signals.EELSSpectrum)
-
-
-    def test_eels_spectrum_simulation(self):
-        assert_is(assign_signal_subclass(
-            dtype=np.dtype('float'),
-            record_by="spectrum",
-            signal_type="EELS",
-            signal_origin="simulation"), hs.signals.EELSSpectrumSimulation)
-
+            signal_type="EELS") is hs.signals.EELSSpectrum)
     def test_dielectric_function(self):
         assert_is(assign_signal_subclass(
             dtype=np.dtype('complex'),
@@ -101,8 +73,8 @@
         assert_is(assign_signal_subclass(
             dtype=np.dtype('float'),
             record_by="spectrum",
-            signal_type="weird",
-            signal_origin=""), hs.signals.Signal1D)
+            signal_type="weird"), hs.signals.Signal1D)
+
 
     def test_weird_complex(self):
         assert_is(assign_signal_subclass(
@@ -114,7 +86,6 @@
 
 class TestConvertBaseSignal:
 
-<<<<<<< HEAD
     def setUp(self):
         self.s = hs.signals.BaseSignal(np.zeros((3, 3)))
 
@@ -157,31 +128,10 @@
         assert_true(isinstance(self.s, hs.signals.SpectrumSimulation))
         self.s.set_signal_origin("")
         assert_true(isinstance(self.s, hs.signals.Signal1D))
-=======
-def test_spectrum():
-    assert_true(assign_signal_subclass(
-        record_by="spectrum",
-        signal_type="",) is hs.signals.Signal1D)
-
-
-def test_image():
-    assert_true(assign_signal_subclass(
-        record_by="image",
-        signal_type="",) is hs.signals.Signal2D)
->>>>>>> e0fdf665
 
     def test_signal1d_to_eels(self):
         self.s.set_signal_type("EELS")
         assert_true(isinstance(self.s, hs.signals.EELSSpectrum))
-        self.s.set_signal_type("")
-        assert_true(isinstance(self.s, hs.signals.Signal1D))
-
-<<<<<<< HEAD
-    def test_signal1d_to_eels_simulation(self):
-        self.s.set_signal_origin("simulation")
-        self.s.set_signal_type("EELS")
-        assert_true(isinstance(self.s, hs.signals.EELSSpectrumSimulation))
-        self.s.set_signal_origin("")
         self.s.set_signal_type("")
         assert_true(isinstance(self.s, hs.signals.Signal1D))
 
@@ -199,19 +149,6 @@
 
 
 class TestConvertSignal2D:
-=======
-def test_eels_spectrum():
-    assert_true(assign_signal_subclass(
-        record_by="spectrum",
-        signal_type="EELS",) is hs.signals.EELSSpectrum)
-
-
-def test_weird_spectrum():
-    cls = assign_signal_subclass(
-        record_by="spectrum",
-        signal_type="weird",)
-    assert_true(cls is hs.signals.Signal1D)
->>>>>>> e0fdf665
 
     def setUp(self):
         self.s = hs.signals.Signal2D(np.zeros((3, 3)))
@@ -228,7 +165,6 @@
     def setUp(self):
         self.s = hs.signals.ComplexSignal(np.zeros((3, 3)))
 
-<<<<<<< HEAD
     def test_complex_to_complex1d(self):
         self.s.metadata.Signal.record_by = "spectrum"
         self.s._assign_subclass()
@@ -260,9 +196,4 @@
 
 if __name__ == '__main__':
     import nose
-    nose.run(defaultTest=__name__)
-=======
-    def test_type_to_eels(self):
-        self.s.set_signal_type("EELS")
-        assert_true(isinstance(self.s, hs.signals.EELSSpectrum))
->>>>>>> e0fdf665
+    nose.run(defaultTest=__name__)