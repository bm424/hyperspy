# -*- coding: utf-8 -*-
# Copyright 2007-2015 The HyperSpy developers
#
# This file is part of  HyperSpy.
#
#  HyperSpy is free software: you can redistribute it and/or modify
# it under the terms of the GNU General Public License as published by
# the Free Software Foundation, either version 3 of the License, or
# (at your option) any later version.
#
#  HyperSpy is distributed in the hope that it will be useful,
# but WITHOUT ANY WARRANTY; without even the implied warranty of
# MERCHANTABILITY or FITNESS FOR A PARTICULAR PURPOSE.  See the
# GNU General Public License for more details.
#
# You should have received a copy of the GNU General Public License
# along with  HyperSpy.  If not, see <http://www.gnu.org/licenses/>.

import numbers
import warnings

import numpy as np
import traits.api as t
from scipy import constants

from hyperspy._signals.spectrum import Spectrum
from hyperspy.misc.elements import elements as elements_db
import hyperspy.axes
from hyperspy.decorators import only_interactive
from hyperspy.gui.eels import TEMParametersUI
from hyperspy.defaults_parser import preferences
import hyperspy.gui.messages as messagesui
from hyperspy.external.progressbar import progressbar
from hyperspy.components import PowerLaw
from hyperspy.misc.utils import isiterable, closest_power_of_two, underline
from hyperspy.misc.utils import without_nans


class EELSSpectrum(Spectrum):
    _signal_type = "EELS"

    def __init__(self, *args, **kwards):
        Spectrum.__init__(self, *args, **kwards)
        # Attributes defaults
        self.subshells = set()
        self.elements = set()
        self.edges = list()
        if hasattr(self.metadata, 'Sample') and \
                hasattr(self.metadata.Sample, 'elements'):
            print('Elemental composition read from file')
            self.add_elements(self.metadata.Sample.elements)
        self.metadata.Signal.binned = True

    def add_elements(self, elements, include_pre_edges=False):
        """Declare the elemental composition of the sample.

        The ionisation edges of the elements present in the current
        energy range will be added automatically.

        Parameters
        ----------
        elements : tuple of strings
            The symbol of the elements. Note this input must always be
            in the form of a tuple. Meaning: add_elements(('C',)) will
            work, while add_elements(('C')) will NOT work.
        include_pre_edges : bool
            If True, the ionization edges with an onset below the lower
            energy limit of the SI will be incluided

        Examples
        --------

        >>> s = hs.signals.EELSSpectrum(np.arange(1024))
        >>> s.add_elements(('C', 'O'))
        Adding C_K subshell
        Adding O_K subshell

        Raises
        ------
        ValueError

        """
        if not isiterable(elements) or isinstance(elements, basestring):
            raise ValueError(
                "Input must be in the form of a tuple. For example, "
                "if `s` is the variable containing this EELS spectrum:\n "
                ">>> s.add_elements(('C',))\n"
                "See the docstring for more information.")

        for element in elements:
            if element in elements_db:
                self.elements.add(element)
            else:
                raise ValueError(
                    "%s is not a valid symbol of a chemical element"
                    % element)
        if not hasattr(self.metadata, 'Sample'):
            self.metadata.add_node('Sample')
        self.metadata.Sample.elements = list(self.elements)
        if self.elements:
            self.generate_subshells(include_pre_edges)

    def generate_subshells(self, include_pre_edges=False):
        """Calculate the subshells for the current energy range for the
        elements present in self.elements

        Parameters
        ----------
        include_pre_edges : bool
            If True, the ionization edges with an onset below the lower
            energy limit of the SI will be incluided

        """
        Eaxis = self.axes_manager.signal_axes[0].axis
        if not include_pre_edges:
            start_energy = Eaxis[0]
        else:
            start_energy = 0.
        end_energy = Eaxis[-1]
        for element in self.elements:
            e_shells = list()
            for shell in elements_db[element][
                    'Atomic_properties']['Binding_energies']:
                if shell[-1] != 'a':
                    if start_energy <= \
                            elements_db[element]['Atomic_properties']['Binding_energies'][shell][
                                'onset_energy (eV)'] \
                            <= end_energy:
                        subshell = '%s_%s' % (element, shell)
                        if subshell not in self.subshells:
                            print "Adding %s subshell" % subshell
                            self.subshells.add(
                                '%s_%s' % (element, shell))
                            e_shells.append(subshell)

    def estimate_zero_loss_peak_centre(self, mask=None):
        """Estimate the posision of the zero-loss peak.

        This function provides just a coarse estimation of the position
        of the zero-loss peak centre by computing the position of the maximum
        of the spectra. For subpixel accuracy use `estimate_shift1D`.

        Parameters
        ----------
        mask : Signal of bool data type.
            It must have signal_dimension = 0 and navigation_shape equal to the
            current signal. Where mask is True the shift is not computed
            and set to nan.

        Returns
        -------
        zlpc : Signal subclass
            The estimated position of the maximum of the ZLP peak.

        Notes
        -----
        This function only works when the zero-loss peak is the most
        intense feature in the spectrum. If it is not in most cases
        the spectrum can be cropped to meet this criterium.
        Alternatively use `estimate_shift1D`.

        See Also
        --------
        estimate_shift1D, align_zero_loss_peak

        """
        self._check_signal_dimension_equals_one()
        self._check_navigation_mask(mask)
        zlpc = self.valuemax(-1)
        if self.axes_manager.navigation_dimension == 1:
            zlpc = zlpc.as_spectrum(0)
        elif self.axes_manager.navigation_dimension > 1:
            zlpc = zlpc.as_image((0, 1))
        if mask is not None:
            zlpc.data[mask.data] = np.nan
        return zlpc

    def align_zero_loss_peak(
            self,
            calibrate=True,
            also_align=[],
            print_stats=True,
            subpixel=True,
            mask=None,
            signal_range=None,
<<<<<<< HEAD
=======
            show_progressbar=None,
>>>>>>> 8065137f
            **kwargs):
        """Align the zero-loss peak.

        This function first aligns the spectra using the result of
        `estimate_zero_loss_peak_centre` and afterward, if subpixel is True,
        proceeds to align with subpixel accuracy using `align1D`. The offset
        is automatically correct if `calibrate` is True.

        Parameters
        ----------
        calibrate : bool
            If True, set the offset of the spectral axis so that the
            zero-loss peak is at position zero.
        also_align : list of signals
            A list containing other spectra of identical dimensions to
            align using the shifts applied to the current spectrum.
            If `calibrate` is True, the calibration is also applied to
            the spectra in the list.
        print_stats : bool
            If True, print summary statistics the ZLP maximum before
            the aligment.
        subpixel : bool
            If True, perform the alignment with subpixel accuracy
            using cross-correlation.
        mask : Signal of bool data type.
            It must have signal_dimension = 0 and navigation_shape equal to the
            current signal. Where mask is True the shift is not computed
            and set to nan.
        signal_range : tuple of integers, tuple of floats. Optional
            Will only search for the ZLP within the signal_range. If given
            in integers, the range will be in index values. If given floats,
            the range will be in spectrum values. Useful if there are features
            in the spectrum which are more intense than the ZLP.
            Default is searching in the whole signal.
<<<<<<< HEAD
=======
        show_progressbar : None or bool
            If True, display a progress bar. If None the default is set in
            `preferences`.
>>>>>>> 8065137f

        Examples
        --------
        >>>> s_ll.align_zero_loss_peak()

        Aligning both the lowloss signal and another signal
        >>>> s_ll.align_zero_loss_peak(also_align=[s])

        Aligning within a narrow range of the lowloss signal
        >>>> s_ll.align_zero_loss_peak(signal_range=(-10.,10.))
<<<<<<< HEAD
=======

>>>>>>> 8065137f

        See Also
        --------
        estimate_zero_loss_peak_centre, align1D, estimate_shift1D.

        Notes
        -----
        Any extra keyword arguments are passed to `align1D`. For
        more information read its docstring.

        """
        def substract_from_offset(value, signals):
            for signal in signals:
                signal.axes_manager[-1].offset -= value

        def estimate_zero_loss_peak_centre(s, mask, signal_range):
            if signal_range:
                zlpc = s.isig[signal_range[0]:signal_range[1]].\
<<<<<<< HEAD
                        estimate_zero_loss_peak_centre(mask=mask)
=======
                    estimate_zero_loss_peak_centre(mask=mask)
>>>>>>> 8065137f
            else:
                zlpc = s.estimate_zero_loss_peak_centre(mask=mask)
            return zlpc

        zlpc = estimate_zero_loss_peak_centre(self, mask, signal_range)
        mean_ = without_nans(zlpc.data).mean()
        if print_stats is True:
            print
            print(underline("Initial ZLP position statistics"))
            zlpc.print_summary_statistics()

        for signal in also_align + [self]:
            signal.shift1D(-
                           zlpc.data +
                           mean_, show_progressbar=show_progressbar)

        if calibrate is True:
            zlpc = estimate_zero_loss_peak_centre(self, mask, signal_range)
            substract_from_offset(without_nans(zlpc.data).mean(),
                                  also_align + [self])

        if subpixel is False:
            return
        left, right = -3., 3.
        if calibrate is False:
            mean_ = without_nans(estimate_zero_loss_peak_centre(
                self, mask, signal_range).data).mean()
            left += mean_
            right += mean_

        left = (left if left > self.axes_manager[-1].axis[0]
                else self.axes_manager[-1].axis[0])
        right = (right if right < self.axes_manager[-1].axis[-1]
                 else self.axes_manager[-1].axis[-1])
<<<<<<< HEAD
        self.align1D(left, right, also_align=also_align, **kwargs)
        zlpc = estimate_zero_loss_peak_centre(self, mask, (-3., 3.))
=======
        self.align1D(
            left,
            right,
            also_align=also_align,
            show_progressbar=show_progressbar,
            **kwargs)
        zlpc = self.estimate_zero_loss_peak_centre(mask=mask)
>>>>>>> 8065137f
        if calibrate is True:
            substract_from_offset(without_nans(zlpc.data).mean(),
                                  also_align + [self])

    def estimate_elastic_scattering_intensity(self,
                                              threshold,
                                              show_progressbar=None,
                                              ):
        """Rough estimation of the elastic scattering intensity by
        truncation of a EELS low-loss spectrum.

        Parameters
        ----------
        threshold : {Signal, float, int}
            Truncation energy to estimate the intensity of the
            elastic scattering. The
            threshold can be provided as a signal of the same dimension
            as the input spectrum navigation space containing the
            threshold value in the energy units. Alternatively a constant
            threshold can be specified in energy/index units by passing
            float/int.
        show_progressbar : None or bool
            If True, display a progress bar. If None the default is set in
            `preferences`.


        Returns
        -------
        I0: Signal
            The elastic scattering intensity.

        See Also
        --------
        estimate_elastic_scattering_threshold

        """
        # TODO: Write units tests
        self._check_signal_dimension_equals_one()

        if show_progressbar is None:
            show_progressbar = preferences.General.show_progressbar

        if isinstance(threshold, numbers.Number):
            I0 = self.isig[:threshold].integrate1D(-1)
            I0.axes_manager.set_signal_dimension(
                min(2, self.axes_manager.navigation_dimension))

        else:
            bk_threshold_navigate = (
                threshold.axes_manager._get_axis_attribute_values('navigate'))
            threshold.axes_manager.set_signal_dimension(0)
            I0 = self._get_navigation_signal()
            bk_I0_navigate = (
                I0.axes_manager._get_axis_attribute_values('navigate'))
            I0.axes_manager.set_signal_dimension(0)
            pbar = hyperspy.external.progressbar.progressbar(
                maxval=self.axes_manager.navigation_size,
            )
            for i, s in enumerate(self):
                threshold_ = threshold[self.axes_manager.indices].data[0]
                if np.isnan(threshold_):
                    I0[self.axes_manager.indices] = np.nan
                else:
                    I0[self.axes_manager.indices].data[:] = (
                        s[:threshold_].integrate1D(-1).data)
                pbar.update(i)
            pbar.finish()
            threshold.axes_manager._set_axis_attribute_values(
                'navigate',
                bk_threshold_navigate)
            I0.axes_manager._set_axis_attribute_values(
                'navigate',
                bk_I0_navigate)
        I0.metadata.General.title = (
            self.metadata.General.title + ' elastic intensity')
        if self.tmp_parameters.has_item('filename'):
            I0.tmp_parameters.filename = (
                self.tmp_parameters.filename +
                '_elastic_intensity')
            I0.tmp_parameters.folder = self.tmp_parameters.folder
            I0.tmp_parameters.extension = \
                self.tmp_parameters.extension
        return I0

    def estimate_elastic_scattering_threshold(self,
                                              window=10.,
                                              tol=None,
                                              window_length=5,
                                              polynomial_order=3,
                                              start=1.):
        """Calculate the first inflexion point of the spectrum derivative
        within a window.

        This method assumes that the zero-loss peak is located at position zero
        in all the spectra. Currently it looks for an inflexion point, that can
        be a local maximum or minimum. Therefore, to estimate the elastic
        scattering threshold `start` + `window` must be less than the first
        maximum for all spectra (often the bulk plasmon maximum). If there is
        more than one inflexion point in energy the window it selects the
        smoother one what, often, but not always, is a good choice in this
        case.

        Parameters
        ----------
        window : {None, float}
            If None, the search for the local inflexion point is performed
            using the full energy range. A positive float will restrict
            the search to the (0,window] energy window, where window is given
            in the axis units. If no inflexion point is found in this
            spectral range the window value is returned instead.
        tol : {None, float}
            The threshold tolerance for the derivative. If "auto" it is
            automatically calculated as the minimum value that guarantees
            finding an inflexion point in all the spectra in given energy
            range.
        window_length : int
            If non zero performs order three Savitzky-Golay smoothing
            to the data to avoid falling in local minima caused by
            the noise. It must be an odd interger.
        polynomial_order : int
            Savitzky-Golay filter polynomial order.
        start : float
            Position from the zero-loss peak centre from where to start
            looking for the inflexion point.


        Returns
        -------

        threshold : Signal
            A Signal of the same dimension as the input spectrum
            navigation space containing the estimated threshold. Where the
            threshold couldn't be estimated the value is set to nan.

        See Also
        --------

        estimate_elastic_scattering_intensity,align_zero_loss_peak,
        find_peaks1D_ohaver, fourier_ratio_deconvolution.

        Notes
        -----

        The main purpose of this method is to be used as input for
        `estimate_elastic_scattering_intensity`. Indeed, for currently
        achievable energy resolutions, there is not such a thing as a elastic
        scattering threshold. Therefore, please be aware of the limitations of
        this method when using it.

        """
        self._check_signal_dimension_equals_one()
        # Create threshold with the same shape as the navigation dims.
        threshold = self._get_navigation_signal()
        threshold.axes_manager.set_signal_dimension(0)

        # Progress Bar
        axis = self.axes_manager.signal_axes[0]
        min_index, max_index = axis.value_range_to_indices(start,
                                                           start + window)
        if max_index < min_index + 10:
            raise ValueError("Please select a bigger window")
        s = self.isig[min_index:max_index].deepcopy()
        if window_length:
            s.smooth_savitzky_golay(polynomial_order=polynomial_order,
                                    window_length=window_length,
                                    differential_order=1)
        else:
            s = s.diff(-1)
        if tol is None:
            tol = np.max(np.abs(s.data).min(axis.index_in_array))
        saxis = s.axes_manager[-1]
        inflexion = (np.abs(s.data) <= tol).argmax(saxis.index_in_array)
        threshold.data[:] = saxis.index2value(inflexion)
        if isinstance(inflexion, np.ndarray):
            threshold.data[inflexion == 0] = np.nan
        else:  # Single spectrum
            if inflexion == 0:
                threshold.data[:] = np.nan
        del s
        if np.isnan(threshold.data).any():
            warnings.warn(
                "No inflexion point could be found in some positions "
                "that have been marked with nans.")
        # Create spectrum image, stop and return value
        threshold.metadata.General.title = (
            self.metadata.General.title +
            ' ZLP threshold')
        if self.tmp_parameters.has_item('filename'):
            threshold.tmp_parameters.filename = (
                self.tmp_parameters.filename +
                '_ZLP_threshold')
            threshold.tmp_parameters.folder = self.tmp_parameters.folder
            threshold.tmp_parameters.extension = \
                self.tmp_parameters.extension
        threshold.axes_manager.set_signal_dimension(
            min(2, self.axes_manager.navigation_dimension))
        return threshold

    def estimate_thickness(self,
                           threshold,
                           zlp=None,):
        """Estimates the thickness (relative to the mean free path)
        of a sample using the log-ratio method.

        The current EELS spectrum must be a low-loss spectrum containing
        the zero-loss peak. The hyperspectrum must be well calibrated
        and aligned.

        Parameters
        ----------
        threshold : {Signal, float, int}
            Truncation energy to estimate the intensity of the
            elastic scattering. The
            threshold can be provided as a signal of the same dimension
            as the input spectrum navigation space containing the
            threshold value in the energy units. Alternatively a constant
            threshold can be specified in energy/index units by passing
            float/int.
        zlp : {None, EELSSpectrum}
            If not None the zero-loss
            peak intensity is calculated from the ZLP spectrum
            supplied by integration using Simpson's rule. If None estimates
            the zero-loss peak intensity using
            `estimate_elastic_scattering_intensity` by truncation.

        Returns
        -------
        s : Signal
            The thickness relative to the MFP. It returns a Spectrum,
            Image or a Signal, depending on the currenct spectrum navigation
            dimensions.

        Notes
        -----
        For details see: Egerton, R. Electron Energy-Loss
        Spectroscopy in the Electron Microscope. Springer-Verlag, 2011.

        """
        # TODO: Write units tests
        self._check_signal_dimension_equals_one()
        axis = self.axes_manager.signal_axes[0]
        total_intensity = self.integrate1D(axis.index_in_array).data
        if zlp is not None:
            I0 = zlp.integrate1D(axis.index_in_array).data
        else:
            I0 = self.estimate_elastic_scattering_intensity(
                threshold=threshold,).data

        t_over_lambda = np.log(total_intensity / I0)
        s = self._get_navigation_signal(data=t_over_lambda)
        s.metadata.General.title = (self.metadata.General.title +
                                    ' $\\frac{t}{\\lambda}$')
        if self.tmp_parameters.has_item('filename'):
            s.tmp_parameters.filename = (
                self.tmp_parameters.filename +
                '_relative_thickness')
            s.tmp_parameters.folder = self.tmp_parameters.folder
            s.tmp_parameters.extension = \
                self.tmp_parameters.extension
        return s

    def fourier_log_deconvolution(self,
                                  zlp,
                                  add_zlp=False,
                                  crop=False):
        """Performs fourier-log deconvolution.

        Parameters
        ----------
        zlp : EELSSpectrum
            The corresponding zero-loss peak.

        add_zlp : bool
            If True, adds the ZLP to the deconvolved spectrum
        crop : bool
            If True crop the spectrum to leave out the channels that
            have been modified to decay smoothly to zero at the sides
            of the spectrum.

        Returns
        -------
        An EELSSpectrum containing the current data deconvolved.

        Notes
        -----
        For details see: Egerton, R. Electron Energy-Loss
        Spectroscopy in the Electron Microscope. Springer-Verlag, 2011.

        """
        self._check_signal_dimension_equals_one()
        s = self.deepcopy()
        zlp_size = zlp.axes_manager.signal_axes[0].size
        self_size = self.axes_manager.signal_axes[0].size
        tapped_channels = s.hanning_taper()
        # Conservative new size to solve the wrap-around problem
        size = zlp_size + self_size - 1
        # Increase to the closest power of two to enhance the FFT
        # performance
        size = closest_power_of_two(size)

        axis = self.axes_manager.signal_axes[0]
        z = np.fft.rfft(zlp.data, n=size, axis=axis.index_in_array)
        j = np.fft.rfft(s.data, n=size, axis=axis.index_in_array)
        j1 = z * np.nan_to_num(np.log(j / z))
        sdata = np.fft.irfft(j1, axis=axis.index_in_array)

        s.data = sdata[s.axes_manager._get_data_slice(
            [(axis.index_in_array, slice(None, self_size)), ])]
        if add_zlp is True:
            if self_size >= zlp_size:
                s.data[s.axes_manager._get_data_slice(
                    [(axis.index_in_array, slice(None, zlp_size)), ])
                ] += zlp.data
            else:
                s.data += zlp.data[s.axes_manager._get_data_slice(
                    [(axis.index_in_array, slice(None, self_size)), ])]

        s.metadata.General.title = (s.metadata.General.title +
                                    ' after Fourier-log deconvolution')
        if s.tmp_parameters.has_item('filename'):
            s.tmp_parameters.filename = (
                self.tmp_parameters.filename +
                '_after_fourier_log_deconvolution')
        if crop is True:
            s.crop(axis.index_in_axes_manager,
                   None, int(-tapped_channels))
        return s

    def fourier_ratio_deconvolution(self, ll,
                                    fwhm=None,
                                    threshold=None,
                                    extrapolate_lowloss=True,
                                    extrapolate_coreloss=True):
        """Performs Fourier-ratio deconvolution.

        The core-loss should have the background removed. To reduce
         the noise amplication the result is convolved with a
        Gaussian function.

        Parameters
        ----------
        ll: EELSSpectrum
            The corresponding low-loss (ll) EELSSpectrum.

        fwhm : float or None
            Full-width half-maximum of the Gaussian function by which
            the result of the deconvolution is convolved. It can be
            used to select the final SNR and spectral resolution. If
            None, the FWHM of the zero-loss peak of the low-loss is
            estimated and used.
        threshold : {None, float}
            Truncation energy to estimate the intensity of the
            elastic scattering. If None the threshold is taken as the
             first minimum after the ZLP centre.
        extrapolate_lowloss, extrapolate_coreloss : bool
            If True the signals are extrapolated using a power law,

        Notes
        -----
        For details see: Egerton, R. Electron Energy-Loss
        Spectroscopy in the Electron Microscope. Springer-Verlag, 2011.

        """
        self._check_signal_dimension_equals_one()
        orig_cl_size = self.axes_manager.signal_axes[0].size

        if threshold is None:
            threshold = ll.estimate_elastic_scattering_threshold()

        if extrapolate_coreloss is True:
            cl = self.power_law_extrapolation(
                window_size=20,
                extrapolation_size=100)
        else:
            cl = self.deepcopy()

        if extrapolate_lowloss is True:
            ll = ll.power_law_extrapolation(
                window_size=100,
                extrapolation_size=100)
        else:
            ll = ll.deepcopy()

        ll.hanning_taper()
        cl.hanning_taper()

        ll_size = ll.axes_manager.signal_axes[0].size
        cl_size = self.axes_manager.signal_axes[0].size
        # Conservative new size to solve the wrap-around problem
        size = ll_size + cl_size - 1
        # Increase to the closest multiple of two to enhance the FFT
        # performance
        size = int(2 ** np.ceil(np.log2(size)))

        axis = ll.axes_manager.signal_axes[0]
        if fwhm is None:
            fwhm = float(ll.get_current_signal().estimate_peak_width()())
            print("FWHM = %1.2f" % fwhm)

        I0 = ll.estimate_elastic_scattering_intensity(threshold=threshold)
        I0 = I0.data
        if ll.axes_manager.navigation_size > 0:
            I0_shape = list(I0.shape)
            I0_shape.insert(axis.index_in_array, 1)
            I0 = I0.reshape(I0_shape)

        from hyperspy.components import Gaussian
        g = Gaussian()
        g.sigma.value = fwhm / 2.3548
        g.A.value = 1
        g.centre.value = 0
        zl = g.function(
            np.linspace(axis.offset,
                        axis.offset + axis.scale * (size - 1),
                        size))
        z = np.fft.rfft(zl)
        jk = np.fft.rfft(cl.data, n=size, axis=axis.index_in_array)
        jl = np.fft.rfft(ll.data, n=size, axis=axis.index_in_array)
        zshape = [1, ] * len(cl.data.shape)
        zshape[axis.index_in_array] = jk.shape[axis.index_in_array]
        cl.data = np.fft.irfft(z.reshape(zshape) * jk / jl,
                               axis=axis.index_in_array)
        cl.data *= I0
        cl.crop(-1, None, int(orig_cl_size))
        cl.metadata.General.title = (self.metadata.General.title +
                                     ' after Fourier-ratio deconvolution')
        if cl.tmp_parameters.has_item('filename'):
            cl.tmp_parameters.filename = (
                self.tmp_parameters.filename +
                'after_fourier_ratio_deconvolution')
        return cl

    def richardson_lucy_deconvolution(self, psf, iterations=15, mask=None,
                                      show_progressbar=None):
        """1D Richardson-Lucy Poissonian deconvolution of
        the spectrum by the given kernel.

        Parameters
        ----------
        iterations: int
            Number of iterations of the deconvolution. Note that
            increasing the value will increase the noise amplification.
        psf: EELSSpectrum
            It must have the same signal dimension as the current
            spectrum and a spatial dimension of 0 or the same as the
            current spectrum.
        show_progressbar : None or bool
            If True, display a progress bar. If None the default is set in
            `preferences`.

        Notes:
        -----
        For details on the algorithm see Gloter, A., A. Douiri,
        M. Tence, and C. Colliex. “Improving Energy Resolution of
        EELS Spectra: An Alternative to the Monochromator Solution.”
        Ultramicroscopy 96, no. 3–4 (September 2003): 385–400.

        """
        if show_progressbar is None:
            show_progressbar = preferences.General.show_progressbar
        self._check_signal_dimension_equals_one()
        ds = self.deepcopy()
        ds.data = ds.data.copy()
        ds.metadata.General.title += (
            ' after Richardson-Lucy deconvolution %i iterations' %
            iterations)
        if ds.tmp_parameters.has_item('filename'):
            ds.tmp_parameters.filename += (
                '_after_R-L_deconvolution_%iiter' % iterations)
        psf_size = psf.axes_manager.signal_axes[0].size
        kernel = psf()
        imax = kernel.argmax()
        j = 0
        maxval = self.axes_manager.navigation_size
        if maxval > 0:
            pbar = progressbar(maxval=maxval,
                               disabled=not show_progressbar)
        for D in self:
            D = D.data.copy()
            if psf.axes_manager.navigation_dimension != 0:
                kernel = psf(axes_manager=self.axes_manager)
                imax = kernel.argmax()

            s = ds(axes_manager=self.axes_manager)
            mimax = psf_size - 1 - imax
            O = D.copy()
            for i in xrange(iterations):
                first = np.convolve(kernel, O)[imax: imax + psf_size]
                O = O * (np.convolve(kernel[::-1],
                                     D / first)[mimax: mimax + psf_size])
            s[:] = O
            j += 1
            if maxval > 0:
                pbar.update(j)
        if maxval > 0:
            pbar.finish()

        return ds

    def _are_microscope_parameters_missing(self):
        """Check if the EELS parameters necessary to calculate the GOS
        are defined in metadata. If not, in interactive mode
        raises an UI item to fill the values"""
        must_exist = (
            'Acquisition_instrument.TEM.convergence_angle',
            'Acquisition_instrument.TEM.beam_energy',
            'Acquisition_instrument.TEM.Detector.EELS.collection_angle',)
        missing_parameters = []
        for item in must_exist:
            exists = self.metadata.has_item(item)
            if exists is False:
                missing_parameters.append(item)
        if missing_parameters:
            if preferences.General.interactive is True:
                par_str = "The following parameters are missing:\n"
                for par in missing_parameters:
                    par_str += '%s\n' % par
                par_str += 'Please set them in the following wizard'
                is_ok = messagesui.information(par_str)
                if is_ok:
                    self._set_microscope_parameters()
                else:
                    return True
            else:
                return True
        else:
            return False

    def set_microscope_parameters(self,
                                  beam_energy=None,
                                  convergence_angle=None,
                                  collection_angle=None):
        """Set the microscope parameters that are necessary to calculate
        the GOS.

        If not all of them are defined, raises in interactive mode
        raises an UI item to fill the values

        beam_energy: float
            The energy of the electron beam in keV
        convengence_angle : float
            In mrad.
        collection_angle : float
            In mrad.
        """

        mp = self.metadata
        if beam_energy is not None:
            mp.set_item("Acquisition_instrument.TEM.beam_energy", beam_energy)
        if convergence_angle is not None:
            mp.set_item(
                "Acquisition_instrument.TEM.convergence_angle",
                convergence_angle)
        if collection_angle is not None:
            mp.set_item(
                "Acquisition_instrument.TEM.Detector.EELS.collection_angle",
                collection_angle)

        self._are_microscope_parameters_missing()

    @only_interactive
    def _set_microscope_parameters(self):
        tem_par = TEMParametersUI()
        mapping = {
            'Acquisition_instrument.TEM.convergence_angle': 'tem_par.convergence_angle',
            'Acquisition_instrument.TEM.beam_energy': 'tem_par.beam_energy',
            'Acquisition_instrument.TEM.Detector.EELS.collection_angle': 'tem_par.collection_angle',
        }
        for key, value in mapping.iteritems():
            if self.metadata.has_item(key):
                exec('%s = self.metadata.%s' % (value, key))
        tem_par.edit_traits()
        mapping = {
            'Acquisition_instrument.TEM.convergence_angle': tem_par.convergence_angle,
            'Acquisition_instrument.TEM.beam_energy': tem_par.beam_energy,
            'Acquisition_instrument.TEM.Detector.EELS.collection_angle': tem_par.collection_angle,
        }
        for key, value in mapping.iteritems():
            if value != t.Undefined:
                self.metadata.set_item(key, value)
        self._are_microscope_parameters_missing()

    def power_law_extrapolation(self,
                                window_size=20,
                                extrapolation_size=1024,
                                add_noise=False,
                                fix_neg_r=False):
        """Extrapolate the spectrum to the right using a powerlaw


        Parameters
        ----------
        window_size : int
            The number of channels from the right side of the
            spectrum that are used to estimate the power law
            parameters.
        extrapolation_size : int
            Size of the extrapolation in number of channels
        add_noise : bool
            If True, add poissonian noise to the extrapolated spectrum.
        fix_neg_r : bool
            If True, the negative values for the "components.PowerLaw"
            parameter r will be flagged and the extrapolation will be
            done with a constant zero-value.

        Returns
        -------
        A new spectrum, with the extrapolation.

        """
        self._check_signal_dimension_equals_one()
        axis = self.axes_manager.signal_axes[0]
        s = self.deepcopy()
        s.metadata.General.title += (
            ' %i channels extrapolated' %
            extrapolation_size)
        if s.tmp_parameters.has_item('filename'):
            s.tmp_parameters.filename += (
                '_%i_channels_extrapolated' % extrapolation_size)
        new_shape = list(self.data.shape)
        new_shape[axis.index_in_array] += extrapolation_size
        s.data = np.zeros(new_shape)
        s.get_dimensions_from_data()
        s.data[..., :axis.size] = self.data
        pl = PowerLaw()
        pl._axes_manager = self.axes_manager
        pl.estimate_parameters(
            s, axis.index2value(axis.size - window_size),
            axis.index2value(axis.size - 1))
        if fix_neg_r is True:
            _r = pl.r.map['values']
            _A = pl.A.map['values']
            _A[_r <= 0] = 0
            pl.A.map['values'] = _A
        # If the signal is binned we need to bin the extrapolated power law
        # what, in a first approximation, can be done by multiplying by the
        # axis step size.
        if self.metadata.Signal.binned is True:
            factor = s.axes_manager[-1].scale
        else:
            factor = 1
        s.data[..., axis.size:] = (
            factor * pl.A.map['values'][..., np.newaxis] *
            s.axes_manager.signal_axes[0].axis[np.newaxis, axis.size:] ** (
                -pl.r.map['values'][..., np.newaxis]))
        return s

    def kramers_kronig_analysis(self,
                                zlp=None,
                                iterations=1,
                                n=None,
                                t=None,
                                delta=0.5,
                                full_output=False):
        """Calculate the complex
        dielectric function from a single scattering distribution (SSD) using
        the Kramers-Kronig relations.

        It uses the FFT method as in [Egerton2011]_.  The SSD is an
        EELSSpectrum instance containing SSD low-loss EELS with no zero-loss
        peak. The internal loop is devised to approximately subtract the
        surface plasmon contribution supposing an unoxidized planar surface and
        neglecting coupling between the surfaces. This method does not account
        for retardation effects, instrumental broading and surface plasmon
        excitation in particles.

        Note that either refractive index or thickness are required.
        If both are None or if both are provided an exception is raised.

        Parameters
        ----------
        zlp: {None, number, Signal}
            ZLP intensity. It is optional (can be None) if `t` is None and `n`
            is not None and the thickness estimation is not required. If `t`
            is not None, the ZLP is required to perform the normalization and
            if `t` is not None, the ZLP is required to calculate the thickness.
            If the ZLP is the same for all spectra, the integral of the ZLP
            can be provided as a number. Otherwise, if the ZLP intensity is not
            the same for all spectra, it can be provided as i) a Signal
            of the same dimensions as the current signal containing the ZLP
            spectra for each location ii) a Signal of signal dimension 0
            and navigation_dimension equal to the current signal containing the
            integrated ZLP intensity.
        iterations: int
            Number of the iterations for the internal loop to remove the
            surface plasmon contribution. If 1 the surface plasmon contribution
            is not estimated and subtracted (the default is 1).
        n: {None, float}
            The medium refractive index. Used for normalization of the
            SSD to obtain the energy loss function. If given the thickness
            is estimated and returned. It is only required when `t` is None.
        t: {None, number, Signal}
            The sample thickness in nm. Used for normalization of the
            SSD to obtain the energy loss function. It is only required when
            `n` is None. If the thickness is the same for all spectra it can be
            given by a number. Otherwise, it can be provided as a Signal with
            signal dimension 0 and navigation_dimension equal to the current
            signal.
        delta : float
            A small number (0.1-0.5 eV) added to the energy axis in
            specific steps of the calculation the surface loss correction to
            improve stability.
        full_output : bool
            If True, return a dictionary that contains the estimated
            thickness if `t` is None and the estimated surface plasmon
            excitation and the spectrum corrected from surface plasmon
            excitations if `iterations` > 1.

        Returns
        -------
        eps: DielectricFunction instance
            The complex dielectric function results,
                $\epsilon = \epsilon_1 + i*\epsilon_2$,
            contained in an DielectricFunction instance.
        output: Dictionary (optional)
            A dictionary of optional outputs with the following keys:

            ``thickness``
                The estimated  thickness in nm calculated by normalization of
                the SSD (only when `t` is None)

            ``surface plasmon estimation``
               The estimated surface plasmon excitation (only if
               `iterations` > 1.)

        Raises
        ------
        ValuerError
            If both `n` and `t` are undefined (None).
        AttribureError
            If the beam_energy or the collection angle are not defined in
            metadata.

        Notes
        -----
        This method is based in Egerton's Matlab code [Egerton2011]_ with some
        minor differences:

        * The integrals are performed using the simpsom rule instead of using
          a summation.
        * The wrap-around problem when computing the ffts is workarounded by
          padding the signal instead of substracting the reflected tail.

        .. [Egerton2011] Ray Egerton, "Electron Energy-Loss
           Spectroscopy in the Electron Microscope", Springer-Verlag, 2011.

        """
        output = {}
        if iterations == 1:
            # In this case s.data is not modified so there is no need to make
            # a deep copy.
            s = self.isig[0.:]
        else:
            s = self.isig[0.:].deepcopy()

        sorig = self.isig[0.:]
        # Avoid singularity at 0
        if s.axes_manager.signal_axes[0].axis[0] == 0:
            s = s.isig[1:]
            sorig = self.isig[1:]

        # Constants and units
        me = constants.value(
            'electron mass energy equivalent in MeV') * 1e3  # keV

        # Mapped parameters
        try:
            e0 = s.metadata.Acquisition_instrument.TEM.beam_energy
        except:
            raise AttributeError("Please define the beam energy."
                                 "You can do this e.g. by using the "
                                 "set_microscope_parameters method")
        try:
            beta = s.metadata.Acquisition_instrument.TEM.Detector.EELS.collection_angle
        except:
            raise AttributeError("Please define the collection angle."
                                 "You can do this e.g. by using the "
                                 "set_microscope_parameters method")

        axis = s.axes_manager.signal_axes[0]
        eaxis = axis.axis.copy()

        if isinstance(zlp, hyperspy.signal.Signal):
            if (zlp.axes_manager.navigation_dimension ==
                    self.axes_manager.navigation_dimension):
                if zlp.axes_manager.signal_dimension == 0:
                    i0 = zlp.data
                else:
                    i0 = zlp.integrate1D(axis.index_in_axes_manager).data
            else:
                raise ValueError('The ZLP signal dimensions are not '
                                 'compatible with the dimensions of the '
                                 'low-loss signal')
            i0 = i0.reshape(
                np.insert(i0.shape, axis.index_in_array, 1))
        elif isinstance(zlp, numbers.Number):
            i0 = zlp
        else:
            raise ValueError('The zero-loss peak input is not valid.')

        if isinstance(t, hyperspy.signal.Signal):
            if (t.axes_manager.navigation_dimension ==
                    self.axes_manager.navigation_dimension) and (
                    t.axes_manager.signal_dimension == 0):
                t = t.data
                t = t.reshape(
                    np.insert(t.shape, axis.index_in_array, 1))
            else:
                raise ValueError('The thickness signal dimensions are not '
                                 'compatible with the dimensions of the '
                                 'low-loss signal')
        elif isinstance(t, np.ndarray) and t.shape and t.shape != (1,):
            raise ValueError("thickness must be a HyperSpy signal or a number,"
                             " not a numpy array.")

        # Slicer to get the signal data from 0 to axis.size
        slicer = s.axes_manager._get_data_slice(
            [(axis.index_in_array, slice(None, axis.size)), ])

        # Kinetic definitions
        ke = e0 * (1 + e0 / 2. / me) / (1 + e0 / me) ** 2
        tgt = e0 * (2 * me + e0) / (me + e0)
        rk0 = 2590 * (1 + e0 / me) * np.sqrt(2 * ke / me)

        for io in range(iterations):
            # Calculation of the ELF by normalization of the SSD
            # Norm(SSD) = Imag(-1/epsilon) (Energy Loss Funtion, ELF)

            # We start by the "angular corrections"
            Im = s.data / (np.log(1 + (beta * tgt / eaxis) ** 2)) / axis.scale
            if n is None and t is None:
                raise ValueError("The thickness and the refractive index are "
                                 "not defined. Please provide one of them.")
            elif n is not None and t is not None:
                raise ValueError("Please provide the refractive index OR the "
                                 "thickness information, not both")
            elif n is not None:
                # normalize using the refractive index.
                K = (Im / eaxis).sum(axis=axis.index_in_array) * axis.scale
                K = (K / (np.pi / 2) / (1 - 1. / n ** 2)).reshape(
                    np.insert(K.shape, axis.index_in_array, 1))
                # Calculate the thickness only if possible and required
                if zlp is not None and (full_output is True or
                                        iterations > 1):
                    te = (332.5 * K * ke / i0)
                    if full_output is True:
                        output['thickness'] = te
            elif t is not None:
                if zlp is None:
                    raise ValueError("The ZLP must be provided when the  "
                                     "thickness is used for normalization.")
                # normalize using the thickness
                K = t * i0 / (332.5 * ke)
                te = t
            Im = Im / K

            # Kramers Kronig Transform:
            # We calculate KKT(Im(-1/epsilon))=1+Re(1/epsilon) with FFT
            # Follows: D W Johnson 1975 J. Phys. A: Math. Gen. 8 490
            # Use a size that is a power of two to speed up the fft and
            # make it double the closest upper value to workaround the
            # wrap-around problem.
            esize = 2 * closest_power_of_two(axis.size)
            q = -2 * np.fft.fft(Im, esize,
                                axis.index_in_array).imag / esize

            q[slicer] *= -1
            q = np.fft.fft(q, axis=axis.index_in_array)
            # Final touch, we have Re(1/eps)
            Re = q[slicer].real + 1

            # Egerton does this to correct the wrap-around problem, but in our
            # case this is not necessary because we compute the fft on an
            # extended and padded spectrum to avoid this problem.
            # Re=real(q)
            # Tail correction
            # vm=Re[axis.size-1]
            # Re[:(axis.size-1)]=Re[:(axis.size-1)]+1-(0.5*vm*((axis.size-1) /
            #  (axis.size*2-arange(0,axis.size-1)))**2)
            # Re[axis.size:]=1+(0.5*vm*((axis.size-1) /
            #  (axis.size+arange(0,axis.size)))**2)

            # Epsilon appears:
            #  We calculate the real and imaginary parts of the CDF
            e1 = Re / (Re ** 2 + Im ** 2)
            e2 = Im / (Re ** 2 + Im ** 2)

            if iterations > 1 and zlp is not None:
                # Surface losses correction:
                #  Calculates the surface ELF from a vaccumm border effect
                #  A simulated surface plasmon is subtracted from the ELF
                Srfelf = 4 * e2 / ((e1 + 1) ** 2 + e2 ** 2) - Im
                adep = (tgt / (eaxis + delta) *
                        np.arctan(beta * tgt / axis.axis) -
                        beta / 1000. /
                        (beta ** 2 + axis.axis ** 2. / tgt ** 2))
                Srfint = 2000 * K * adep * Srfelf / rk0 / te * axis.scale
                s.data = sorig.data - Srfint
                print 'Iteration number: ', io + 1, '/', iterations
                if iterations == io + 1 and full_output is True:
                    sp = sorig._deepcopy_with_new_data(Srfint)
                    sp.metadata.General.title += (
                        " estimated surface plasmon excitation.")
                    output['surface plasmon estimation'] = sp
                    del sp
                del Srfint

        eps = s._deepcopy_with_new_data(e1 + e2 * 1j)
        del s
        eps.set_signal_type("DielectricFunction")
        eps.metadata.General.title = (self.metadata.General.title +
                                      'dielectric function '
                                      '(from Kramers-Kronig analysis)')
        if eps.tmp_parameters.has_item('filename'):
            eps.tmp_parameters.filename = (
                self.tmp_parameters.filename +
                '_CDF_after_Kramers_Kronig_transform')
        if 'thickness' in output:
            thickness = eps._get_navigation_signal(
                data=te[self.axes_manager._get_data_slice(
                    [(axis.index_in_array, 0)])])
            thickness.metadata.General.title = (
                self.metadata.General.title + ' thickness '
                '(calculated using Kramers-Kronig analysis)')
            output['thickness'] = thickness
        if full_output is False:
            return eps
        else:
            return eps, output

    def create_model(self, ll=None, auto_background=True, auto_add_edges=True,
                     GOS=None):
        """Create a model for the current EELS data.

        Parameters
        ----------
        ll : EELSSpectrum, optional
            If an EELSSpectrum is provided, it will be assumed that it is
            a low-loss EELS spectrum, and it will be used to simulate the
            effect of multiple scattering by convolving it with the EELS
            spectrum.
        auto_background : boolean, default True
            If True, and if spectrum is an EELS instance adds automatically
            a powerlaw to the model and estimate the parameters by the
            two-area method.
        auto_add_edges : boolean, default True
            If True, and if spectrum is an EELS instance, it will
            automatically add the ionization edges as defined in the
            Spectrum instance. Adding a new element to the spectrum using
            the components.EELSSpectrum.add_elements method automatically
            add the corresponding ionisation edges to the model.
        GOS : {'hydrogenic' | 'Hartree-Slater'}, optional
            The generalized oscillation strenght calculations to use for the
            core-loss EELS edges. If None the Hartree-Slater GOS are used if
            available, otherwise it uses the hydrogenic GOS.

        Returns
        -------

        model : `EELSModel` instance.

        """
        from hyperspy.models.eelsmodel import EELSModel
        model = EELSModel(self,
                          ll=ll,
                          auto_background=auto_background,
                          auto_add_edges=auto_add_edges,
                          GOS=GOS)
        return model<|MERGE_RESOLUTION|>--- conflicted
+++ resolved
@@ -183,10 +183,7 @@
             subpixel=True,
             mask=None,
             signal_range=None,
-<<<<<<< HEAD
-=======
             show_progressbar=None,
->>>>>>> 8065137f
             **kwargs):
         """Align the zero-loss peak.
 
@@ -221,12 +218,9 @@
             the range will be in spectrum values. Useful if there are features
             in the spectrum which are more intense than the ZLP.
             Default is searching in the whole signal.
-<<<<<<< HEAD
-=======
         show_progressbar : None or bool
             If True, display a progress bar. If None the default is set in
             `preferences`.
->>>>>>> 8065137f
 
         Examples
         --------
@@ -237,10 +231,7 @@
 
         Aligning within a narrow range of the lowloss signal
         >>>> s_ll.align_zero_loss_peak(signal_range=(-10.,10.))
-<<<<<<< HEAD
-=======
-
->>>>>>> 8065137f
+
 
         See Also
         --------
@@ -259,11 +250,7 @@
         def estimate_zero_loss_peak_centre(s, mask, signal_range):
             if signal_range:
                 zlpc = s.isig[signal_range[0]:signal_range[1]].\
-<<<<<<< HEAD
-                        estimate_zero_loss_peak_centre(mask=mask)
-=======
                     estimate_zero_loss_peak_centre(mask=mask)
->>>>>>> 8065137f
             else:
                 zlpc = s.estimate_zero_loss_peak_centre(mask=mask)
             return zlpc
@@ -298,10 +285,6 @@
                 else self.axes_manager[-1].axis[0])
         right = (right if right < self.axes_manager[-1].axis[-1]
                  else self.axes_manager[-1].axis[-1])
-<<<<<<< HEAD
-        self.align1D(left, right, also_align=also_align, **kwargs)
-        zlpc = estimate_zero_loss_peak_centre(self, mask, (-3., 3.))
-=======
         self.align1D(
             left,
             right,
@@ -309,7 +292,6 @@
             show_progressbar=show_progressbar,
             **kwargs)
         zlpc = self.estimate_zero_loss_peak_centre(mask=mask)
->>>>>>> 8065137f
         if calibrate is True:
             substract_from_offset(without_nans(zlpc.data).mean(),
                                   also_align + [self])
