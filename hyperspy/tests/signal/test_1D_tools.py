--- conflicted
+++ resolved
@@ -51,7 +51,8 @@
     def test_estimate_shift(self):
         s = self.signal
         eshifts = -1 * s.estimate_shift1D(show_progressbar=None)
-        np.testing.assert_allclose(eshifts, self.ishifts * self.scale, atol=1e-3)
+        np.testing.assert_allclose(
+            eshifts, self.ishifts * self.scale, atol=1e-3)
 
     def test_shift1D(self):
         s = self.signal
@@ -81,29 +82,10 @@
         nt.assert_true((s.data[:, -1] == 2).all())
         nt.assert_true((s.data[:, 0] == 2).all())
         # Check that the calibration is correct
-        nt.assert_equal(s.axes_manager._axes[1].offset, self.new_offset)
-        nt.assert_equal(s.axes_manager._axes[1].scale, self.scale)
-
-<<<<<<< HEAD
-=======
-    def test_align_axis0(self):
-        s = self.signal
-        s = s.swap_axes(0, 1)
-        s.align1D(show_progressbar=None)
-        s = s.swap_axes(0, 1)
-        i_zlp = s.axes_manager.signal_axes[0].value2index(0)
-        nt.assert_true(np.allclose(s.data[:, i_zlp], 12))
-        # Check that at the edges of the spectrum the value == to the
-        # background value. If it wasn't it'll mean that the cropping
-        # code is buggy
-        nt.assert_true((s.data[:, -1] == 2).all())
-        nt.assert_true((s.data[:, 0] == 2).all())
-        # Check that the calibration is correct
         nt.assert_equal(
             s.axes_manager._axes[1].offset, self.new_offset)
         nt.assert_equal(s.axes_manager._axes[1].scale, self.scale)
 
->>>>>>> 9fe04d03
 
 class TestShift1D:
 
