--- conflicted
+++ resolved
@@ -2888,95 +2888,6 @@
 
         return string
 
-<<<<<<< HEAD
-=======
-    def __getitem__(self, slices, isNavigation=None):
-        try:
-            len(slices)
-        except TypeError:
-            slices = (slices,)
-        _orig_slices = slices
-        if isNavigation is None:
-            warnings.warn(
-                "Indexing the `Signal` class is deprecated and will be removed "
-                "in Hyperspy 1.0. Please use `.isig` and/or `.inav` instead.",
-                VisibleDeprecationWarning)
-
-        has_nav = True if isNavigation is None else isNavigation
-        has_signal = True if isNavigation is None else not isNavigation
-
-        # Create a deepcopy of self that contains a view of self.data
-        _signal = self._deepcopy_with_new_data(self.data)
-
-        nav_idx = [el.index_in_array for el in
-                   _signal.axes_manager.navigation_axes]
-        signal_idx = [el.index_in_array for el in
-                      _signal.axes_manager.signal_axes]
-
-        if not has_signal:
-            idx = nav_idx
-        elif not has_nav:
-            idx = signal_idx
-        else:
-            idx = nav_idx + signal_idx
-
-        # Add support for Ellipsis
-        if Ellipsis in _orig_slices:
-            _orig_slices = list(_orig_slices)
-            # Expand the first Ellipsis
-            ellipsis_index = _orig_slices.index(Ellipsis)
-            _orig_slices.remove(Ellipsis)
-            _orig_slices = (
-                _orig_slices[:ellipsis_index] +
-                [slice(None), ] * max(0, len(idx) - len(_orig_slices)) +
-                _orig_slices[ellipsis_index:])
-            # Replace all the following Ellipses by :
-            while Ellipsis in _orig_slices:
-                _orig_slices[_orig_slices.index(Ellipsis)] = slice(None)
-            _orig_slices = tuple(_orig_slices)
-
-        if len(_orig_slices) > len(idx):
-            raise IndexError("too many indices")
-
-        slices = np.array([slice(None,)] *
-                          len(_signal.axes_manager._axes))
-
-        slices[idx] = _orig_slices + (slice(None),) * max(
-            0, len(idx) - len(_orig_slices))
-
-        array_slices = []
-        to_remove = []
-        for slice_, axis in zip(slices, _signal.axes_manager._axes):
-            if (isinstance(slice_, slice) or
-                    (len(_signal.data.shape) - len(to_remove)) < 2):
-                array_slices.append(axis._slice_me(slice_))
-            else:
-                if isinstance(slice_, float):
-                    slice_ = axis.value2index(slice_)
-                array_slices.append(slice_)
-                to_remove.append(axis.index_in_axes_manager)
-        for _idx in reversed(sorted(to_remove)):
-            _signal._remove_axis(_idx)
-        array_slices = tuple(array_slices)
-        _signal.data = _signal.data[array_slices]
-        if self.metadata.has_item('Signal.Noise_properties.variance'):
-            variance = self.metadata.Signal.Noise_properties.variance
-            if isinstance(variance, Signal):
-                _signal.metadata.Signal.Noise_properties.variance = \
-                    variance.__getitem__(_orig_slices, isNavigation)
-        _signal.get_dimensions_from_data()
-
-        return _signal
-
-    def __setitem__(self, i, j):
-        """x.__setitem__(i, y) <==> x[i]=y
-
-        """
-        if isinstance(j, Signal):
-            j = j.data
-        self.__getitem__(i).data[:] = j
-
->>>>>>> 699fccf4
     def _binary_operator_ruler(self, other, op_name):
         exception_message = (
             "Invalid dimensions for this operation")
@@ -3825,28 +3736,6 @@
 
         return splitted
 
-<<<<<<< HEAD
-=======
-    # TODO: remove in Hyperspy 1.0
-    @staticmethod
-    def unfold_if_multidim():
-        """Unfold the datacube if it is >2D
-
-        Deprecated method, please use unfold.
-
-        """
-        warnings.warn(
-            "`unfold_if_multidim` is deprecated and will be removed in "
-            "Hyperspy 1.0. Please use `unfold` instead.",
-            VisibleDeprecationWarning)
-        if len(self.axes_manager._axes) > 2:
-            print("Automatically unfolding the data")
-            self.unfold()
-            return True
-        else:
-            return False
-
->>>>>>> 699fccf4
     @auto_replot
     def _unfold(self, steady_axes, unfolded_axis):
         """Modify the shape of the data by specifying the axes whose
